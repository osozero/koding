--- conflicted
+++ resolved
@@ -1,11 +1,7 @@
 module.exports =
   our_modules : [
     "bongo","bongo-client","jraphical","jsonh","jspath","kite","koding-dnode","koding-dnode-protocol"
-<<<<<<< HEAD
-    "microemitter","mongoop","pistachio","pistachio-compiler","scrubber","sinkrow","processes","inflector","amqp"
-=======
     "microemitter","mongoop","pistachio","pistachio-compiler","scrubber","sinkrow","processes","inflector","traverse"
->>>>>>> dea85a05
   ]
   npm_modules :
     bitly				    : '1.2.3'
