--- conflicted
+++ resolved
@@ -30,21 +30,12 @@
   supervisor       : argv.supervisor     or no
   deploy           : argv.deploy         or no
 
-<<<<<<< HEAD
-
-rest = ->
-  options.publicHostname = argv.publichostname or "http://#{options.hostname}:8090"
-
-
-
-=======
 rest = ->
   options.publicHostname = argv.publichostname or "http://#{options.hostname}:8090"
   
   
   
   
->>>>>>> 0ef6a17d
   log "Configuring with options:"
   log "-------------------------"
   log o
@@ -77,13 +68,7 @@
 
 
   createRunFile KONFIG
-<<<<<<< HEAD
-
-
-
-=======
   
->>>>>>> 0ef6a17d
 if argv.hostname
   options.hostname       = argv.hostname
   rest()
