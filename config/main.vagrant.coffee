--- conflicted
+++ resolved
@@ -397,13 +397,9 @@
     amqputil      : "notice"
     rabbitMQ      : "notice"
     ldapserver    : "notice"
-<<<<<<< HEAD
     broker        : "notice"
   defaultVMConfigs:
     freeVM        :
       storage     : 4096
       ram         : 1024
-      cpu         : 1
-=======
-    broker        : "debug"
->>>>>>> 2d05b398
+      cpu         : 1