--- conflicted
+++ resolved
@@ -10,7 +10,7 @@
 
 projectRoot = nodePath.join __dirname, '..'
 
-rabbitVhost = fs.readFileSync nodePath.join(projectRoot, '.rabbitvhost'), 'utf8'
+rabbitVhost = fs.readFileSync nodePath.join(projectRoot, '.rabbitvhost'), 'utf-8'
 
 module.exports = deepFreeze
   projectRoot   : projectRoot
@@ -65,19 +65,5 @@
       host      : 'localhost'
       login     : 'guest'
       password  : 'guest'
-<<<<<<< HEAD
-      vhost     : '/'
-  vhostConfigurator:
-    explanation :\
-      """
-      Important!  because the dev rabbitmq instance is shared, you
-      need to choose a name for your vhost.  You appear not to
-      have a vhost associated with this repository. Generally
-      speaking, your first name is a good choice.
-      """.replace /\n/g, ' '
-    uri         : 'http://localhost:3008/addVhost'
-    webPort     : 3008
-=======
       vhost     : rabbitVhost
->>>>>>> 171ccc9d
   pidFile       : '/tmp/koding.server.pid'