--- conflicted
+++ resolved
@@ -174,7 +174,6 @@
   # THESE COMMANDS WILL EXECUTE IN PARALLEL.
 
   KONFIG.workers =
-<<<<<<< HEAD
     kontrol             :
       group             : "environment"
       supervisord       :
@@ -187,7 +186,7 @@
     kloud               :
       group             : "environment"
       supervisord       :
-        command         : "#{GOBIN}/kloud -region #{region} -environment #{environment} -port #{KONFIG.kloud.port} -publickey #{kontrol.publicKeyFile} -privatekey #{kontrol.privateKeyFile} -kontrolurl #{kontrol.url}  -registerurl #{KONFIG.kloud.registerUrl} -mongourl #{KONFIG.mongo}"
+        command         : "#{GOBIN}/kloud -hostedzone #{userSitesDomain} -region #{region} -environment #{environment} -port #{KONFIG.kloud.port} -publickey #{kontrol.publicKeyFile} -privatekey #{kontrol.privateKeyFile} -kontrolurl #{kontrol.url}  -registerurl #{KONFIG.kloud.registerUrl} -mongourl #{KONFIG.mongo}"
       nginx             :
         ports           : ["#{KONFIG.kloud.port}"]
         websocket       : yes
@@ -273,28 +272,6 @@
         command         : "cd #{projectRoot}/go/src/socialapi && make develop -j config=#{socialapi.configFilePath} && cd #{projectRoot}"
       nginx             :
         ports           : ["#{socialapiProxy.port}"]
-=======
-    kontrol             : command : "#{GOBIN}/kontrol                    -region #{region} -machines #{etcd} -environment #{environment} -mongourl #{KONFIG.mongo} -port #{kontrol.port} -privatekey #{kontrol.privateKeyFile} -publickey #{kontrol.publicKeyFile}"
-    kloud               : command : "#{GOBIN}/kloud                      -hostedzone #{userSitesDomain} -region #{region} -environment #{environment} -port #{KONFIG.kloud.port} -publickey #{kontrol.publicKeyFile} -privatekey #{kontrol.privateKeyFile} -kontrolurl #{kontrol.url}  -registerurl #{KONFIG.kloud.registerUrl} -mongourl #{KONFIG.mongo}"
-    broker              : command : "#{GOBIN}/fresh -r koding/broker     -a \"-c #{configName}\""
-    rerouting           : command : "#{GOBIN}/fresh -r koding/rerouting  -a \"-c #{configName}\""
-    reverseProxy        : command : "#{GOBIN}/reverseproxy               -port 1234 -env production -region #{publicHostname}PublicEnvironment -publicHost proxy-#{publicHostname}.ngrok.com -publicPort 80"
-
-    socialapi           : command : "cd #{projectRoot}/go/src/socialapi && make develop -j config=#{socialapi.configFilePath} && cd #{projectRoot}"
-
-    authworker          : command : "./watch-node #{projectRoot}/workers/auth/index.js               -c #{configName} --disable-newrelic"
-    sourcemaps          : command : "./watch-node #{projectRoot}/servers/sourcemaps/index.js         -c #{configName} -p #{KONFIG.sourcemaps.port} --disable-newrelic"
-    emailsender         : command : "./watch-node #{projectRoot}/workers/emailsender/index.js        -c #{configName} --disable-newrelic"
-    appsproxy           : command : "./watch-node #{projectRoot}/servers/appsproxy/web.js            -c #{configName} -p #{KONFIG.appsproxy.port} --disable-newrelic"
-    webserver           : command : "./watch-node #{projectRoot}/servers/index.js                    -c #{configName} -p #{KONFIG.webserver.port}   --disable-newrelic"
-    socialworker        : command : "./watch-node #{projectRoot}/workers/social/index.js             -c #{configName} -p #{KONFIG.social.port} -r #{region} --disable-newrelic --kite-port=13020"
-
-    clientWatcher       : command : "ulimit -n 1024 && coffee #{projectRoot}/build-client.coffee    --watch --sourceMapsUri /sourcemaps --verbose true"
-    ngrokProxy          : command : "coffee #{projectRoot}/ngrokProxy --user #{publicHostname}"
-    guestCleaner        : command : "#{GOBIN}/guestcleanerworker -c #{configName}"
-
-
->>>>>>> a42c61cf
 
   #-------------------------------------------------------------------------#
   #---- SECTION: AUTO GENERATED CONFIGURATION FILES ------------------------#
