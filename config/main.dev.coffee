traverse              = require 'traverse'
log                   = console.log
fs                    = require 'fs'
os                    = require 'os'

Configuration = (options={}) ->

  boot2dockerbox      = "192.168.59.103"

  publicPort          = options.publicPort     or "8090"
  hostname            = options.hostname       or "lvh.me#{if publicPort is "80" then "" else ":"+publicPort}"
  protocol            = options.protocol       or "http:"
  publicHostname      = options.publicHostname or "http://#{options.hostname}"
  region              = options.region         or "dev"
  configName          = options.configName     or "dev"
  environment         = options.environment    or "dev"
  projectRoot         = options.projectRoot    or __dirname
  version             = options.version        or "2.0" # TBD
  branch              = options.branch         or "cake-rewrite"
  build               = options.build          or "1111"
  githubuser          = options.githubuser     or "koding"

  mongo               = "#{boot2dockerbox}:27017/koding"
  etcd                = "#{boot2dockerbox}:4001"

  redis               = { host:     "#{boot2dockerbox}"                           , port:               "6379"                                  , db:                 0                         }
  rabbitmq            = { host:     "#{boot2dockerbox}"                           , port:               5672                                    , apiPort:            15672                       , login:           "guest"                              , password: "guest"                     , vhost:         "/"                                    }
  mq                  = { host:     "#{rabbitmq.host}"                            , port:               rabbitmq.port                           , apiAddress:         "#{rabbitmq.host}"          , apiPort:         "#{rabbitmq.apiPort}"                , login:    "#{rabbitmq.login}"         , componentUser: "#{rabbitmq.login}"                      , password:       "#{rabbitmq.password}"                   , heartbeat:       0           , vhost:        "#{rabbitmq.vhost}" }
  customDomain        = { public:   "http://koding-#{process.env.USER}.ngrok.com" , public_:            "koding-#{process.env.USER}.ngrok.com"  , local:              "http://lvh.me"             , local_:          "lvh.me"                             , port:     8090                        , host: "http://lvh.me"}
  sendgrid            = { username: "koding"                                      , password:           "DEQl7_Dr"                            }
  email               = { host:     "#{customDomain.public_}"                     , defaultFromMail:    'hello@koding.com'                      , defaultFromName:    'koding'                    , username:        "#{sendgrid.username}"               , password: "#{sendgrid.password}"    }
  kontrol             = { url:      "#{customDomain.public}/kontrol/kite"         , port:               4000                                    , useTLS:             no                          , certFile:        ""                                   , keyFile:  ""                          , publicKeyFile: "./certs/test_kontrol_rsa_public.pem"    , privateKeyFile: "./certs/test_kontrol_rsa_private.pem" }
  broker              = { name:     "broker"                                      , serviceGenericName: "broker"                                , ip:                 ""                          , webProtocol:     "http:"                              , host:     "#{customDomain.public}"    , port:          8008                                     , certFile:       ""                                       , keyFile:         ""          , authExchange: "auth"                , authAllExchange: "authAll" , failoverUri: "#{customDomain.public}" }
  regions             = { kodingme: "#{configName}"                               , vagrant:            "vagrant"                               , sj:                 "sj"                        , aws:             "aws"                                , premium:  "vagrant"                 }
  algolia             = { appId:    'DYVV81J2S1'                                  , apiKey:             '303eb858050b1067bcd704d6cbfb977c'      , indexSuffix:        ".#{ os.hostname() }"     }
  algoliaSecret       = { appId:    "#{algolia.appId}"                            , apiKey:             "#{algolia.apiKey}"                     , indexSuffix:        algolia.indexSuffix         , apiSecretKey:    '041427512bcdcd0c7bd4899ec8175f46' }
  mixpanel            = { token:    "a57181e216d9f713e19d5ce6d6fb6cb3"            , enabled:            no                                    }
  postgres            = { host:     "#{boot2dockerbox}"                           , port:               5432                                    , username:           "socialapplication"         , password:        "socialapplication"                  , dbname:   "social"                  }
  kiteKeyName         = if environment is "dev" then "koding" else environment
  kiteHome            = "#{projectRoot}/kite_home/#{kiteKeyName}"

  # configuration for socialapi, order will be the same with
  # ./go/src/socialapi/config/configtypes.go
  socialapiProxy      =
    hostname          : "localhost"
    port              : "7000"

  socialapi =
    proxyUrl          : "http://#{socialapiProxy.hostname}:#{socialapiProxy.port}"
    configFilePath    : "#{projectRoot}/go/src/socialapi/config/dev.toml"
    postgres          : postgres
    mq                : mq
    redis             :  url: "#{redis.host}:#{redis.port}"
    mongo             : mongo
    environment       : environment
    region            : region
    hostname          : hostname
    protocol          : protocol
    email             : email
    sitemap           : { redisDB: 0 }
    algolia           : algoliaSecret
    mixpanel          : mixpanel
    limits            : { messageBodyMinLen: 1, postThrottleDuration: "15s", postThrottleCount: 30 }
    eventExchangeName : "BrokerMessageBus"
    disableCaching    : no
    debug             : no
    stripe            : { secretToken : "sk_test_2ix1eKPy8WtfWTLecG9mPOvN" }

  userSitesDomain     = "dev.koding.io"
  socialQueueName     = "koding-social-#{configName}"
  logQueueName        = socialQueueName+'log'

  KONFIG              =
    configName                     : configName
    environment                    : environment
    regions                        : regions
    region                         : region
    hostname                       : hostname
    protocol                       : protocol
    publicPort                     : publicPort
    publicHostname                 : publicHostname
    version                        : version
    broker                         : broker
    uri                            : address: customDomain.public
    userSitesDomain                : userSitesDomain
    projectRoot                    : projectRoot
    socialapi                      : socialapi
    mongo                          : mongo
    kiteHome                       : kiteHome
    redis                          : "#{redis.host}:#{redis.port}"
    misc                           : {claimGlobalNamesForUsers: no , updateAllSlugs : no , debugConnectionErrors: yes}

    # -- WORKER CONFIGURATION -- #

    gowebserver                    : {port          : 6500}
    webserver                      : {port          : 3000                , useCacheHeader: no                     , kitePort          : 8860}
    authWorker                     : {login         : "#{rabbitmq.login}" , queueName : socialQueueName+'auth'     , authExchange      : "auth"                                  , authAllExchange : "authAll"}
    mq                             : mq
    emailWorker                    : {cronInstant   : '*/10 * * * * *'    , cronDaily : '0 10 0 * * *'             , run               : no                                      , forcedRecipient: email.forcedRecipient                           , maxAge: 3 }
    elasticSearch                  : {host          : "#{boot2dockerbox}" , port      : 9200                       , enabled           : no                                      , queue           : "elasticSearchFeederQueue"}
    social                         : {port          : 3030                , login     : "#{rabbitmq.login}"        , queueName         : socialQueueName                         , kitePort        : 8760 }
    email                          : email
    newkites                       : {useTLS        : no                  , certFile  : ""                         , keyFile: "#{projectRoot}/kite_home/koding/kite.key"}
    log                            : {login         : "#{rabbitmq.login}" , queueName : logQueueName}
    boxproxy                       : {port          : 8090 }
    sourcemaps                     : {port          : 3526 }
    appsproxy                      : {port          : 3500 }

    kloud                          : {port          : 5500                , privateKeyFile : kontrol.privateKeyFile , publicKeyFile: kontrol.publicKeyFile                        , kontrolUrl: "#{customDomain.public}/kontrol/kite"    , registerUrl : "#{customDomain.public}/kloud/kite" }
    emailConfirmationCheckerWorker : {enabled: no                         , login : "#{rabbitmq.login}"            , queueName: socialQueueName+'emailConfirmationCheckerWorker' , cronSchedule: '0 * * * * *'                                      , usageLimitInMinutes  : 60}

    kontrol                        : kontrol
    newkontrol                     : kontrol

    # -- MISC SERVICES --#
    recurly                        : {apiKey        : "4a0b7965feb841238eadf94a46ef72ee"             , loggedRequests: "/^(subscriptions|transactions)/"}
    sendgrid                       : sendgrid
    opsview                        : {push          : no                                             , host          : ''                                           , bin: null                                                                             , conf: null}
    github                         : {clientId      : "f8e440b796d953ea01e5"                         , clientSecret  : "b72e2576926a5d67119d5b440107639c6499ed42"}
    odesk                          : {key           : "639ec9419bc6500a64a2d5c3c29c2cf8"             , secret        : "549b7635e1e4385e"                           , request_url: "https://www.odesk.com/api/auth/v1/oauth/token/request"                  , access_url: "https://www.odesk.com/api/auth/v1/oauth/token/access" , secret_url: "https://www.odesk.com/services/api/auth?oauth_token=" , version: "1.0"                                                    , signature: "HMAC-SHA1" , redirect_uri : "#{customDomain.host}:#{customDomain.port}/-/oauth/odesk/callback"}
    facebook                       : {clientId      : "475071279247628"                              , clientSecret  : "65cc36108bb1ac71920dbd4d561aca27"           , redirectUri  : "#{customDomain.host}:#{customDomain.port}/-/oauth/facebook/callback"}
    google                         : {client_id     : "1058622748167.apps.googleusercontent.com"     , client_secret : "vlF2m9wue6JEvsrcAaQ-y9wq"                   , redirect_uri : "#{customDomain.host}:#{customDomain.port}/-/oauth/google/callback"}
    twitter                        : {key           : "aFVoHwffzThRszhMo2IQQ"                        , secret        : "QsTgIITMwo2yBJtpcp9sUETSHqEZ2Fh7qEQtRtOi2E" , redirect_uri : "#{customDomain.host}:#{customDomain.port}/-/oauth/twitter/callback"   , request_url  : "https://twitter.com/oauth/request_token"           , access_url   : "https://twitter.com/oauth/access_token"            , secret_url: "https://twitter.com/oauth/authenticate?oauth_token=" , version: "1.0"         , signature: "HMAC-SHA1"}
    linkedin                       : {client_id     : "f4xbuwft59ui"                                 , client_secret : "fBWSPkARTnxdfomg"                           , redirect_uri : "#{customDomain.host}:#{customDomain.port}/-/oauth/linkedin/callback"}
    slack                          : {token         : "xoxp-2155583316-2155760004-2158149487-a72cf4" , channel       : "C024LG80K"}
    statsd                         : {use           : false                                          , ip            : "#{customDomain.public}"                       , port: 8125}
    graphite                       : {use           : false                                          , host          : "#{customDomain.public}"                       , port: 2003}
    sessionCookie                  : {maxAge        : 1000 * 60 * 60 * 24 * 14                       , secure        : no}
    logLevel                       : {neo4jfeeder   : "notice"                                       , oskite: "info"                                               , terminal: "info"                                                                      , kontrolproxy  : "notice"                                           , kontroldaemon : "notice"                                           , userpresence  : "notice"                                          , vmproxy: "notice"      , graphitefeeder: "notice"                                                           , sync: "notice" , topicModifier : "notice" , postModifier  : "notice" , router: "notice" , rerouting: "notice" , overview: "notice" , amqputil: "notice" , rabbitMQ: "notice" , ldapserver: "notice" , broker: "notice"}
    aws                            : {key           : "AKIAJSUVKX6PD254UGAA"                         , secret        : "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"}
    embedly                        : {apiKey        : "94991069fb354d4e8fdb825e52d4134a" }
    troubleshoot                   : {recipientEmail: "can@koding.com" }
    rollbar                        : "71c25e4dc728431b88f82bd3e7a600c9"
    recaptcha                      : '6LdLAPcSAAAAAJe857OKXNdYzN3C1D55DwGW0RgT'
    mixpanel                       : mixpanel.token
    segment                        : '4c570qjqo0'


    #--- CLIENT-SIDE BUILD CONFIGURATION ---#

    client                         : {watch: yes , version       : version , includesPath:'client' , indexMaster: "index-master.html" , index: "default.html" , useStaticFileServer: no , staticFilesBaseUrl: "#{customDomain.public}:#{customDomain.port}"}

  #-------- runtimeOptions: PROPERTIES SHARED WITH BROWSER --------#
  KONFIG.client.runtimeOptions =
    kites             : require './kites.coffee'           # browser passes this version information to kontrol , so it connects to correct version of the kite.
    algolia           : algolia
    logToExternal     : no                                 # rollbar                                            , mixpanel etc.
    suppressLogs      : no
    logToInternal     : no                                 # log worker
    authExchange      : "auth"
    environment       : environment                        # this is where browser knows what kite environment to query for
    version           : version
    resourceName      : socialQueueName
    userSitesDomain   : userSitesDomain
    logResourceName   : logQueueName
    socialApiUri      : "/xhr"
    apiUri            : null
    sourceMapsUri     : "/sourcemaps"
    mainUri           : null
    broker            : uri  : "/subscribe"
    appsUri           : "/appsproxy"
    uploadsUri        : 'https://koding-uploads.s3.amazonaws.com'
    uploadsUriForGroup: 'https://koding-groups.s3.amazonaws.com'
    fileFetchTimeout  : 1000 * 15
    userIdleMs        : 1000 * 60 * 5
    embedly           : {apiKey       : "94991069fb354d4e8fdb825e52d4134a"     }
    github            : {clientId     : "f8e440b796d953ea01e5" }
    newkontrol        : {url          : "#{kontrol.url}"}
    sessionCookie     : {maxAge       : 1000 * 60 * 60 * 24 * 14 , secure: no   }
    troubleshoot      : {idleTime     : 1000 * 60 * 60           , externalUrl  : "https://s3.amazonaws.com/koding-ping/healthcheck.json"}
    recaptcha         : '6LdLAPcSAAAAAG27qiKqlnowAM8FXfKSpW1wx_bU'
    stripe            : { token: 'pk_test_S0cUtuX2QkSa5iq0yBrPNnJF' }
    externalProfiles  :
      google          : {nicename: 'Google'  }
      linkedin        : {nicename: 'LinkedIn'}
      twitter         : {nicename: 'Twitter' }
      odesk           : {nicename: 'oDesk'   , urlLocation: 'info.profile_url' }
      facebook        : {nicename: 'Facebook', urlLocation: 'link'             }
      github          : {nicename: 'GitHub'  , urlLocation: 'html_url'         }
    entryPoint        : {slug:'koding'       , type:'group'}



      # END: PROPERTIES SHARED WITH BROWSER #


  #--- RUNTIME CONFIGURATION: WORKERS AND KITES ---#
  GOBIN = "#{projectRoot}/go/bin"


  # THESE COMMANDS WILL EXECUTE IN PARALLEL.

  KONFIG.workers =
    gowebserver         :
      group             : "webserver"
      ports             :
         incoming       : 6500
      supervisord       :
        command         : "#{GOBIN}/go-webserver -c #{configName} -t #{projectRoot}/go/src/koding/go-webserver/templates/"
      nginx             :
        locations       : ["~^/IDE/.*"]
    kontrol             :
      group             : "environment"
      ports             :
        incoming        : "#{kontrol.port}"
      supervisord       :
        command         : "#{GOBIN}/kontrol -region #{region} -machines #{etcd} -environment #{environment} -mongourl #{KONFIG.mongo} -port #{kontrol.port} -privatekey #{kontrol.privateKeyFile} -publickey #{kontrol.publicKeyFile}"
      nginx             :
        websocket       : yes
        locations       : ["~^/kontrol/.*"]

    kloud               :
      group             : "environment"
      ports             :
        incoming        : "#{KONFIG.kloud.port}"
      supervisord       :
        command         : "#{GOBIN}/kloud -planendpoint #{socialapi.proxyUrl}/payments/subscriptions  -hostedzone #{userSitesDomain} -region #{region} -environment #{environment} -port #{KONFIG.kloud.port} -publickey #{kontrol.publicKeyFile} -privatekey #{kontrol.privateKeyFile} -kontrolurl #{kontrol.url}  -registerurl #{KONFIG.kloud.registerUrl} -mongourl #{KONFIG.mongo} -prodmode=#{configName is "prod"}"
      nginx             :
        websocket       : yes
        locations       : ["~^/kloud/.*"]

    ngrokProxy          :
      group             : "environment"
      supervisord       :
        command         : "coffee #{projectRoot}/ngrokProxy --user #{process.env.USER}"

    reverseProxy        :
      group             : "environment"
      supervisord       :
        command         : "#{GOBIN}/reverseproxy -port 1234 -env production -region #{publicHostname}PublicEnvironment -publicHost proxy-#{process.env.USER}.ngrok.com -publicPort 80"

    broker              :
      group             : "webserver"
      ports             :
        incoming        : "#{KONFIG.broker.port}"
      supervisord       :
        command         : "#{GOBIN}/rerun koding/broker -c #{configName}"
      nginx             :
        websocket       : yes
        locations       : ["/websocket", "~^/subscribe/.*"]

    rerouting           :
      group             : "webserver"
      supervisord       :
        command         : "#{GOBIN}/rerun koding/rerouting -c #{configName}"

    authworker          :
      group             : "webserver"
      supervisord       :
        command         : "./watch-node #{projectRoot}/workers/auth/index.js -c #{configName} --disable-newrelic"

    sourcemaps          :
      group             : "webserver"
      ports             :
        incoming        : "#{KONFIG.sourcemaps.port}"
      supervisord       :
        command         : "./watch-node #{projectRoot}/servers/sourcemaps/index.js -c #{configName} -p #{KONFIG.sourcemaps.port} --disable-newrelic"

    emailsender         :
      group             : "webserver"
      supervisord       :
        command         : "./watch-node #{projectRoot}/workers/emailsender/index.js  -c #{configName} --disable-newrelic"

    appsproxy           :
      group             : "webserver"
      ports             :
        incoming        : "#{KONFIG.appsproxy.port}"
      supervisord       :
        command         : "./watch-node #{projectRoot}/servers/appsproxy/web.js -c #{configName} -p #{KONFIG.appsproxy.port} --disable-newrelic"

    webserver           :
      group             : "webserver"
      ports             :
        incoming        : "#{KONFIG.webserver.port}"
        outgoing        : "#{KONFIG.webserver.kitePort}"
      supervisord       :
        command         : "./watch-node #{projectRoot}/servers/index.js -c #{configName} -p #{KONFIG.webserver.port}                 --disable-newrelic --kite-port=#{KONFIG.webserver.kitePort} --kite-key=#{kiteHome}/kite.key"
      nginx             :
        locations       : ["/"]

    socialworker        :
      group             : "webserver"
      ports             :
        incoming        : "#{KONFIG.social.port}"
        outgoing        : "#{KONFIG.social.kitePort}"
      supervisord       :
        command         : "./watch-node #{projectRoot}/workers/social/index.js -c #{configName} -p #{KONFIG.social.port} -r #{region} --disable-newrelic --kite-port=#{KONFIG.social.kitePort} --kite-key=#{kiteHome}/kite.key"
      nginx             :
        locations       : ["/xhr"]

    guestCleaner        :
      group             : "webserver"
      supervisord       :
        command         : "#{GOBIN}/guestcleanerworker -c #{configName}"

    clientWatcher       :
      group             : "webserver"
      supervisord       :
        command         : "ulimit -n 1024 && coffee #{projectRoot}/build-client.coffee  --watch --sourceMapsUri /sourcemaps --verbose true"

    socialapi:
      group             : "socialapi"
      instances         : 3
      ports             :
        incoming        : "#{socialapiProxy.port}"
      supervisord       :
        command         : "cd #{projectRoot}/go/src/socialapi && make develop -j config=#{socialapi.configFilePath} && cd #{projectRoot}"

  #-------------------------------------------------------------------------#
  #---- SECTION: AUTO GENERATED CONFIGURATION FILES ------------------------#
  #---- DO NOT CHANGE ANYTHING BELOW. IT'S GENERATED FROM WHAT'S ABOVE  ----#
  #-------------------------------------------------------------------------#

  KONFIG.JSON = JSON.stringify KONFIG

  #---- SUPERVISOR CONFIG ----#

  generateRunFile = (KONFIG) ->

    killlist = ->
      str = "kill -KILL "
      str += "$#{key}pid " for key,val of KONFIG.workers
      str += " $$" #kill self

      return str

    envvars = (options={})->
      options.exclude or= []

      env = """
      export GOPATH=#{projectRoot}/go
      export GOBIN=#{projectRoot}/go/bin
      export KONFIG_JSON='#{KONFIG.JSON}'

      """
      env += "export #{key}='#{val}'\n" for key,val of KONFIG.ENV when key not in options.exclude
      return env

    workerList = (separator=" ")->
      (key for key,val of KONFIG.workers).join separator

    workersRunList = ->
      workers = ""
      for key,val of KONFIG.workers

        workers += """

        function worker_daemon_#{key} {

          #------------- worker: #{key} -------------#
          #{val.supervisord.command} &>#{projectRoot}/.logs/#{key}.log &
          #{key}pid=$!
          echo [#{key}] started with pid: $#{key}pid


        }

        function worker_#{key} {

          #------------- worker: #{key} -------------#
          #{val.supervisord.command}

        }

        """
      return workers

    installScript = """
        npm i --unsafe-perm --silent
        echo '#---> BUILDING CLIENT (@gokmen) <---#'
        cd #{projectRoot}
        chmod +x ./build-client.coffee
        ulimit -n 1024 && #{projectRoot}/build-client.coffee --watch false  --verbose
        git submodule init
        git submodule update

        # Disabled for now, if any of installed globally with sudo
        # this overrides them and broke developers machine ~
        # npm i gulp stylus coffee-script -g --silent




        echo '#---> BUILDING GO WORKERS (@farslan) <---#'
        #{projectRoot}/go/build.sh

        echo '#---> BUILDING SOCIALAPI (@cihangir) <---#'
        cd #{projectRoot}/go/src/socialapi
        make configure
        # make install
        cd #{projectRoot}
        cleanchatnotifications

        echo '#---> AUTHORIZING THIS COMPUTER WITH MATCHING KITE.KEY (@farslan) <---#'
        mkdir $HOME/.kite &>/dev/null
        echo copying #{KONFIG.newkites.keyFile} to $HOME/.kite/kite.key
        cp -f #{KONFIG.newkites.keyFile} $HOME/.kite/kite.key

        echo '#---> BUILDING BROKER-CLIENT @chris <---#'
        echo "building koding-broker-client."
        cd #{projectRoot}/node_modules_koding/koding-broker-client
        cake build
        cd #{projectRoot}


        echo
        echo
        echo 'ALL DONE. Enjoy! :)'
        echo
        echo
    """

    run = """
      #!/bin/bash

      # ------ THIS FILE IS AUTO-GENERATED ON EACH BUILD ----- #\n
      mkdir #{projectRoot}/.logs &>/dev/null

      SERVICES="mongo redis postgres rabbitmq etcd"

      NGINX_CONF="#{projectRoot}/.dev.nginx.conf"
      NGINX_PID="#{projectRoot}/.dev.nginx.pid"

      #{envvars()}

      trap ctrl_c INT

      function ctrl_c () {
        echo "ctrl_c detected. killing all processes..."
        kill_all
      }

      function kill_all () {
        #{killlist()}
        nginxstop
        ps aux | grep koding | grep -E 'node|go/bin' | awk '{ print $2 }' | xargs kill -9
      }

      function nginxstop () {
        if [ -a $NGINX_PID ]; then
          echo "stopping nginx"
          nginx -c $NGINX_CONF -g "pid $NGINX_PID;" -s quit
        fi
      }

      function nginxrun () {
        nginxstop
        echo "starting nginx"
        nginx -c $NGINX_CONF -g "pid $NGINX_PID;"
      }

      function checkrunfile () {

        checkpackagejsonfile

        if [ "#{projectRoot}/run" -ot "#{projectRoot}/config/main.dev.coffee" ]; then
            echo your run file is older than your config file. doing ./configure.
            sleep 1
            ./configure

            echo -e "\n\nPlease do ./run again\n"
            exit 1;
        fi
      }

      function checkpackagejsonfile () {
        if [ "#{projectRoot}/run" -ot "#{projectRoot}/package.json" ]; then
            echo your run file is older than your package json. doing npm i.
            sleep 1
            npm i

            echo -e "\n\nPlease do ./configure and  ./run again\n"
            exit 1;
        fi
      }


      function testendpoints () {

        EP=("lvh.me:8090/" "lvh.me:8090/xhr" "lvh.me:8090/subscribe/info" "lvh.me:8090/kloud/kite" "lvh.me:8090/kontrol/kite" "lvh.me:8090/appsproxy" "lvh.me:8090/sourcemaps")

        while [ 1==1 ];
        do
        for i in "${EP[@]}"
          do

             curl $i -s -f -o /dev/null || echo "DOWN $i" # | mail -s "Website is down" admin@thesite.com

          done
        sleep 1
        done
      }



      function chaosmonkey () {

        while [ 1==1 ]; do
          for i in mongo redis etcd postgres
            do
              echo stopping $i
              docker stop $i
              echo starting $i
              docker start $i
              sleep 10
            done
        done

        echo now do "run services" again to make sure everything is back to normal..
      }

      function printconfig () {
        if [ "$2" == "" ]; then
          cat << EOF
          #{envvars(exclude:["KONFIG_JSON"])}EOF
        elif [ "$2" == "--json" ]; then

          echo '#{KONFIG.JSON}'

        else
          echo ""
        fi

      }

      function run () {
        check
        npm i --silent
        #{projectRoot}/go/build.sh
        cd #{projectRoot}/go/src/socialapi
        make configure
        cd #{projectRoot}

        nginxrun

        #{("worker_daemon_"+key+"\n" for key,val of KONFIG.workers).join(" ")}

        tail -fq ./.logs/*.log

      }

      #{workersRunList()}


      function printHelp (){

        echo "Usage: "
        echo ""
        echo "  run                       : to start koding"
        echo "  run killall               : to kill every process started by run script"
        echo "  run install               : to compile/install client and "
        echo "  run buildclient           : to see of specified worker logs only"
        echo "  run logs                  : to see all workers logs"
        echo "  run log [worker]          : to see of specified worker logs only"
        echo "  run buildservices         : to initialize and start services"
        echo "  run buildservices sandbox : to initialize and start services on sandbox"
        echo "  run services              : to stop and restart services"
        echo "  run worker                : to list workers"
        echo "  run chaosmonkey           : to restart every service randomly to test resilience."
        echo "  run testendpoints         : to test every URL endpoint programmatically."
        echo "  run printconfig           : to print koding config environment variables (output in json via --json flag)"
        echo "  run worker [worker]       : to run a single worker"
        echo "  run help                  : to show this list"
        echo ""

      }

      function check (){

        check_service_dependencies

        if [ -z "$DOCKER_HOST" ]; then
          echo "You need to export DOCKER_HOST, run 'boot2docker up' and follow the instructions."
          exit 1
        fi

        mongo #{mongo} --eval "db.stats()"  # do a simple harmless command of some sort

        RESULT=$?   # returns 0 if mongo eval succeeds

        if [ $RESULT -ne 0 ]; then
            echo "cant talk to mongodb at #{mongo}, is it not running? exiting."
            exit 1
        else
            echo "mongodb running!"
        fi


      }

      function check_service_dependencies () {
        echo "checking required services: nginx, docker, mongo, graphicsmagick..."
        command -v go            >/dev/null 2>&1 || { echo >&2 "I require go but it's not installed.  Aborting."; exit 1; }
        command -v docker        >/dev/null 2>&1 || { echo >&2 "I require docker but it's not installed.  Aborting."; exit 1; }
        command -v nginx         >/dev/null 2>&1 || { echo >&2 "I require nginx but it's not installed. (brew install nginx maybe?)  Aborting."; exit 1; }
        command -v boot2docker   >/dev/null 2>&1 || { echo >&2 "I require boot2docker but it's not installed.  Aborting."; exit 1; }
        command -v mongorestore  >/dev/null 2>&1 || { echo >&2 "I require mongorestore but it's not installed.  Aborting."; exit 1; }
        command -v node          >/dev/null 2>&1 || { echo >&2 "I require node but it's not installed.  Aborting."; exit 1; }
        command -v npm           >/dev/null 2>&1 || { echo >&2 "I require npm but it's not installed.  Aborting."; exit 1; }
        command -v gulp          >/dev/null 2>&1 || { echo >&2 "I require gulp but it's not installed. (npm i gulp -g)  Aborting."; exit 1; }
        # command -v stylus      >/dev/null 2>&1 || { echo >&2 "I require stylus  but it's not installed. (npm i stylus -g)  Aborting."; exit 1; }
        command -v coffee        >/dev/null 2>&1 || { echo >&2 "I require coffee-script but it's not installed. (npm i coffee-script -g)  Aborting."; exit 1; }

        brew info graphicsmagick >/dev/null 2>&1 || { echo >&2 "I require graphicsmagick but it's not installed.  Aborting."; exit 1; }

        check_gulp_version
      }

      function check_gulp_version () {
           VERSION=$(npm info gulp version 2> /dev/null)

           while IFS=".", read MAJOR MINOR REVISION; do
              if [[ $MAJOR -lt 3 ]]; then
                  MISMATCH=1
              elif [[ $MAJOR -eq 3 && $MINOR -lt 7 ]]; then
                  MISMATCH=1
              fi
          done < <(echo $VERSION)

          if [[ -n $MISMATCH ]]; then
              echo 'Installed gulp version must be >= 3.7.0'
              exit 1
          fi
      }

      function build_services () {

        boot2docker up

        echo "Stopping services: $SERVICES"
        docker stop $SERVICES

        echo "Removing services: $SERVICES"
        docker rm   $SERVICES

        # Build Mongo service
        cd #{projectRoot}/install/docker-mongo
        docker build -t koding/mongo .

        # Build rabbitMQ service
        cd #{projectRoot}/install/docker-rabbitmq
        docker build -t koding/rabbitmq .

        # Build postgres
        cd #{projectRoot}/go/src/socialapi/db/sql
        docker build -t koding/postgres .

        docker run -d -p 27017:27017              --name=mongo    koding/mongo --dbpath /data/db --smallfiles --nojournal
        docker run -d -p 5672:5672 -p 15672:15672 --name=rabbitmq koding/rabbitmq

        docker run -d -p 6379:6379                --name=redis    redis
        docker run -d -p 5432:5432                --name=postgres koding/postgres
        docker run -d -p 4001:4001 -p 7001:7001   --name=etcd     coreos/etcd -peer-addr #{boot2dockerbox}:7001 -addr #{boot2dockerbox}:4001

        echo '#---> UPDATING MONGO DATABASE ACCORDING TO LATEST CHANGES IN CODE (UPDATE PERMISSIONS @chris) <---#'
        cd #{projectRoot}
        node #{projectRoot}/scripts/permission-updater  -c #{socialapi.configFilePath} --hard >/dev/null

        echo '#---> UPDATING MONGO DB TO WORK WITH SOCIALAPI @cihangir <---#'
        mongo #{mongo} --eval='db.jAccounts.update({},{$unset:{socialApiId:0}},{multi:true}); db.jGroups.update({},{$unset:{socialApiChannelId:0}},{multi:true});'

        echo '#---> CREATING VANILLA KODING DB @gokmen <---#'

        cd #{projectRoot}/install/docker-mongo
        tar jxvf #{projectRoot}/install/docker-mongo/default-db-dump.tar.bz2
        mongorestore -h#{boot2dockerbox} -dkoding dump/koding
        rm -rf ./dump

        echo "#---> CLEARING ALGOLIA INDEXES: @chris <---#"
        cd #{projectRoot}
        ./scripts/clear-algolia-index.sh -i "accounts$KONFIG_SOCIALAPI_ALGOLIA_INDEXSUFFIX"
        ./scripts/clear-algolia-index.sh -i "topics$KONFIG_SOCIALAPI_ALGOLIA_INDEXSUFFIX"
        ./scripts/clear-algolia-index.sh -i "messages$KONFIG_SOCIALAPI_ALGOLIA_INDEXSUFFIX"

      }

      function services () {

        boot2docker up
        EXISTS=$(docker inspect --format="{{ .State.Running }}" $SERVICES 2> /dev/null)
        if [ $? -eq 1 ]; then
          echo ""
          echo "Some of containers are missing, please do ./run buildservices"
          exit 1
        fi

        echo "Stopping services: $SERVICES"
        docker stop $SERVICES

        echo "Starting services: $SERVICES"
        docker start $SERVICES

        nginxrun
      }


      function importusers () {

        cd #{projectRoot}
        node #{projectRoot}/scripts/user-importer

        go run ./go/src/socialapi/workers/migrator/main.go -c #{socialapi.configFilePath}
      }

<<<<<<< HEAD

      function updateusers () {

        cd #{projectRoot}
        node #{projectRoot}/scripts/user-updater

      }


=======
      function cleanchatnotifications () {
        cd #{GOBIN}
        ./notification -c #{socialapi.configFilePath} -h
      }

>>>>>>> c6735204
      function sandbox_buildservices () {
        SANDBOX_SERVICES=54.165.122.100
        SANDBOX_WEB_1=54.165.177.88
        SANDBOX_WEB_2=54.84.179.170

        echo "cd /opt/koding; ./run buildservices" | ssh root@$SANDBOX_SERVICES @/bin/bash

        echo "sudo supervisorctl restart all"      | ssh ec2-user@$SANDBOX_WEB_1 /bin/bash
        echo "sudo supervisorctl restart all"      | ssh ec2-user@$SANDBOX_WEB_2 /bin/bash
      }

      if [[ "$1" == "killall" ]]; then

        kill_all

      elif [ "$1" == "install" ]; then
        check_service_dependencies
        #{installScript}

      elif [ "$1" == "printconfig" ]; then

        printconfig $@

      elif [[ "$1" == "log" || "$1" == "logs" ]]; then

        if [ "$2" == "" ]; then
          tail -fq ./.logs/*.log
        else
          tail -fq ./.logs/$2.log
        fi

      elif [ "$1" == "cleanup" ]; then

        ./cleanup $@

      elif [ "$1" == "buildclient" ]; then

        ./build-client.coffee --watch false  --verbose

      elif [ "$1" == "services" ]; then
        check_service_dependencies
        services

      elif [ "$1" == "buildservices" ]; then

        if [ "$2" == "sandbox" ]; then
          read -p "This will destroy sandbox databases (y/N)" -n 1 -r
          echo ""
          if [[ ! $REPLY =~ ^[Yy]$ ]]
          then
              exit 1
          fi

          sandbox_buildservices
          exit 0
        fi

        check_service_dependencies

        read -p "This will destroy existing images, do you want to continue? (y/N)" -n 1 -r
        echo ""
        if [[ ! $REPLY =~ ^[Yy]$ ]]
        then
            exit 1
        fi

        build_services
        importusers

      elif [ "$1" == "help" ]; then
        printHelp

      elif [ "$1" == "chaosmonkey" ]; then
        chaosmonkey

      elif [ "$1" == "testendpoints" ]; then
        testendpoints

      elif [ "$1" == "importusers" ]; then
        importusers

<<<<<<< HEAD
      elif [ "$1" == "updateusers" ]; then
        updateusers
=======
      elif [ "$1" == "cleanchatnotifications" ]; then
        cleanchatnotifications
>>>>>>> c6735204

      elif [ "$1" == "worker" ]; then

        if [ "$2" == "" ]; then
          echo Available workers:
          echo "-------------------"
          echo '#{workerList "\n"}'
        else
          eval "worker_$2"
        fi

      elif [ "$#" == "0" ]; then

        checkrunfile
        if ! ./pg-update #{postgres.host} #{postgres.port}; then
          exit 1
        fi
        run

      else
        echo "Unknown command: $1"
        printHelp

      fi
      # ------ THIS FILE IS AUTO-GENERATED BY ./configure ----- #\n
      """
    return run

  KONFIG.ENV            = (require "../deployment/envvar.coffee").create KONFIG
  KONFIG.supervisorConf = (require "../deployment/supervisord.coffee").create KONFIG
  KONFIG.nginxConf      = (require "../deployment/nginx.coffee").create KONFIG, environment
  KONFIG.runFile        = generateRunFile        KONFIG

  fs.writeFileSync "./.dev.nginx.conf", KONFIG.nginxConf


  return KONFIG

module.exports = Configuration


# -*- mode: coffee -*-
# vi: set ft=coffee nowrap :<|MERGE_RESOLUTION|>--- conflicted
+++ resolved
@@ -702,8 +702,6 @@
         go run ./go/src/socialapi/workers/migrator/main.go -c #{socialapi.configFilePath}
       }
 
-<<<<<<< HEAD
-
       function updateusers () {
 
         cd #{projectRoot}
@@ -711,14 +709,11 @@
 
       }
 
-
-=======
       function cleanchatnotifications () {
         cd #{GOBIN}
         ./notification -c #{socialapi.configFilePath} -h
       }
 
->>>>>>> c6735204
       function sandbox_buildservices () {
         SANDBOX_SERVICES=54.165.122.100
         SANDBOX_WEB_1=54.165.177.88
@@ -800,13 +795,11 @@
       elif [ "$1" == "importusers" ]; then
         importusers
 
-<<<<<<< HEAD
       elif [ "$1" == "updateusers" ]; then
         updateusers
-=======
+
       elif [ "$1" == "cleanchatnotifications" ]; then
         cleanchatnotifications
->>>>>>> c6735204
 
       elif [ "$1" == "worker" ]; then
 
