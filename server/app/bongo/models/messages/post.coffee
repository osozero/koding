--- conflicted
+++ resolved
@@ -388,11 +388,7 @@
       .nodes()
     .endGraphlet()
     .fetchRoot callback
-<<<<<<< HEAD
-  
-=======
-
->>>>>>> 06e2457f
+
   fetchRelativeComments:({limit, before, after}, callback)->
     limit ?= 10
     if before? and after?
@@ -400,16 +396,10 @@
     selector = timestamp:
       if before? then  $lt: before
       else if after? then $gt: after
-<<<<<<< HEAD
-    options = {limit, sort: timestamp: 1}
-    @fetchComments selector, options, callback
-  
-=======
     selector['data.flags.isLowQuality'] = $ne: yes
     options = {limit, sort: timestamp: 1}
     @fetchComments selector, options, callback
 
->>>>>>> 06e2457f
   commentsByRange:(options, callback)->
     [callback, options] = [options, callback] unless callback
     {from, to} = options
@@ -425,13 +415,8 @@
       queryOptions = skip: from
       if to
         queryOptions.limit = to - from
-<<<<<<< HEAD
-    queryOptions.sort = timestamp: 1
-    console.log selector, queryOptions
-=======
     selector['data.flags.isLowQuality'] = $ne: yes
     queryOptions.sort = timestamp: 1
->>>>>>> 06e2457f
     @fetchComments selector, queryOptions, callback
 
   restComments:(skipCount, callback)->
