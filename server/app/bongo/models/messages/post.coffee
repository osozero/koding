--- conflicted
+++ resolved
@@ -45,16 +45,9 @@
       tag             :
         targetType    : JTag
         as            : 'tag'
-<<<<<<< HEAD
-      follower      :
-        as          : 'follower'
-        targetType  : JAccount
-=======
       follower        :
         as            : 'follower'
         targetType    : JAccount
-    
->>>>>>> 8fcd0995
 
   @getAuthorType =-> JAccount
 
