class JInvitation extends jraphical.Module
  
  crypto = require 'crypto'
  {uniq} = require 'underscore'
  
  @isEnabledGlobally = yes
  
  {ObjectRef, dash, daisy} = bongo
  
  @share()
  
  @set
    indexes         :
      code          : 'unique'
    sharedMethods   :
<<<<<<< HEAD
      static        : ['create','byCode','__sendBetaInvites']#,,'__createBetaInvites']
=======
      static        : ['create','byCode','grant']#,'__sendBetaInvites',,'__createBetaInvites']
>>>>>>> f08daefd
    schema          :
      code          : String
      inviteeEmail  : String
      customMessage :
        subject     : String
        body        : String
      uses          :
        type        : Number
        default     : 0
      maxUses       :
        type        : Number
        default     : 0
      type          :
        type        : String
        enum        : ['invalid invitation type', ['personal','multiuse','launchrock']]
        default     : 'personal'
      status        : 
        type        : String 
        enum        : ['invalid status type', ['sent','active','blocked','redeemed','couldnt send email']]
        default     : 'active' # 'unconfirmed'
      origin        : ObjectRef
    relationships   :
      invitedBy     :
        targetType  : JAccount
        as          : 'inviter'
      redeemer      :
        targetType  : JAccount
        as          : 'redeemer'
  
  # @__attemptToFixChrisFuckup =(callback)->
  #   i = 0
  #   JAccount.one {'profile.nickname': 'devrim'}, (err, devrim)=>
  #     if err
  #       callback err
  #     else
  #       @all { 'origin.constructorName': $exists: no }, (err, invites)->
  #         invites.forEach (invite)->
  #           if err
  #             callback err
  #           else
  #             invite.update {$set: origin: ObjectRef devrim}, {multi: yes}, callback
  #             # invite.addInvitedBy devrim, (err)->
  #             #   console.log err
  #             #   console.log 'finished', i++
  #             #   callback 'ok'
  # 
  @__sendBetaInvites = bongo.secure do->
    betaTestersEmails = fs.readFileSync 'invitee-emails.txt', 'utf-8'
    # betaTestersEmails = 'chris123412341234@jraphical.com'
    betaTestersHTML   = fs.readFileSync 'email/invitations-are-sent.html', 'utf-8'
    protocol = 'https://'
    (client,callback)->
      i = 0
      recipients = []
      {host, port} = server
      account = client.connection.delegate
      unless 'super-admin' in account.globalFlags 
        return callback new KodingError "not authorized"

      # host = 'localhost:3000'
      # protocol = 'http://'
      uniq(betaTestersEmails.split '\n').slice(9000, 10000).forEach (email)=>
        recipients.push =>
          @one {inviteeEmail: email}, (err, invite)=>
            if err
              console.log err
            else if invite?
              url = "#{protocol}#{host}/invitation/#{invite.code}"
              # bitly.shorten url, (err, response)=>
              #   shortenedUrl = response.data.url
              #   if shortenedUrl?
                  # shortenedUrl = url
<<<<<<< HEAD
              
=======
>>>>>>> f08daefd
              personalizedMail = betaTestersHTML.replace '#{url}', url#shortenedUrl
              
              Emailer.simulate
                From      : @getInviteEmail()
                To        : email
                Subject   : '[Koding] Here is your beta invite!'
                HtmlBody  : personalizedMail
              , (err)-> 
                console.log 'finished', i++, err
                recipients.fin(err)
                # else console.log email
            else
              console.log "no invitation was found for #{email}"
              recipients.fin null
      dash recipients, callback
        
  
  @__createBetaInvites =do ->
    betaTestersEmails = 'chris123412341234@jraphical.com'
    # betaTestersEmails = fs.readFileSync('./invitee-emails.txt', 'utf-8')
    #betaTestersEmails = 'chris123123@jraphical.com'
    (callback)->
      JAccount.one {'profile.nickname': 'devrim'}, (err, devrim)=>
        i = 0
        recipients = []
        uniq(betaTestersEmails.split '\n').forEach (email)->
          code = crypto
            .createHmac('sha1', 'kodingsecret')
            .update(email)
            .digest('hex')
          # console.log email, code
          recipients.push ->
            invite = new JInvitation {
              code
              inviteeEmail  : email
              maxUses       : 1
              origin        : ObjectRef(devrim)
              type          : 'launchrock'
            }
            invite.save (err)-> 
              recipients.next(err)
        recipients.push -> callback(recipients)
        daisy recipients
  
  @grant =(selector, quota, callback)->
    unless quota > 0
      callback new KodingError "Quota must be positive."
    else
      batch = []
      JAccount.all selector, (err, accounts)->
        for account in accounts
          batch.push ->
            account.fetchLimit 'invite', (err, limit)->
              if err then batch.fin(err)
              else if limit
                limit.update $inc: {quota}, (err)-> batch.fin(err)
              else
                limit = new JLimit {quota}
                limit.save (err)->
                  if err
                    batch.fin(err)
                  else
                    account.addLimit limit, 'invite', (err)-> batch.fin(err)
        dash batch, callback
  
  @getInviteEmail =-> "hello@koding.com"
  
  @getInviteSubject =({inviter})-> "#{inviter} has invited you to Koding!"
  
  @getInviteMessage =({inviter, url, message})->
    message or= "#{inviter} has invited you to Koding!"
    """
    Hi there,
    
    #{message}
    
    This URL will allow you to create an account:
    #{url}
    """
  
  @byCode = (code, callback)-> @one {code}, callback
  
  @__createMultiuse = bongo.secure (client, options, callback)->
    {delegate} = client.connection
    {code, maxUses} = options
    invite = new JInvitation {
      code
      maxUses   : maxUses
      type      : 'multiuse'
      origin    : ObjectRef(delegate)
    }
    invite.save (err)->
      if err
        callback err
      else
        invite.addInvitedBy delegate, callback
  
  @create = bongo.secure (client, options, callback)->
    {delegate} = client.connection
    {emails, subject, customMessage, type} = options
    delegate.fetchLimit 'invite', (err, limit)=>
      if err
        callback err
      else if !limit? or limit? and emails.length > limit.getValue()
        callback new KodingError "You don't have enough invitation quota"
      else
        emails.forEach (email)=>
          code = crypto
            .createHmac('sha1', 'kodingsecret')
            .update(email)
            .digest('hex')
          invite = new JInvitation {
            code
            customMessage
            maxUses       : 1
            inviteeEmail  : email
            origin        : ObjectRef(delegate)
          }
          invite.save (err)=>
            if err
              callback err
            else
              invite.addInvitedBy delegate, (err)=>
                if err
                  callback err
                else
                  {host, port} = server
                  protocol = if host is 'localhost' then 'http://' else 'https://'
                  messageOptions =
                    subject   : customMessage.subject
                    body      : customMessage.body
                    inviter   : delegate.getFullName()
                    url       : "#{protocol}#{host}/invitation/#{encodeURIComponent code}"

                  JUser.fetchUser client,(err,user)=>
                    inviterEmail = user.email

                    Emailer.send
                      From      : @getInviteEmail()
                      To        : email
                      Subject   : @getInviteSubject(messageOptions)
                      TextBody  : @getInviteMessage(messageOptions)
                      ReplyTo   : inviterEmail
                    , (err)->
                      unless err
                        callback null                      
                        limit.update {$inc: usage: 1}, (err)-> console.log err if err
                        invite.update {$set: status: "sent"}, (err)-> console.log err if err
                      else
                        limit.update  {$inc: usage: 1}, (err)-> console.log err if err
                        invite.update {$set: status: "couldnt send email"}, (err)-> console.log err if err
                        callback new KodingError "I got your request just couldn't send the email, I'll try again. Consider it done."
  
  redeem:bongo.secure ({connection:{delegate}}, callback=->)->
    operation = $inc: {uses: 1}
    isRedeemed = if @type is 'multiuse' then @uses + 1 >= @maxUses else yes
    operation.$set = {status: 'redeemed'} if isRedeemed
    @update operation, (err)=>
      if err
        callback err
      else
        @addRedeemer delegate, (err)-> callback err<|MERGE_RESOLUTION|>--- conflicted
+++ resolved
@@ -13,11 +13,7 @@
     indexes         :
       code          : 'unique'
     sharedMethods   :
-<<<<<<< HEAD
       static        : ['create','byCode','__sendBetaInvites']#,,'__createBetaInvites']
-=======
-      static        : ['create','byCode','grant']#,'__sendBetaInvites',,'__createBetaInvites']
->>>>>>> f08daefd
     schema          :
       code          : String
       inviteeEmail  : String
@@ -90,10 +86,6 @@
               #   shortenedUrl = response.data.url
               #   if shortenedUrl?
                   # shortenedUrl = url
-<<<<<<< HEAD
-              
-=======
->>>>>>> f08daefd
               personalizedMail = betaTestersHTML.replace '#{url}', url#shortenedUrl
               
               Emailer.simulate
