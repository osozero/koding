--- conflicted
+++ resolved
@@ -13,7 +13,7 @@
     indexes         :
       code          : 'unique'
     sharedMethods   :
-      static        : ['create','byCode','__sendBetaInvites','__createBetaInvites']
+      static        : ['create','byCode','__sendBetaInvites']#,,'__createBetaInvites']
     schema          :
       code          : String
       inviteeEmail  : String
@@ -108,7 +108,7 @@
 
 
   @__sendBetaInvites = bongo.secure do->
-    betaTestersEmails = fs.readFileSync 'invitee-emails2.txt', 'utf-8'
+    betaTestersEmails = fs.readFileSync 'invitee-emails.txt', 'utf-8'
     # betaTestersEmails = 'chris123412341234@jraphical.com'
     betaTestersHTML   = fs.readFileSync 'email/beta-testers-invite.txt', 'utf-8'
     protocol = 'https://'
@@ -122,7 +122,7 @@
 
       # host = 'localhost:3000'
       # protocol = 'http://'
-      uniq(betaTestersEmails.split '\n').slice(1000, 1999).forEach (email)=>
+      uniq(betaTestersEmails.split '\n').slice(11762, 12367).forEach (email)=>
         recipients.push =>
           @one {inviteeEmail: email}, (err, invite)=>
             if err
@@ -141,7 +141,7 @@
                 Subject   : '[Koding] Here is your beta invite!'
                 TextBody  : personalizedMail
               , (err)-> 
-                # console.log 'finished', i++, err
+                console.log 'finished', i++, err
                 recipients.next(err)
                 # else console.log email
             else
@@ -152,13 +152,8 @@
         
   
   @__createBetaInvites =do ->
-<<<<<<< HEAD
-    #betaTestersEmails = 'chris123412341234@jraphical.com'
-    betaTestersEmails = fs.readFileSync('./invitee-emails2.txt', 'utf-8')
-=======
     # betaTestersEmails = 'chris123412341234@jraphical.com'
     # betaTestersEmails = fs.readFileSync('./invitee-emails.txt', 'utf-8')
->>>>>>> 577aaa38
     #betaTestersEmails = 'chris123123@jraphical.com'
     (callback)->
       JAccount.one {'profile.nickname': 'devrim'}, (err, devrim)=>
