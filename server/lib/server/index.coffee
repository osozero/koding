--- conflicted
+++ resolved
@@ -176,12 +176,6 @@
 
 app.get "/members/:username?*", (req, res)->
   username = req.params.username
-<<<<<<< HEAD
-  res.redirect 302, '/' + username
-
-app.get "/activity/p/?*", (req, res)->
-  res.redirect 302, '/Activity'
-=======
   res.redirect 301, '/' + username
 
 app.get "/w/members/:username?*", (req, res)->
@@ -190,7 +184,6 @@
 
 app.get "/activity/p/?*", (req, res)->
   res.redirect 301, '/Activity'
->>>>>>> d1d808db
 
 app.get "/sitemap:sitemapName", (req, res)->
   {JSitemap}       = koding.models
