--- conflicted
+++ resolved
@@ -115,11 +115,7 @@
       res.send decorated
 
 app.get "/-/cache/latest", (req, res)->
-<<<<<<< HEAD
   async.parallel [fetchSingles, fetchInstalls, fetchFollows], (err, results)=>
-=======
-  async.parallel [fetchMembers], (err, results)=>
->>>>>>> 69dc07e2
     res.send decorateAll(err, results)
 
 app.get "/-/cache/before/:timestamp", (req, res)->
