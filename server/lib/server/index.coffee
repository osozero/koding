--- conflicted
+++ resolved
@@ -2,13 +2,9 @@
 Object.defineProperty global, 'KONFIG', {
   value: require('koding-config-manager').load("main.#{argv.c}")
 }
-<<<<<<< HEAD
 
 {webserver, mongo, mq, projectRoot, kites, uploads, basicAuth, neo4j} = KONFIG
 page = require './staticpages'
-=======
-{webserver, mongo, mq, projectRoot, kites, uploads, basicAuth} = KONFIG
->>>>>>> fc1a1186
 
 webPort = argv.p ? webserver.port
 
