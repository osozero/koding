{argv} = require 'optimist'
Object.defineProperty global, 'KONFIG', {
  value: require('koding-config-manager').load("main.#{argv.c}")
}
{webserver, mongo, mq, projectRoot, kites, uploads, basicAuth} = KONFIG

webPort = argv.p ? webserver.port

processMonitor = (require 'processes-monitor').start
  name : "webServer on port #{webPort}"
  stats_id: "webserver." + process.pid
  interval : 30000
  librato: KONFIG.librato
  limit_hard  :
    memory   : 300
    callback : ->
      console.log "[WEBSERVER #{webPort}] Using excessive memory, exiting."
      process.exit()
  die :
    after: "non-overlapping, random, 3 digits prime-number of minutes"
    middleware : (name,callback) -> koding.disconnect callback
    middlewareTimeout : 5000

# Services (order is important here)
services =
  kite_webterm:
    pattern: 'webterm'
  worker_auth:
    pattern: 'auth'
  kite_sharedhosting:
    pattern: 'kite-sharedHosting'
  kite_applications:
    pattern: 'kite-application'
  kite_databases:
    pattern: 'kite-database'
  webserver:
    pattern: 'web'
  worker_social:
    pattern: 'social'

incService = (serviceKey, inc) ->
  for key, value of services
    if serviceKey.indexOf(value.pattern) > -1
      value.count = if value.count then value.count += inc else 1
      break

# Presences
koding = require './bongo'
koding.connect ->
  koding.monitorPresence
    join: (serviceKey) ->
      incService serviceKey, 1
    leave: (serviceKey) ->
      incService serviceKey, -1

{extend} = require 'underscore'
express  = require 'express'
Broker   = require 'broker'
fs       = require 'fs'
hat      = require 'hat'
nodePath = require 'path'

app      = express()

# this is a hack so express won't write the multipart to /tmp
#delete express.bodyParser.parse['multipart/form-data']

app.configure ->
  app.set 'case sensitive routing', on
  app.use express.cookieParser()
  app.use express.session {"secret":"foo"}
  # app.use express.bodyParser()
  app.use express.compress()
  app.use express.static "#{projectRoot}/website/"

app.use (req, res, next)->
  res.removeHeader "X-Powered-By"
  next()

if basicAuth
  app.use express.basicAuth basicAuth.username, basicAuth.password

process.on 'uncaughtException',(err)->
  console.log 'there was an uncaught exception'
  console.log process.pid
  console.error err
#    stack = err?.stack
#    console.log stack  if stack?

koding = require './bongo'

authenticationFailed = (res, err)->
  res.send "forbidden! (reason: #{err?.message or "no session!"})", 403

startTime = null
app.get "/-/cache/latest", (req, res)->
  {JActivityCache} = koding.models
  startTime = Date.now()
  JActivityCache.latest (err, cache)->
    if err then console.warn err
    # console.log "latest: #{Date.now() - startTime} msecs!"
    return res.send if cache then cache.data else {}

app.get "/-/cache/before/:timestamp", (req, res)->
  {JActivityCache} = koding.models
  JActivityCache.before req.params.timestamp, (err, cache)->
    if err then console.warn err
    res.send if cache then cache.data else {}

app.get "/Logout", (req, res)->
  res.clearCookie 'clientId'
  res.redirect 302, '/'

if uploads?.enableStreamingUploads

  s3 = require('./s3') uploads.s3

  app.post '/Upload', s3..., (req, res)->
    res.send(for own key, file of req.files
      filename  : file.filename
      resource  : nodePath.join uploads.distribution, file.path
    )

  # app.get '/Upload/test', (req, res)->
  #   res.send \
  #     """
  #     <script>
  #       function submitForm(form) {
  #         var file, fld;
  #         input = document.getElementById('image');
  #         file = input.files[0];
  #         fld = document.createElement('input');
  #         fld.hidden = true;
  #         fld.name = input.name + '-size';
  #         fld.value = file.size;
  #         form.appendChild(fld);
  #         return true;
  #       }
  #     </script>
  #     <form method="post" action="/upload" enctype="multipart/form-data" onsubmit="return submitForm(this)">
  #       <p>Title: <input type="text" name="title" /></p>
  #       <p>Image: <input type="file" name="image" id="image" /></p>
  #       <p><input type="submit" value="Upload" /></p>
  #     </form>
  #     """

app.get "/", (req, res)->
  if frag = req.query._escaped_fragment_?
    res.send 'this is crawlable content'
  else
    # log.info "serving index.html"
    res.header 'Content-type', 'text/html'
    fs.readFile "#{projectRoot}/website/index.html", (err, data) ->
      throw err if err
      res.send data

app.get "/-/presence/:service", (req, res) ->
  {service} = req.params
  if services[service] and services[service].count > 0
    res.send 200
  else
    res.send 404

app.get "/-/status/:event/:kiteName",(req,res)->
  # req.params.data

  obj =
    processName : req.params.kiteName
    # processId   : KONFIG.crypto.decrypt req.params.encryptedPid

  koding.mq.emit 'public-status', req.params.event, obj
  res.send "got it."

app.get "/-/api/user/:username/flags/:flag", (req, res)->
  {username, flag} = req.params
  {JAccount}       = koding.models
  JAccount.one "profile.nickname" : username, (err, account)->
    if err or not account
      state = false
    else
<<<<<<< HEAD
      # log.info "serving index.html"
      res.header 'Content-type', 'text/html'
      fs.readFile "#{projectRoot}/website/index.html", (err, data) ->
        throw err if err
        res.send data

  app.get "/-/presence/:service", (req, res) ->
    {service} = req.params
    if services[service] and services[service].count > 0
      res.send 200
    else
      res.send 404

  app.get "/-/status/:event/:kiteName",(req,res)->
    # req.params.data

    obj =
      processName : req.params.kiteName
      # processId   : KONFIG.crypto.decrypt req.params.encryptedPid

    koding.mq.emit 'public-status', req.params.event, obj
    res.send "got it."

  app.get "/-/api/user/:username/flags/:flag", (req, res)->
    {username, flag} = req.params
    {JAccount}       = koding.models
    JAccount.one "profile.nickname" : username, (err, account)->
      if err or not account
        state = false
      else
        state = account.checkFlag('super-admin') or account.checkFlag(flag)
      res.end "#{state}"

  getAlias = do->
    caseSensitiveAliases = ['auth']
    (url)->
      rooted = '/' is url.charAt 0
      url = url.slice 1  if rooted
      if url in caseSensitiveAliases
        alias = "#{url.charAt(0).toUpperCase()}#{url.slice 1}"
      if alias and rooted then "/#{alias}" else alias

  app.get '/:groupName', (req, res, next)->
    {JGroup} = koding.models
    {groupName} = req.params
    JGroup.one { slug: groupName }, (err, group)->
      if err or !group? then next err
      else
        group.fetchHomepageView (err, view)->
          if err then next err
          else res.send view

  app.get '/:userName', (req, res, next)->
    {JAccount} = koding.models
    {userName} = req.params
    JAccount.one { 'profile.nickname': userName }, (err, account)->
      if err or !account? then next err
      else
        if account.profile.staticPage?.show is yes
          account.fetchHomepageView (err, view)->
            if err then next err
            else res.send view
        else
          res.header 'Location', '/Activity'
          res.send 302



  app.get '*', (req,res)->
    {url} = req
    queryIndex = url.indexOf '?'
    [urlOnly, query] =\
      if ~queryIndex then [url.slice(0, queryIndex), url.slice(queryIndex)]
      else [url, '']
    alias = getAlias urlOnly
    redirectTo = if alias then "#{alias}#{query}" else "/#!#{urlOnly}#{query}"
    res.header 'Location', redirectTo
    res.send 302

  app.listen webPort

  console.log '[WEBSERVER] running', "http://localhost:#{webPort} pid:#{process.pid}"
=======
      state = account.checkFlag('super-admin') or account.checkFlag(flag)
    res.end "#{state}"

getAlias = do->
  caseSensitiveAliases = ['auth']
  (url)->
    rooted = '/' is url.charAt 0
    url = url.slice 1  if rooted
    if url in caseSensitiveAliases
      alias = "#{url.charAt(0).toUpperCase()}#{url.slice 1}"
    if alias and rooted then "/#{alias}" else alias

app.get '*', (req,res)->
  {url} = req
  queryIndex = url.indexOf '?'
  [urlOnly, query] =\
    if ~queryIndex then [url.slice(0, queryIndex), url.slice(queryIndex)]
    else [url, '']
  alias = getAlias urlOnly
  redirectTo = if alias then "#{alias}#{query}" else "/#!#{urlOnly}#{query}"
  res.header 'Location', redirectTo
  res.send 302

app.listen webPort

console.log '[WEBSERVER] running', "http://localhost:#{webPort} pid:#{process.pid}"
>>>>>>> 0f47358e
<|MERGE_RESOLUTION|>--- conflicted
+++ resolved
@@ -178,90 +178,6 @@
     if err or not account
       state = false
     else
-<<<<<<< HEAD
-      # log.info "serving index.html"
-      res.header 'Content-type', 'text/html'
-      fs.readFile "#{projectRoot}/website/index.html", (err, data) ->
-        throw err if err
-        res.send data
-
-  app.get "/-/presence/:service", (req, res) ->
-    {service} = req.params
-    if services[service] and services[service].count > 0
-      res.send 200
-    else
-      res.send 404
-
-  app.get "/-/status/:event/:kiteName",(req,res)->
-    # req.params.data
-
-    obj =
-      processName : req.params.kiteName
-      # processId   : KONFIG.crypto.decrypt req.params.encryptedPid
-
-    koding.mq.emit 'public-status', req.params.event, obj
-    res.send "got it."
-
-  app.get "/-/api/user/:username/flags/:flag", (req, res)->
-    {username, flag} = req.params
-    {JAccount}       = koding.models
-    JAccount.one "profile.nickname" : username, (err, account)->
-      if err or not account
-        state = false
-      else
-        state = account.checkFlag('super-admin') or account.checkFlag(flag)
-      res.end "#{state}"
-
-  getAlias = do->
-    caseSensitiveAliases = ['auth']
-    (url)->
-      rooted = '/' is url.charAt 0
-      url = url.slice 1  if rooted
-      if url in caseSensitiveAliases
-        alias = "#{url.charAt(0).toUpperCase()}#{url.slice 1}"
-      if alias and rooted then "/#{alias}" else alias
-
-  app.get '/:groupName', (req, res, next)->
-    {JGroup} = koding.models
-    {groupName} = req.params
-    JGroup.one { slug: groupName }, (err, group)->
-      if err or !group? then next err
-      else
-        group.fetchHomepageView (err, view)->
-          if err then next err
-          else res.send view
-
-  app.get '/:userName', (req, res, next)->
-    {JAccount} = koding.models
-    {userName} = req.params
-    JAccount.one { 'profile.nickname': userName }, (err, account)->
-      if err or !account? then next err
-      else
-        if account.profile.staticPage?.show is yes
-          account.fetchHomepageView (err, view)->
-            if err then next err
-            else res.send view
-        else
-          res.header 'Location', '/Activity'
-          res.send 302
-
-
-
-  app.get '*', (req,res)->
-    {url} = req
-    queryIndex = url.indexOf '?'
-    [urlOnly, query] =\
-      if ~queryIndex then [url.slice(0, queryIndex), url.slice(queryIndex)]
-      else [url, '']
-    alias = getAlias urlOnly
-    redirectTo = if alias then "#{alias}#{query}" else "/#!#{urlOnly}#{query}"
-    res.header 'Location', redirectTo
-    res.send 302
-
-  app.listen webPort
-
-  console.log '[WEBSERVER] running', "http://localhost:#{webPort} pid:#{process.pid}"
-=======
       state = account.checkFlag('super-admin') or account.checkFlag(flag)
     res.end "#{state}"
 
@@ -287,5 +203,4 @@
 
 app.listen webPort
 
-console.log '[WEBSERVER] running', "http://localhost:#{webPort} pid:#{process.pid}"
->>>>>>> 0f47358e
+console.log '[WEBSERVER] running', "http://localhost:#{webPort} pid:#{process.pid}"