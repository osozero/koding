{argv} = require 'optimist'
Object.defineProperty global, 'KONFIG', {
  value: require('koding-config-manager').load("main.#{argv.c}")
}
{webserver, mongo, mq, projectRoot, kites, uploads, basicAuth} = KONFIG

webPort = argv.p ? webserver.port

<<<<<<< HEAD
cluster = require 'cluster'

if cluster.isMaster
  cluster.fork() for i in [0...webserver.clusterSize]
  cluster.on "exit", (worker, code, signal) ->
    cluster.fork()
else
  processMonitor = (require 'processes-monitor').start
    name : "webServer on port #{webPort}"
    stats_id: "webserver." + process.pid
    interval : 30000
    librato: KONFIG.librato
    limit_hard  :
      memory   : 300
      callback : ->
        console.log "[WEBSERVER #{webPort}] Using excessive memory, exiting."
        process.exit()
    # DISABLED TO TEST MEMORY LEAKS
    # die :
    #   after: "non-overlapping, random, 3 digits prime-number of minutes"
    #   middleware : (name,callback) -> koding.disconnect callback
    #   middlewareTimeout : 5000

  # Services (order is important here)
  services =
    kite_webterm:
      pattern: 'webterm'
    worker_auth:
      pattern: 'auth'
    kite_sharedhosting:
      pattern: 'kite-sharedHosting'
    kite_applications:
      pattern: 'kite-application'
    kite_databases:
      pattern: 'kite-database'
    webserver:
      pattern: 'web'
    worker_social:
      pattern: 'social'

  incService = (serviceKey, inc) ->
    for key, value of services
      if serviceKey.indexOf(value.pattern) > -1
        value.count = if value.count then value.count += inc else 1
        break

  # Presences
  koding = require './bongo'
  koding.connect ->
    koding.monitorPresence
      join: (serviceKey) ->
        incService serviceKey, 1
      leave: (serviceKey) ->
        incService serviceKey, -1

  {extend} = require 'underscore'
  express  = require 'express'
  Broker   = require 'broker'
  fs       = require 'fs'
  hat      = require 'hat'
  nodePath = require 'path'

  app      = express()

  # this is a hack so express won't write the multipart to /tmp
  #delete express.bodyParser.parse['multipart/form-data']

  app.configure ->
    app.set 'case sensitive routing', on
    app.use express.cookieParser()
    app.use express.session {"secret":"foo"}
    # app.use express.bodyParser()
    app.use express.compress()
    app.use express.static "#{projectRoot}/website/"

  app.use (req, res, next)->
    res.removeHeader "X-Powered-By"
    next()

  if basicAuth
    app.use express.basicAuth basicAuth.username, basicAuth.password

  process.on 'uncaughtException',(err)->
    console.log 'there was an uncaught exception'
    console.error err
    stack = err?.stack
    console.log stack  if stack?

  authenticationFailed = (res, err)->
    res.send "forbidden! (reason: #{err?.message or "no session!"})", 403

  startTime = null
  app.get "/-/cache/latest", (req, res)->
    {JActivityCache} = koding.models
    startTime = Date.now()
    JActivityCache.latest (err, cache)->
      if err then console.warn err
      # console.log "latest: #{Date.now() - startTime} msecs!"
      return res.send if cache then cache.data else {}

  app.get "/-/cache/before/:timestamp", (req, res)->
    {JActivityCache} = koding.models
    JActivityCache.before req.params.timestamp, (err, cache)->
      if err then console.warn err
      res.send if cache then cache.data else {}

  app.get "/Logout", (req, res)->
    res.clearCookie 'clientId'
    res.redirect 302, '/'

  if uploads?.enableStreamingUploads

    s3 = require('./s3') uploads.s3

    app.post '/Upload', s3..., (req, res)->
      [protocol, path] = uploads.distribution.split '//'
      res.send(for own key, file of req.files
        filename  : file.filename
        resource  : [protocol, nodePath.join path, file.path].join '//'
      )

    # app.get '/Upload/test', (req, res)->
    #   res.send \
    #     """
    #     <script>
    #       function submitForm(form) {
    #         var file, fld;
    #         input = document.getElementById('image');
    #         file = input.files[0];
    #         fld = document.createElement('input');
    #         fld.hidden = true;
    #         fld.name = input.name + '-size';
    #         fld.value = file.size;
    #         form.appendChild(fld);
    #         return true;
    #       }
    #     </script>
    #     <form method="post" action="/Upload" enctype="multipart/form-data" onsubmit="return submitForm(this)">
    #       <p>Title: <input type="text" name="title" /></p>
    #       <p>Image: <input type="file" name="image" id="image" /></p>
    #       <p><input type="submit" value="Upload" /></p>
    #     </form>
    #     """

  app.get "/", (req, res)->
    if frag = req.query._escaped_fragment_?
      res.send 'this is crawlable content'
=======
processMonitor = (require 'processes-monitor').start
  name : "webServer on port #{webPort}"
  stats_id: "webserver." + process.pid
  interval : 30000
  librato: KONFIG.librato
  limit_hard  :
    memory   : 300
    callback : ->
      console.log "[WEBSERVER #{webPort}] Using excessive memory, exiting."
      process.exit()
  die :
    after: "non-overlapping, random, 3 digits prime-number of minutes"
    middleware : (name,callback) -> koding.disconnect callback
    middlewareTimeout : 5000

# Services (order is important here)
services =
  kite_webterm:
    pattern: 'webterm'
  worker_auth:
    pattern: 'auth'
  kite_sharedhosting:
    pattern: 'kite-sharedHosting'
  kite_applications:
    pattern: 'kite-application'
  kite_databases:
    pattern: 'kite-database'
  webserver:
    pattern: 'web'
  worker_social:
    pattern: 'social'

incService = (serviceKey, inc) ->
  for key, value of services
    if serviceKey.indexOf(value.pattern) > -1
      value.count = if value.count then value.count += inc else 1
      break

# Presences
koding = require './bongo'
koding.connect ->
  koding.monitorPresence
    join: (serviceKey) ->
      incService serviceKey, 1
    leave: (serviceKey) ->
      incService serviceKey, -1

{extend} = require 'underscore'
express  = require 'express'
Broker   = require 'broker'
fs       = require 'fs'
hat      = require 'hat'
nodePath = require 'path'

app      = express()

# this is a hack so express won't write the multipart to /tmp
#delete express.bodyParser.parse['multipart/form-data']

app.configure ->
  app.set 'case sensitive routing', on
  app.use express.cookieParser()
  app.use express.session {"secret":"foo"}
  # app.use express.bodyParser()
  app.use express.compress()
  app.use express.static "#{projectRoot}/website/"

app.use (req, res, next)->
  res.removeHeader "X-Powered-By"
  next()

if basicAuth
  app.use express.basicAuth basicAuth.username, basicAuth.password

process.on 'uncaughtException',(err)->
  console.log 'there was an uncaught exception'
  console.log process.pid
  console.error err
#    stack = err?.stack
#    console.log stack  if stack?

koding = require './bongo'

authenticationFailed = (res, err)->
  res.send "forbidden! (reason: #{err?.message or "no session!"})", 403

startTime = null
app.get "/-/cache/latest", (req, res)->
  {JActivityCache} = koding.models
  startTime = Date.now()
  JActivityCache.latest (err, cache)->
    if err then console.warn err
    # console.log "latest: #{Date.now() - startTime} msecs!"
    return res.send if cache then cache.data else {}

app.get "/-/cache/before/:timestamp", (req, res)->
  {JActivityCache} = koding.models
  JActivityCache.before req.params.timestamp, (err, cache)->
    if err then console.warn err
    res.send if cache then cache.data else {}

app.get "/Logout", (req, res)->
  res.clearCookie 'clientId'
  res.redirect 302, '/'

if uploads?.enableStreamingUploads

  s3 = require('./s3') uploads.s3

  app.post '/Upload', s3..., (req, res)->
    res.send(for own key, file of req.files
      filename  : file.filename
      resource  : nodePath.join uploads.distribution, file.path
    )

  # app.get '/Upload/test', (req, res)->
  #   res.send \
  #     """
  #     <script>
  #       function submitForm(form) {
  #         var file, fld;
  #         input = document.getElementById('image');
  #         file = input.files[0];
  #         fld = document.createElement('input');
  #         fld.hidden = true;
  #         fld.name = input.name + '-size';
  #         fld.value = file.size;
  #         form.appendChild(fld);
  #         return true;
  #       }
  #     </script>
  #     <form method="post" action="/upload" enctype="multipart/form-data" onsubmit="return submitForm(this)">
  #       <p>Title: <input type="text" name="title" /></p>
  #       <p>Image: <input type="file" name="image" id="image" /></p>
  #       <p><input type="submit" value="Upload" /></p>
  #     </form>
  #     """

app.get "/", (req, res)->
  if frag = req.query._escaped_fragment_?
    res.send 'this is crawlable content'
  else
    # log.info "serving index.html"
    res.header 'Content-type', 'text/html'
    fs.readFile "#{projectRoot}/website/index.html", (err, data) ->
      throw err if err
      res.send data

app.get "/-/presence/:service", (req, res) ->
  {service} = req.params
  if services[service] and services[service].count > 0
    res.send 200
  else
    res.send 404

app.get "/-/status/:event/:kiteName",(req,res)->
  # req.params.data

  obj =
    processName : req.params.kiteName
    # processId   : KONFIG.crypto.decrypt req.params.encryptedPid

  koding.mq.emit 'public-status', req.params.event, obj
  res.send "got it."

app.get "/-/api/user/:username/flags/:flag", (req, res)->
  {username, flag} = req.params
  {JAccount}       = koding.models
  JAccount.one "profile.nickname" : username, (err, account)->
    if err or not account
      state = false
>>>>>>> 4e4cfb89
    else
      state = account.checkFlag('super-admin') or account.checkFlag(flag)
    res.end "#{state}"

app.get '/:groupName', (req, res, next)->
  {JGroup} = koding.models
  {groupName} = req.params
  JGroup.one { slug: groupName }, (err, group)->
    if err or !group? then next err
    else
      group.fetchHomepageView (err, view)->
        if err then next err
        else res.send view

app.get '/:userName', (req, res, next)->
  {JAccount} = koding.models
  {userName} = req.params
  JAccount.one { 'profile.nickname': userName }, (err, account)->
    if err or !account? then next err
    else
      if account.profile.staticPage?.show is yes
        account.fetchHomepageView (err, view)->
          if err then next err
          else res.send view
      else
<<<<<<< HEAD
        state = account.checkFlag('super-admin') or account.checkFlag(flag)
      res.end "#{state}"

  getAlias = do->
    caseSensitiveAliases = ['auth']
    (url)->
      rooted = '/' is url.charAt 0
      url = url.slice 1  if rooted
      if url in caseSensitiveAliases
        alias = "#{url.charAt(0).toUpperCase()}#{url.slice 1}"
      if alias and rooted then "/#{alias}" else alias

  app.get '/:groupName', (req, res, next)->
    {JGroup} = koding.models
    {groupName} = req.params
    JGroup.one { slug: groupName }, (err, group)->
      if err or !group? then next err
      else
        group.fetchHomepageView (err, view)->
          if err then next err
          else res.send view

  app.get '*', (req,res)->
    {url} = req
    queryIndex = url.indexOf '?'
    [urlOnly, query] =\
      if ~queryIndex then [url.slice(0, queryIndex), url.slice(queryIndex)]
      else [url, '']
    alias = getAlias urlOnly
    redirectTo = if alias then "#{alias}#{query}" else "/#!#{urlOnly}#{query}"
    res.header 'Location', redirectTo
    res.send 302

  app.listen webPort

  console.log '[WEBSERVER] running', "http://localhost:#{webPort} pid:#{process.pid}"
=======
        res.header 'Location', '/Activity'
        res.send 302

getAlias = do->
  caseSensitiveAliases = ['auth']
  (url)->
    rooted = '/' is url.charAt 0
    url = url.slice 1  if rooted
    if url in caseSensitiveAliases
      alias = "#{url.charAt(0).toUpperCase()}#{url.slice 1}"
    if alias and rooted then "/#{alias}" else alias

app.get '*', (req,res)->
  {url} = req
  queryIndex = url.indexOf '?'
  [urlOnly, query] =\
    if ~queryIndex then [url.slice(0, queryIndex), url.slice(queryIndex)]
    else [url, '']
  alias = getAlias urlOnly
  redirectTo = if alias then "#{alias}#{query}" else "/#!#{urlOnly}#{query}"
  res.header 'Location', redirectTo
  res.send 302

app.listen webPort

console.log '[WEBSERVER] running', "http://localhost:#{webPort} pid:#{process.pid}"
>>>>>>> 4e4cfb89
<|MERGE_RESOLUTION|>--- conflicted
+++ resolved
@@ -6,155 +6,6 @@
 
 webPort = argv.p ? webserver.port
 
-<<<<<<< HEAD
-cluster = require 'cluster'
-
-if cluster.isMaster
-  cluster.fork() for i in [0...webserver.clusterSize]
-  cluster.on "exit", (worker, code, signal) ->
-    cluster.fork()
-else
-  processMonitor = (require 'processes-monitor').start
-    name : "webServer on port #{webPort}"
-    stats_id: "webserver." + process.pid
-    interval : 30000
-    librato: KONFIG.librato
-    limit_hard  :
-      memory   : 300
-      callback : ->
-        console.log "[WEBSERVER #{webPort}] Using excessive memory, exiting."
-        process.exit()
-    # DISABLED TO TEST MEMORY LEAKS
-    # die :
-    #   after: "non-overlapping, random, 3 digits prime-number of minutes"
-    #   middleware : (name,callback) -> koding.disconnect callback
-    #   middlewareTimeout : 5000
-
-  # Services (order is important here)
-  services =
-    kite_webterm:
-      pattern: 'webterm'
-    worker_auth:
-      pattern: 'auth'
-    kite_sharedhosting:
-      pattern: 'kite-sharedHosting'
-    kite_applications:
-      pattern: 'kite-application'
-    kite_databases:
-      pattern: 'kite-database'
-    webserver:
-      pattern: 'web'
-    worker_social:
-      pattern: 'social'
-
-  incService = (serviceKey, inc) ->
-    for key, value of services
-      if serviceKey.indexOf(value.pattern) > -1
-        value.count = if value.count then value.count += inc else 1
-        break
-
-  # Presences
-  koding = require './bongo'
-  koding.connect ->
-    koding.monitorPresence
-      join: (serviceKey) ->
-        incService serviceKey, 1
-      leave: (serviceKey) ->
-        incService serviceKey, -1
-
-  {extend} = require 'underscore'
-  express  = require 'express'
-  Broker   = require 'broker'
-  fs       = require 'fs'
-  hat      = require 'hat'
-  nodePath = require 'path'
-
-  app      = express()
-
-  # this is a hack so express won't write the multipart to /tmp
-  #delete express.bodyParser.parse['multipart/form-data']
-
-  app.configure ->
-    app.set 'case sensitive routing', on
-    app.use express.cookieParser()
-    app.use express.session {"secret":"foo"}
-    # app.use express.bodyParser()
-    app.use express.compress()
-    app.use express.static "#{projectRoot}/website/"
-
-  app.use (req, res, next)->
-    res.removeHeader "X-Powered-By"
-    next()
-
-  if basicAuth
-    app.use express.basicAuth basicAuth.username, basicAuth.password
-
-  process.on 'uncaughtException',(err)->
-    console.log 'there was an uncaught exception'
-    console.error err
-    stack = err?.stack
-    console.log stack  if stack?
-
-  authenticationFailed = (res, err)->
-    res.send "forbidden! (reason: #{err?.message or "no session!"})", 403
-
-  startTime = null
-  app.get "/-/cache/latest", (req, res)->
-    {JActivityCache} = koding.models
-    startTime = Date.now()
-    JActivityCache.latest (err, cache)->
-      if err then console.warn err
-      # console.log "latest: #{Date.now() - startTime} msecs!"
-      return res.send if cache then cache.data else {}
-
-  app.get "/-/cache/before/:timestamp", (req, res)->
-    {JActivityCache} = koding.models
-    JActivityCache.before req.params.timestamp, (err, cache)->
-      if err then console.warn err
-      res.send if cache then cache.data else {}
-
-  app.get "/Logout", (req, res)->
-    res.clearCookie 'clientId'
-    res.redirect 302, '/'
-
-  if uploads?.enableStreamingUploads
-
-    s3 = require('./s3') uploads.s3
-
-    app.post '/Upload', s3..., (req, res)->
-      [protocol, path] = uploads.distribution.split '//'
-      res.send(for own key, file of req.files
-        filename  : file.filename
-        resource  : [protocol, nodePath.join path, file.path].join '//'
-      )
-
-    # app.get '/Upload/test', (req, res)->
-    #   res.send \
-    #     """
-    #     <script>
-    #       function submitForm(form) {
-    #         var file, fld;
-    #         input = document.getElementById('image');
-    #         file = input.files[0];
-    #         fld = document.createElement('input');
-    #         fld.hidden = true;
-    #         fld.name = input.name + '-size';
-    #         fld.value = file.size;
-    #         form.appendChild(fld);
-    #         return true;
-    #       }
-    #     </script>
-    #     <form method="post" action="/Upload" enctype="multipart/form-data" onsubmit="return submitForm(this)">
-    #       <p>Title: <input type="text" name="title" /></p>
-    #       <p>Image: <input type="file" name="image" id="image" /></p>
-    #       <p><input type="submit" value="Upload" /></p>
-    #     </form>
-    #     """
-
-  app.get "/", (req, res)->
-    if frag = req.query._escaped_fragment_?
-      res.send 'this is crawlable content'
-=======
 processMonitor = (require 'processes-monitor').start
   name : "webServer on port #{webPort}"
   stats_id: "webserver." + process.pid
@@ -326,7 +177,6 @@
   JAccount.one "profile.nickname" : username, (err, account)->
     if err or not account
       state = false
->>>>>>> 4e4cfb89
     else
       state = account.checkFlag('super-admin') or account.checkFlag(flag)
     res.end "#{state}"
@@ -352,44 +202,6 @@
           if err then next err
           else res.send view
       else
-<<<<<<< HEAD
-        state = account.checkFlag('super-admin') or account.checkFlag(flag)
-      res.end "#{state}"
-
-  getAlias = do->
-    caseSensitiveAliases = ['auth']
-    (url)->
-      rooted = '/' is url.charAt 0
-      url = url.slice 1  if rooted
-      if url in caseSensitiveAliases
-        alias = "#{url.charAt(0).toUpperCase()}#{url.slice 1}"
-      if alias and rooted then "/#{alias}" else alias
-
-  app.get '/:groupName', (req, res, next)->
-    {JGroup} = koding.models
-    {groupName} = req.params
-    JGroup.one { slug: groupName }, (err, group)->
-      if err or !group? then next err
-      else
-        group.fetchHomepageView (err, view)->
-          if err then next err
-          else res.send view
-
-  app.get '*', (req,res)->
-    {url} = req
-    queryIndex = url.indexOf '?'
-    [urlOnly, query] =\
-      if ~queryIndex then [url.slice(0, queryIndex), url.slice(queryIndex)]
-      else [url, '']
-    alias = getAlias urlOnly
-    redirectTo = if alias then "#{alias}#{query}" else "/#!#{urlOnly}#{query}"
-    res.header 'Location', redirectTo
-    res.send 302
-
-  app.listen webPort
-
-  console.log '[WEBSERVER] running', "http://localhost:#{webPort} pid:#{process.pid}"
-=======
         res.header 'Location', '/Activity'
         res.send 302
 
@@ -415,5 +227,4 @@
 
 app.listen webPort
 
-console.log '[WEBSERVER] running', "http://localhost:#{webPort} pid:#{process.pid}"
->>>>>>> 4e4cfb89
+console.log '[WEBSERVER] running', "http://localhost:#{webPort} pid:#{process.pid}"