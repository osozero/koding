{
  "author": "Koding Team <team@koding.com>",
  "name": "Koding",
  "description": "Koding codebase",
  "version": "0.9.2",
  "homepage": "koding.com",
  "private" : true,
  "repository": {
    "type": "git",
    "url": "git@kodingen.beanstalkapp.com:/koding.git"
  },
  "main": "server/index.js",
  "scripts" : {
    "preinstall"  : "rm -rf ./node_modules",
    "install"     : "ln -sf `pwd`/node_modules_koding/* `pwd`/node_modules",
    "preupdate"   : "echo pre-update... ",
    "update"      : "echo update..."
  },
  "dependencies": {
    "bitly"           : "1.2.4",
    "braintree"       : "1.1.0",
    "coffee-script"   : "1.4.0",
    "dateformat"      : "1.0.2-1.2.3",
    "dropbox"         : "0.3.3",
    "everyauth"       : "0.2.23",
    "express"         : "3.0.2",
    "gzippo"          : "0.1.4",
    "hashish"         : "0.0.4",
    "hat"             : "0.0.3",
    "inspect"         : "0.0.2",
    "log"             : "1.2.0",
    "log4js"          : "0.4.1",
    "mongodb"         : "1.1.2",
    "mongoskin"       : "0.3.7",
    "mysql"           : "0.9.1",
    "node-oauth"      : "0.1.0",
    "node-pusher"     : "0.0.2",
    "nodemailer"      : "0.3.21",
    "nodeunit"        : "0.5.3",
    "optimist"        : "0.3.1",
    "request"         : "2.9.202",
    "stylus"          : "0.29.0",
    "underscore"      : "1.2.3",
    "url"             : "0.4.9",
    "validator"       : "0.2.0",
    "http-proxy"      : "0.8.1",
    "jsonify"         : "0.0.0",
    "cron"            : "0.3.4",
    "csv"             : "0.0.17",
<<<<<<< HEAD
    "embedly"         : "0.6.0"
=======
    "embedly"         : "0.6.0",
    "bouncy"          : "1.3.1"
>>>>>>> c8bdba1a
  },
  "devDependencies": {},
  "optionalDependencies": {},
  "engines": {
    "node": "*"
  }
}<|MERGE_RESOLUTION|>--- conflicted
+++ resolved
@@ -47,12 +47,8 @@
     "jsonify"         : "0.0.0",
     "cron"            : "0.3.4",
     "csv"             : "0.0.17",
-<<<<<<< HEAD
-    "embedly"         : "0.6.0"
-=======
     "embedly"         : "0.6.0",
     "bouncy"          : "1.3.1"
->>>>>>> c8bdba1a
   },
   "devDependencies": {},
   "optionalDependencies": {},
