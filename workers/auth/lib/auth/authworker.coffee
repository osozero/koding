--- conflicted
+++ resolved
@@ -8,7 +8,6 @@
     type        : 'fanout'
     autoDelete  : yes
 
-<<<<<<< HEAD
   REROUTING_EXCHANGE_OPTIONS = 
     type        : 'fanout'
     autoDelete  : yes
@@ -17,9 +16,6 @@
     { @presenceExchange, @reroutingExchange } = options
     @presenceExchange     ?= 'services-presence'
     @reroutingExchange    ?= 'routing-control'
-=======
-  constructor: (@bongo, @resourceName, @presenceExchange='services-presence') ->
->>>>>>> 27e2ff24
     @services = {}
     @clients  = {
       bySocketId    : {}
@@ -101,12 +97,8 @@
     clientsByRoutingKey.push client
     clientsByExchange.push client
 
-<<<<<<< HEAD
   rejectClient:(routingKey, message)->
     console.log 'rejecting', routingKey
-=======
-  rejectClient: (routingKey, message) ->
->>>>>>> 27e2ff24
     return console.trace()  unless routingKey?
     @bongo.respondToClient routingKey, {
       method    : 'error'
@@ -114,11 +106,37 @@
       callbacks : {}
     }
 
-<<<<<<< HEAD
   setSecretName:(routingKey, secretChannelName)->
     setSecretNameEvent = "#{routingKey}.setSecretName"
     message = JSON.stringify secretChannelName
     @bongo.respondToClient setSecretNameEvent, message
+
+  publishToService: (exchangeName, routingKey, payload, callback) ->
+    {connection} = @bongo.mq
+    connection.exchange exchangeName, AUTH_EXCHANGE_OPTIONS,
+      (exchange) =>
+        exchange.publish routingKey, payload
+        exchange.close() # don't leak a channel
+        callback? null
+
+  sendAuthMessage: (options) ->
+    { serviceUniqueName, serviceGenericName, routingKey, method, callback
+    username, correlationName, socketId, deadService } = options
+
+    params = { routingKey, username, correlationName
+               serviceGenericName, deadService }
+
+    @publishToService serviceUniqueName, method, params, callback
+
+  sendAuthJoin: (options) ->
+    { socketId, serviceUniqueName, routingKey } = options
+    options.callback = => @addClient socketId, serviceUniqueName, routingKey
+    options.method = 'auth.join'
+    @sendAuthMessage options
+
+  sendAuthWho: (options) ->
+    options.method = 'auth.who'
+    @sendAuthMessage options
 
   fetchReroutingExchange:(callback)->
     @bongo.mq.connection.exchange(
@@ -146,40 +164,6 @@
         queue.on 'queueBindOk', ->
           queue.subscribe (message)->
             console.log message.data+''
-
-  join: do ->
-
-    joinHelper =(messageData, routingKey, socketId)->
-      @authenticate messageData, routingKey, (session)=>
-        serviceResourceName = @getNextServiceName messageData.name
-        unless serviceResourceName?
-=======
-  publishToService: (exchangeName, routingKey, payload, callback) ->
-    {connection} = @bongo.mq
-    connection.exchange exchangeName, AUTH_EXCHANGE_OPTIONS,
-      (exchange) =>
-        exchange.publish routingKey, payload
-        exchange.close() # don't leak a channel
-        callback? null
-
-  sendAuthMessage: (options) ->
-    { serviceUniqueName, serviceGenericName, routingKey, method, callback
-    username, correlationName, socketId, deadService } = options
-
-    params = { routingKey, username, correlationName
-               serviceGenericName, deadService }
-
-    @publishToService serviceUniqueName, method, params, callback
-
-  sendAuthJoin: (options) ->
-    { socketId, serviceUniqueName, routingKey } = options
-    options.callback = => @addClient socketId, serviceUniqueName, routingKey
-    options.method = 'auth.join'
-    @sendAuthMessage options
-
-  sendAuthWho: (options) ->
-    options.method = 'auth.who'
-    @sendAuthMessage options
 
   joinClient: do ->
 
@@ -202,7 +186,6 @@
         else if serviceUniqueName?
         then @sendAuthJoin params
         else
->>>>>>> 27e2ff24
           @bongo.respondToClient routingKey, {
             method    : 'error'
             arguments : [message: 'Service unavailable!', code:503]
@@ -220,11 +203,7 @@
           else
             JGroup.fetchSecretChannelName group.slug, callback
 
-<<<<<<< HEAD
     joinGroupHelper =(messageData, routingKey, socketId)->
-=======
-    joinClientGroupHelper = (messageData, routingKey, socketId) ->
->>>>>>> 27e2ff24
       {JAccount, JGroup} = @bongo.models
       fail = (err) =>
         console.error err  if err
@@ -252,7 +231,6 @@
         console.error err  if err
         @rejectClient routingKey
 
-<<<<<<< HEAD
       @authenticate messageData, routingKey, (session)=>
         unless session then fail()
         else if session?.username
@@ -278,10 +256,7 @@
           @_fakePersistenceWorker secretChannelName
           @setSecretName routingKey, personalToken
 
-    join =(messageData, socketId)->
-=======
-    joinClient = (messageData, socketId) ->
->>>>>>> 27e2ff24
+    joinClient =(messageData, socketId)->
       {channel, routingKey, serviceType} = messageData
       switch serviceType
         when 'bongo', 'kite'
