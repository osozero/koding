--- conflicted
+++ resolved
@@ -11,7 +11,7 @@
   {argv} = require 'optimist'
 
   prefetchedFeeds = {}
-  customPartial = {}
+  customPartial   = {}
   campaignData    = {}
   currentGroup    = {}
   {bongoModels, client, intro, landing, slug} = options
@@ -86,7 +86,6 @@
     """
 
   generateScript = ->
-<<<<<<< HEAD
     selector =
       partialType : "HOME"
 
@@ -108,31 +107,6 @@
             coverPhoto : group.customize?.coverPhoto or ""
             id         : group.getId()
         callback null, createHTML()
-=======
-    bongoModels.JReferral.isCampaingValid (err, status, campaign)->
-      if not err
-        content = campaign?.content
-        campaignData = {status, content}
-
-
-
-      kallback = ->
-        html = createHTML()
-        callback null, html
-
-      # get group logo and coverphoto
-      if slug # if not, it is koding
-        bongoModels.JGroup.one {slug}, (err, group) ->
-          console.log err if err
-          if group
-            currentGroup =
-              logo       : group.customize?.logo or ""
-              coverPhoto : group.customize?.coverPhoto or ""
-              id         : group.getId()
-          kallback()
-      else
-        kallback()
->>>>>>> 8bc0faa5
 
 
 
