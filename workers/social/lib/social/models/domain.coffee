jraphical = require 'jraphical'
module.exports = class JDomain extends jraphical.Module

  DomainManager      = require 'domainer'
  Validators         = require './group/validators'
  KodingError        = require '../error'
  {secure, ObjectId} = require 'bongo'
  {Relationship}     = jraphical
  {permit}           = require './group/permissionset'
  JGroup             = require './group'

  @trait __dirname, '../traits/protected'

  domainManager     = new DomainManager
  JAccount          = require './account'
  JVM               = require './vm'
  JProxyRestriction = require './proxy/restriction'

  @share()

  @set
    softDelete      : yes

    permissions     :
      'create domains'     : ['member']
      'edit domains'       : ['member']
      'edit own domains'   : ['member']
      'delete domains'     : ['member']
      'delete own domains' : ['member']
      'list domains'       : ['member']
      'list own domains'   : ['member']

    sharedMethods   :
      instance      : ['bindVM', 'unbindVM', 'createProxyFilter', 'fetchProxyFilters', 'createProxyRule',
                       'updateProxyRule', 'deleteProxyRule', 'setDomainCNameToProxyDomain',
                       'updateRuleOrders', 'fetchProxyRules', 'fetchProxyRulesWithMatches',
                       'fetchDNSRecords', 'createDNSRecord', 'deleteDNSRecord', 'updateDNSRecord'
                       'remove'
                      ]
      static        : ['one', 'isDomainAvailable', 'registerDomain', 'createDomain', 'getTldPrice']

    sharedEvents    :
      static        : [
        { name : "RemovedFromCollection" }
      ]
      instance      : [
        { name : "RemovedFromCollection" }
      ]
    indexes         :
      domain        : 'unique'
      hostnameAlias : 'sparse'

    schema          :
      domain        :
        type        : String
        required    : yes
        set         : (value)-> value.toLowerCase()

      domainType    :
        type        : String
        enum        : ['invalid domain type', [
          'new'
          'subdomain'
          'existing'
        ]]
        default :  'subdomain'

      hostnameAlias : [String]

      proxy         :
        mode        : String # TODO: enumerate all possible modes
        username    : String
        serviceName : String
        key         : String
        fullUrl     : String

      loadBalancer  :
        persistence :
          type      : String
          enum      : ['invalid persistence mode',[
            'disabled'
            # 'cookie'
            # 'sourceAdress'
          ]]
          default   : 'disabled'
        mode        :
          type      : String
          enum      : ['invalid load balancer mode',[
            ''
            # 'roundrobin'
            # 'sticky'
            # 'weighted'
            # 'weighted-roundrobin'
          ]]
          # default   : 'roundrobin'
          default : ''
        index       :
          type      : Number
          default   : 0

      orderId       :
        recurly     : String
        resellerClub: String

      regYears      : Number

      dnsRecords    : [Object]

      createdAt     :
        type        : Date
        default     : -> new Date
      modifiedAt    :
        type        : Date
        default     : -> new Date

  @isDomainEligible: (params, callback)->
    {delegate, domain} = params
<<<<<<< HEAD

    return callback new KodingError("Invalid domain: {#domain}.")  unless /\.kd\.io$/.test domain

    match = domain.match /(.*)\.([\w\-]+)\.kd\.io$/
=======

    # return callback new KodingError("Invalid domain: {#domain}.")  unless /\.kd\.io$/.test domain
    # return callback new KodingError("Invalid domain: {#domain}.")  unless /\.kd\.io$/.test domain

    # match = domain.match /(.*)\.([\w\-]+)\.kd\.io$/
    # match = domain.match /(.*)\.([a-z0-9\-]+)\.kd\.io$/

    match = []
>>>>>>> 976c5564

    return callback new KodingError("Invalid domain: #{domain}.")  unless match

    [rest..., prefix, slug] = match

    if slug is delegate.profile.nickname
      callback null, !/^vm[\-]([0-9]+)$/.test prefix
    else
      JGroup.one {slug:'koding'}, (err, group)->
        return callback err  if err

        unless group
          return callback new KodingError("No group found.")

        delegate.checkPermission group, 'create domains', (err, hasPermission)->
          return callback err  if err
          return callback null, no  unless hasPermission
          callback null, !/shared[\-]?([0-9]+)?$/.test prefix

  @createDomain: secure (client, options={}, callback)->
    {delegate} = client.connection

    JGroup.one {slug:'koding'}, (err, group)->
      return callback err  if err

      delegate.checkPermission group, 'create domains', (err, hasPermission)->
        return callback err  if err
        return callback new KodingError "Access denied"  unless hasPermission

        JDomain.isDomainEligible
          delegate : delegate
          domain   : options.domain
        , (err, isEligible)->
          return callback err  if err
          return callback new KodingError "You can't create this domain."  unless isEligible

          model = new JDomain options
          model.save (err) ->
            return callback err if err

            account = client.connection.delegate
            rel = new Relationship
              targetId: model.getId()
              targetName: 'JDomain'
              sourceId: account.getId()
              sourceName: 'JAccount'
              as: 'owner'

            rel.save (err)->
              return callback err if err

            callback err, model


  @isDomainAvailable = (domainName, tld, callback)->
    domainManager.domainService.isDomainAvailable domainName, tld, callback

  @getTldPrice = (tld, callback)->
    domainManager.domainService.getTldPrice tld, callback

  @registerDomain = permit 'create domains',
    success: (client, data, callback)->
      #default user info / all domains are under koding account.
      params =
        domainName         : data.domainName
        years              : data.years
        customerId         : "10073817"
        regContactId       : "29527195"
        adminContactId     : "29527195"
        techContactId      : "29527195"
        billingContactId   : "29527195"
        invoiceOption      : "NoInvoice"
        protectPrivacy     : no

      # Make transaction
      @makeTransaction client, data, (err, charge)=>
        return callback err  if err

        domainManager.domainService.registerDomain params, (err, data)=>
          if err
            return charge.cancel client, ->
              callback err, data

          if data.actionstatus is "Success"
            @createDomain client,
              domain         : data.description
              hostnameAlias  : []
              regYears       : params.years
              orderId        :
                resellerClub : data.entityid
              loadBalancer   :
                  # mode       : "roundrobin"
                  mode       : ""
              , (err, model) =>
                callback err, model
          else
              callback "Domain registration failed"

  @makeTransaction: (client, data, callback)->
    JRecurlyCharge = require './recurly/charge'

    amount = 100 * 10 * data.years

    JRecurlyCharge.charge client,
      code   : 'domain_abc'
      amount : amount
      desc   : "Domain registration fee - #{data.domainName} (#{data.years} year(s)})"
    , callback

  bound: require 'koding-bound'

  bindVM: (client, params, callback)->
    domainName = @domain
    operation  = {'$addToSet': hostnameAlias: params.hostnameAlias}
    JDomain.update {domain:domainName}, operation, callback

  unbindVM: (client, params, callback)->
    domainName = @domain
    operation  = {'$pull': hostnameAlias: params.hostnameAlias}
    JDomain.update {domain:domainName}, operation, callback

  bindVM$: permit
    advanced: [
      { permission: "edit own domains", validateWith: Validators.own }
    ]
    success: (rest...)-> @bindVM rest...

  unbindVM$: permit
    advanced: [
      { permission: "edit own domains", validateWith: Validators.own }
    ]
    success: (rest...)-> @unbindVM rest...

  @one$: permit 'list domains',
    success: (client, selector, callback)->
      {delegate} = client.connection
      delegate.fetchDomains (err, domains)->
        return callback err if err
        for domain in domains
<<<<<<< HEAD
          console.log "Testing domain:", domain, selector.domainName
          # console.log "HULOOOOOOOOOOOGG"
=======
          # console.log "Testing domain:", domain, selector.domainName
>>>>>>> 976c5564
          return callback null, domain if domain.domain is selector.domainName

  fetchProxyRules: (callback)->
    JProxyRestriction.fetchRestrictionByDomain @domain, (err, restriction)->
      return callback err if err
      return callback null, restriction.ruleList if restriction
      return callback null, []

  fetchProxyRulesWithMatches: (callback)->
    JProxyRestriction.fetchRestrictionByDomain @domain, (err, restriction)->
      return callback err if err

      restrictions = {}

      if restriction and restriction.ruleList?
        for rest in restriction.ruleList
          restrictions[rest.match] = rest.action

      callback null, restrictions

  createProxyRule: permit
    advanced: [
      { permission: 'edit own domains', validateWith: Validators.own }
    ]
    success: (client, params, callback)->
      JProxyRestriction.fetchRestrictionByDomain params.domainName, (err, restriction)->
        return callback err if err

        unless restriction
          restriction = new JProxyRestriction {domainName: params.domainName}
          restriction.save (err)->
            return callback err if err

        restriction.addRule params, (err, rule)->
          return callback err if err
          callback err, rule

  updateRuleOrders: permit
    advanced: [
      { permission: 'edit own domains', validateWith: Validators.own }
    ]
    success: (client, newRuleList, callback)->
      JProxyRestriction.updateRuleOrders {domainName:@domain, ruleList:newRuleList}, (err)->
        callback err

  updateProxyRule: permit
    advanced: [
      {permission: 'edit own domains', validateWith: Validators.own}
    ]
    success: (client, params, callback)->
      JProxyRestriction.updateRule params, (err)-> callback err

  deleteProxyRule: permit
    advanced: [
      {permission: 'edit own domains', validateWith: Validators.own}
    ]
    success: (client, params, callback)->
      params.domainName = @domain
      JProxyRestriction.deleteRule params, (err)-> callback err

  setDomainCNameToProxyDomain:(callback)->
      domainManager.domainService.updateDomainCName
        domainName : @domain
        orderId    : @orderId.resellerClub
      , (err, response)-> callback err, response if callback?

  fetchDNSRecords: permit
    advanced: [
      { permission: 'edit own domains', validateWith: Validators.own }
    ]
    success: (client, recordType, callback)->
      domainManager.dnsManager.fetchDNSRecords
        domainName : @domain
        recordType : recordType
      , (err, records)->
        callback err if err
        callback null, records if records

  createDNSRecord: permit
    advanced: [
      { permission: 'edit own domains', validateWith: Validators.own }
    ]
    success: (client, params, callback)->
      recordParams            = Object.create(params)
      recordParams.domainName = @domain

      domainManager.dnsManager.createDNSRecord recordParams, (err, response)=>
        return callback err  if err

        JDomain.update {domain:@domain}, {$addToSet: dnsRecords: params}, (err)=>
          return callback err if err

          callback err, response

  deleteDNSRecord: permit
    advanced: [
      { permission: 'edit own domains', validateWith: Validators.own }
    ]
    success: (client, params, callback)->
      recordParams            = Object.create(params)
      recordParams.domainName = @domain

      domainManager.dnsManager.deleteDNSRecord recordParams, (err, response)=>
        return callback err if err

        JDomain.update {domain:@domain}, {$pull: dnsRecords: params}, (err)->
          return callback err if err

          callback err, response

  updateDNSRecord: permit
    advanced: [
      { permission: 'edit own domains', validateWith: Validators.own }
    ]
    success: (client, params, callback)->
      recordParams            = Object.create(params)
      recordParams.domainName = @domain
      oldData                 = params.oldData
      newData                 = params.newData

      domainManager.dnsManager.updateDNSRecord recordParams, (err, response)=>
        return callback err if err

        JDomain.update
          domain                  : @domain
          "dnsRecords.host"       : oldData.host
          "dnsRecords.value"      : oldData.value
          "dnsRecords.recordType" : oldData.recordType
        , {$set : {
            "dnsRecords.$.host"       : newData.host
            "dnsRecords.$.value"      : newData.value
            "dnsRecords.$.recordType" : newData.recordType
            "dnsRecords.$.ttl"        : newData.ttl
            "dnsRecords.$.priority"   : newData.priority
          }}
        , (err) ->
          return callback err if err

        callback err, response

  remove$: permit
    advanced: [
      { permission: 'delete own domains', validateWith: Validators.own }
    ]
    success: (client, callback)->
      {delegate} = client.connection
      if /^([\w\-]+)\.kd\.io$/.test @domain
        return callback new KodingError "It's not allowed to delete root domains"
      @remove (err)=> callback err<|MERGE_RESOLUTION|>--- conflicted
+++ resolved
@@ -115,12 +115,6 @@
 
   @isDomainEligible: (params, callback)->
     {delegate, domain} = params
-<<<<<<< HEAD
-
-    return callback new KodingError("Invalid domain: {#domain}.")  unless /\.kd\.io$/.test domain
-
-    match = domain.match /(.*)\.([\w\-]+)\.kd\.io$/
-=======
 
     # return callback new KodingError("Invalid domain: {#domain}.")  unless /\.kd\.io$/.test domain
     # return callback new KodingError("Invalid domain: {#domain}.")  unless /\.kd\.io$/.test domain
@@ -129,7 +123,6 @@
     # match = domain.match /(.*)\.([a-z0-9\-]+)\.kd\.io$/
 
     match = []
->>>>>>> 976c5564
 
     return callback new KodingError("Invalid domain: #{domain}.")  unless match
 
@@ -269,12 +262,7 @@
       delegate.fetchDomains (err, domains)->
         return callback err if err
         for domain in domains
-<<<<<<< HEAD
-          console.log "Testing domain:", domain, selector.domainName
-          # console.log "HULOOOOOOOOOOOGG"
-=======
           # console.log "Testing domain:", domain, selector.domainName
->>>>>>> 976c5564
           return callback null, domain if domain.domain is selector.domainName
 
   fetchProxyRules: (callback)->
