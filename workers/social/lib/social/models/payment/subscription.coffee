--- conflicted
+++ resolved
@@ -16,7 +16,6 @@
     indexes         :
       uuid          : 'unique'
     sharedMethods   :
-<<<<<<< HEAD
       static        :
         fetchUserSubscriptions:
           (signature Function)
@@ -39,21 +38,6 @@
           (signature Object, Function)
         transitionTo:
           (signature Object, Function)
-=======
-      static        : [
-        'fetchUserSubscriptions'
-        'checkUserSubscription'
-      ]
-      instance      : [
-        'cancel'
-        'resume'
-        'calculateRefund'
-        'checkUsage'
-        'debit'
-        'credit'
-        'transitionTo'
-      ]
->>>>>>> 994e2c95
     schema          :
       uuid          : String
       planCode      : String
@@ -99,25 +83,8 @@
           queue.fin()
       dash queue, -> callback null, subscriptions
 
-<<<<<<< HEAD
-  @fetchUserSubscriptionsWithPlan = secure (client, callback)->
-    @fetchUserSubscriptions client, (err, subs)->
-      return callback err      if err
-      return callback null, [] unless subs
-
-      planCode = $in: (sub.planCode for sub in subs)
-      JPaymentPlan = require './plan'
-      JPaymentPlan.some { planCode }, {}, (err, plans)->
-        return callback err  if err
-        planMap = {}
-        planMap[plan.planCode] = plan  for plan in plans
-        sub.plan = planMap[sub.planCode]  for sub in subs
-
-        callback null, subs
-=======
   @checkUserSubscription = secure ({connection:{delegate}}, planCode, callback)->
     throw Error 'reimplement this!'
->>>>>>> 994e2c95
 
   isOwnedBy: (account, callback) ->
     account.hasTarget this, 'service subscription', callback
