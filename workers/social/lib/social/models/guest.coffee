jraphical = require 'jraphical'

module.exports = class JGuest extends jraphical.Module

  error =(err)->
    message:
      if 'string' is typeof err
        err
      else
        err.message

  {secure, dash} = require 'bongo'
  
  @share()

  @set
    sharedMethods   :
      static        : ['obtain', 'resetAllGuests']
      instance      : ['on', 'getDefaultEnvironment', 'fetchStorage']
    indexes         :
      guestId       : ['unique', 'descending']
    schema          :
      guestId       :
        required    : yes
        type        : Number
      status        :
        type        : String
        enum        : ['invalid guest status',['pristine','needs cleanup','in use','leasing']]
        default     : 'pristine'
      clientId      : String
      leaseId       : String
      profile       :
        nickname    :
          type      : String
          default   : -> 'Guest'
        firstname   : String
        lastname    : String
        description : String
        avatar      : String
        status      : String

  @resetAllGuests =(client, callback)->
    {delegate} = client.connection
<<<<<<< HEAD
    if delegate.can 'reset guests'
=======
    if delegate.can('reset guests')
>>>>>>> f81504fa
      @drop ->
        queue = [0...1e4].map (guestId)->
          guest = new JGuest {guestId}
          guest.save (err)->
            console.log 'saved a guest!'
            queue.fin err
        dash queue, ->
          console.log 'done restting guests!'

  @recycle =(guest, callback=->) ->
    guestId = if guest instanceof @ then guest.getId() else guest
    @update {guestId}, $set:{status: 'needs cleanup'}, callback

  recycle:-> @constructor.recycle this # YAGNI?

  @obtain = secure (client, clientId, callback)->
    [callback, clientId] = [clientId, callback] unless callback
    JAccount = require './account'
    createId = require 'hat'
    {delegate} = client?.connection
    if delegate instanceof JAccount
      callback error 'Logged in user cannot obtain a guest account!'
    else
      leaseId = createId()
      @update {status: 'pristine'}, $set:{status: 'leasing', leaseId}, (err)=>
        if err then callback error err
        else
          @one {leaseId}, (err, guest)=>
            if err then callback error err
            else unless guest?
              callback error "We've reached maximum occupancy for guests.  Please try again later."
            else
              @update {_id:guest.getId()}, {
                $unset    :
                  leaseId : 1
                $set      :
                  status  : 'in use'
              }, (err)->
                if err then callback error err
                else callback null, guest

  fetchStorage: secure (client, options, callback)->
    JAppStorage = require './appstorage'
    callback null, new JAppStorage options<|MERGE_RESOLUTION|>--- conflicted
+++ resolved
@@ -41,11 +41,7 @@
 
   @resetAllGuests =(client, callback)->
     {delegate} = client.connection
-<<<<<<< HEAD
-    if delegate.can 'reset guests'
-=======
     if delegate.can('reset guests')
->>>>>>> f81504fa
       @drop ->
         queue = [0...1e4].map (guestId)->
           guest = new JGuest {guestId}
