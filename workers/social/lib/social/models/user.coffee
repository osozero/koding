--- conflicted
+++ resolved
@@ -5,12 +5,6 @@
 module.exports = class JUser extends jraphical.Module
   {secure} = require 'bongo'
 
-<<<<<<< HEAD
-  JAccount  = require './account'
-  JSession  = require './session'
-  JGuest    = require './guest'
-=======
->>>>>>> 1c011a91
   JEmailConfirmation = require './emailconfirmation'
   JInvitation = require './invitation'
   JAccount    = require './account'
