jraphical = require 'jraphical'

JAccount = require '../account'
JComment = require './comment'

JTag = require '../tag'
CActivity = require '../activity'
CRepliesActivity = require '../activity/repliesactivity'

KodingError = require '../../error'

module.exports = class JPost extends jraphical.Message

  @trait __dirname, '../../traits/followable'
  @trait __dirname, '../../traits/taggable'
  @trait __dirname, '../../traits/notifying'
  @trait __dirname, '../../traits/flaggable'
  @trait __dirname, '../../traits/likeable'
  @trait __dirname, '../../traits/protected'
  @trait __dirname, '../../traits/slugifiable'
  @trait __dirname, '../../traits/restrictedquery'

  {Base,ObjectRef,dash,daisy} = require 'bongo'
  {Relationship} = jraphical
  {extend} = require 'underscore'

  {log} = console

  Validators = require '../group/validators'
  {permit}   = require '../group/permissionset'

  schema = extend {}, jraphical.Message.schema, {
    isLowQuality  : Boolean
    slug          : String
    slug_         : String # this is necessary, because $exists operator won't work with a sparse index.
    group         : String 
    counts        :
      followers   :
        type      : Number
        default   : 0
      following   :
        type      : Number
        default   : 0
  }

  # TODO: these relationships may not be abstract enough to belong to JPost.
  @set
    softDelete  : yes
    slugifyFrom : 'title'
    slugTemplate: ->
      """
      #{if @group is 'koding' then '' else "#{@group}/"}Activity/\#{slug}
      """
    indexes     :
      slug      : 'unique'
      group     : 'sparse'
    permissions :
      'read posts'        : ['member', 'moderator']
      'create posts'      : ['member', 'moderator']
      'edit posts'        : ['moderator']
      'delete posts'      : ['moderator']
      'edit own posts'    : ['member', 'moderator']
      'delete own posts'  : ['member', 'moderator']
      'reply to posts'    : ['member', 'moderator']
      'like posts'        : ['member', 'moderator']
    emitFollowingActivities: yes
    taggedContentRole : 'post'
    tagRole           : 'tag'
    schema            : schema
    relationships     :
      comment         : JComment
      participant     :
        targetType    : JAccount
        as            : ['author','commenter']
      likedBy         :
        targetType    : JAccount
        as            : 'like'
      repliesActivity :
        targetType    : CRepliesActivity
        as            : 'repliesActivity'
      tag             :
        targetType    : JTag
        as            : 'tag'
      follower        :
        targetType    : JAccount
        as            : 'follower'

  @getAuthorType =-> JAccount

  @getActivityType =-> CActivity

  @getFlagRole =-> ['sender', 'recipient']

  createKodingError =(err)->
    if 'string' is typeof err
      kodingErr = message: err
    else
      kodingErr = message: err.message
      for own prop of err
        kodingErr[prop] = err[prop]
    kodingErr

  @create = permit 'create posts',
    success: (client, data, callback)->
      constructor = @
      {connection:{delegate}} = client
      unless delegate instanceof constructor.getAuthorType() # TODO: rethink/improve
        callback new Error 'Access denied!'
      else
        if data?.meta?.tags
          {tags} = data.meta
          delete data.meta.tags
        data.group = client.groupName
        status = new constructor data
        # TODO: emit an event, and move this (maybe)
        activity = new (constructor.getActivityType())

        if delegate.checkFlag 'exempt'
          status.isLowQuality   = yes
          activity.isLowQuality = yes

        activity.originId   = delegate.getId()
        activity.originType = delegate.constructor.name
        activity.group      = client.groupName
        teaser              = null

        daisy queue = [
          ->
            status.createSlug (err, slug)->
              if err
                callback err
              else
                status.slug   = slug.slug
                status.slug_  = slug.slug
                queue.next()
          ->
            status
              .sign(delegate)
              .save (err)->
                if err
                  callback err
                else queue.next()
          ->
            delegate.addContent status, (err)-> queue.next(err)
          ->
            activity.save (err)->
              if err
                callback createKodingError err
              else queue.next()
          ->
            activity.addSubject status, (err)->
              if err
                callback createKodingError err
              else queue.next()
          ->
            delegate.updateMetaModifiedAt ()-> queue.next()
          ->
            delegate.addContent activity, (err)-> queue.next(err)
          ->
            tags or= []
            status.addTags client, tags, (err)->
              if err
                log err
                callback createKodingError err
              else
                queue.next()
          ->
            status.fetchTeaser (err, teaser_)=>
              if err
                callback createKodingError err
              else
                teaser = teaser_
                queue.next()
          =>
            activity.update
              $set:
                snapshot: JSON.stringify(teaser)
              $addToSet:
                snapshotIds: status.getId()
            , =>
              callback null, teaser
              status.fetchTags (err, tags)->
                status.tags = tags
                status.emit 'PostIsCreated', {
                  origin  : delegate
                  subject : status
                  group   : status.group
                }

              CActivity.emit "ActivityIsCreated", activity
              queue.next()
          ->
            status.addParticipant delegate, 'author'
        ]

  constructor:->
    super
    @notifyOriginWhen 'ReplyIsAdded', 'LikeIsAdded'
    @notifyFollowersWhen 'ReplyIsAdded'

  modify: permit
    advanced: [
      { permission: 'edit own posts', validateWith: Validators.own }
      { permission: 'edit posts' }
    ]
    success: (client, formData, callback)->
      {tags} = formData.meta if formData.meta?
      delete formData.meta
      daisy queue = [
        =>
          tags or= []
          @addTags client, tags, (err)=>
            if err
              callback err
            else
              queue.next()
        =>
          @update $set: formData, callback
      ]

  delete: permit
    advanced: [
      { permission: 'delete own posts', validateWith: Validators.own }
      { permission: 'delete posts' }
    ]
    success: ({connection:{delegate}}, callback)->
      id                = @getId()
      createdAt         = @meta.createdAt
      {getDeleteHelper} = Relationship
      queue = [
        getDeleteHelper {
          targetId    : id
          sourceName  : /Activity$/
        }, 'source', -> queue.fin()
        getDeleteHelper {
          sourceId    : id
          sourceName  : 'JComment'
        }, 'target', -> queue.fin()
        ->
          Relationship.remove {
            targetId  : id
            as        : 'post'
          }, -> queue.fin()
        => @remove -> queue.fin()
      ]
      dash queue, =>
        callback null
        @emit 'PostIsDeleted', {
          origin  : delegate
          subject : this
          group   : @group
        }

  fetchActivityId:(callback)->
    Relationship.one {
      targetId    : @getId()
      sourceName  : /Activity$/
    }, (err, rel)->
      if err
        callback err
      else unless rel
        callback createKodingError 'No activity found'
      else
        callback null, rel.getAt 'sourceId'

  fetchActivity:(callback)->
    @fetchActivityId (err, id)->
      if err
        callback err
      else
        CActivity.one _id: id, callback

  flushSnapshot:(removedSnapshotIds, callback)->
    removedSnapshotIds = [removedSnapshotIds] unless Array.isArray removedSnapshotIds
    teaser = null
    activityId = null
    queue = [
      =>
        @fetchActivityId (err, activityId_)->
          activityId = activityId_
          queue.next()
      =>
        @fetchTeaser (err, teaser_)=>
          if err
            callback createKodingError err
          else
            teaser = teaser_
            queue.next()
      ->
        CActivity.update _id: activityId, {
          $set:
            snapshot              : JSON.stringify teaser
            'sorts.repliesCount'  : teaser.repliesCount
          $pullAll:
            snapshotIds: removedSnapshotIds
        }, -> queue.next()
      callback
    ]
    daisy queue

  updateSnapshot:(callback)->
    teaser = null
    activityId = null
    queue = [
      =>
        @fetchActivityId (err, activityId_)->
          activityId = activityId_
          queue.next()
      =>
        @fetchTeaser (err, teaser_)->
          return callback createKodingError err if err
          teaser = teaser_
          queue.next()
      =>
        CActivity.update _id: activityId, {
          $set:
            snapshot              : JSON.stringify teaser
            'sorts.repliesCount'  : teaser.repliesCount
          $addToSet:
            snapshotIds: @getId()
        }, -> queue.next()
      callback
    ]
    daisy queue

  removeReply:(rel, callback)->
    id = @getId()
    teaser = null
    activityId = null
    repliesCount = @getAt 'repliesCount'
    queue = [
      -> rel.update $set: 'data.deletedAt': new Date, -> queue.next()
      => @update $inc: repliesCount: -1, -> queue.next()
      => @flushSnapshot rel.getAt('targetId'), -> queue.next()
      callback
    ]
    daisy queue

<<<<<<< HEAD
  reply: (client, replyType, comment, callback)->
    {delegate} = client.connection
    exempt = delegate.checkFlag('exempt')
    comment = new replyType body: comment
    comment.sign(delegate).save (err)=>
      return callback err if err
      daisy queue = [
        ->
          delegate.addContent comment, (err)->
            return callback err if err
            queue.next()
        ->
          delegate.updateMetaModifiedAt (err)->
            return callback err if err
            queue.next()
        =>
          @addComment comment, flags: {isLowQuality: exempt}, (err, docs)=>
            return callback err if err
            queue.docs = docs
            queue.next()
        =>
          Relationship.count {sourceId: @getId(),as:'reply'}, (err, count)=>
            queue.relationshipCount = count
            return callback err if err
            queue.next()
        =>
          @update $set: repliesCount: queue.relationshipCount, (err)=>
            return callback err if err
            queue.next()
        =>
          @fetchOrigin (err, origin)=>
            return callback err if err
            unless exempt
              @emit 'ReplyIsAdded', {
                origin
                subject       : ObjectRef(@).data
                actorType     : 'replier'
                actionType    : 'reply'
                replier       : ObjectRef(delegate).data
                reply         : ObjectRef(comment).data
                repliesCount  : queue.relationshipCount
                relationship  : queue.docs[0]
              }
            queue.next()
        =>
          @follow client, emitActivity: no, (err)->
            return callback err if err
            queue.next()
        =>
          @addParticipant delegate, 'commenter', (err)->
            return callback err if err
            queue.next()
        ->
          callback null, comment
      ]
=======
  reply: permit 'reply to posts',
    success:(client, replyType, comment, callback)->
      {delegate} = client.connection
      exempt = delegate.checkFlag('exempt')
      comment = new replyType body: comment
      comment.sign(delegate).save (err)=>
        return callback err if err
        daisy queue = [
          ->
            delegate.addContent comment, (err)->
              return callback err if err
              queue.next()
          ->
            delegate.updateMetaModifiedAt (err)->
              return callback err if err
              queue.next()
          =>
            @addComment comment, flags: {isLowQuality: exempt}, (err, docs)=>
              return callback err if err
              queue.docs = docs
              queue.next()
          =>
            Relationship.count {sourceId: @getId(),as:'reply'}, (err, count)=>
              queue.relationshipCount = count
              return callback err if err
              queue.next()
          =>
            @update $set: repliesCount: queue.relationshipCount, (err)=>
              return callback err if err
              queue.next()
          =>
            @fetchOrigin (err, origin)=>
              return callback err if err
              unless exempt
                @emit 'ReplyIsAdded', {
                  origin
                  subject       : ObjectRef(@).data
                  actorType     : 'replier'
                  actionType    : 'reply'
                  replier       : ObjectRef(delegate).data
                  reply         : ObjectRef(comment).data
                  repliesCount  : queue.relationshipCount
                  relationship  : queue.docs[0]
                  group         : @group
                }
              queue.next()
          =>
            @follow client, emitActivity: no, (err)->
              return callback err if err
              queue.next()
          =>
            @addParticipant delegate, 'commenter', (err)->
              return callback err if err
              queue.next()
          ->
            callback null, comment
        ]
>>>>>>> d66cbb92



  # TODO: the following is not well-factored.  It is not abstract enough to belong to "Post".
  # for the sake of expedience, I'll leave it as-is for the time being.
  fetchTeaser:(callback, showIsLowQuality=no)->
    query =
      targetName  : 'JComment'
      as          : 'reply'
      'data.deletedAt':
        $exists   : no

    query['data.flags.isLowQuality'] = $ne: yes unless showIsLowQuality

    @beginGraphlet()
      .edges
        query         : query
        limit         : 3
        sort          :
          timestamp   : -1
      .reverse()
      .and()
      .edges
        query         :
          targetName  : 'JTag'
          as          : 'tag'
        limit         : 5
      .nodes()
    .endGraphlet()
    .fetchRoot callback

  fetchRelativeComments:({limit, before, after}, callback)->
    limit ?= 10
    if before? and after?
      callback createKodingError "Don't use before and after together."
    selector = timestamp:
      if before? then  $lt: before
      else if after? then $gt: after
    selector['data.flags.isLowQuality'] = $ne: yes
    options = {limit, sort: timestamp: 1}
    @fetchComments selector, options, callback

  commentsByRange:(options, callback)->
    [callback, options] = [options, callback] unless callback
    {from, to} = options
    from or= 0
    if from > 1e6
      selector = timestamp:
        $gte: new Date from
        $lte: to or new Date
      queryOptions = {}
    else
      to or= Math.max()
      selector = {}
      queryOptions = skip: from
      if to
        queryOptions.limit = to - from
    selector['data.flags.isLowQuality'] = $ne: yes
    queryOptions.sort = timestamp: -1
    @fetchComments selector, queryOptions, callback

  restComments:(skipCount, callback)->
    [callback, skipCount] = [skipCount, callback] unless callback
    skipCount ?= 3
    @fetchComments {
      'data.flags.isLowQuality': $ne: yes
    },
      skip: skipCount
      sort: { timestamp: 1 }
    , (err, comments)->
      if err
        callback err
      else
        # comments.reverse()
        callback null, comments

  save:->
    delete @data.replies #TODO: this hack should not be necessary...  but it is for some reason.
    # in any case, it should be resolved permanently once we implement Model#prune
    super

  triggerCache:->
    CActivity.emit "PostIsUpdated",
      teaserId  : @getId()
      group     : @group
      createdAt : @meta.createdAt

  update:(rest..., callback)->
    kallback =(rest...)=>
      callback rest...
      @triggerCache()

    jraphical.Message::update.apply @, rest.concat kallback

  makeGroupSelector =(group)->
    if Array.isArray group then $in: group else group

  @update$ = permit 'edit posts',
    success:(client, selector, operation, options, callback)->
      selector.group = makeGroupSelector client.context.group
      @update selector, operation, options, callback

  @one$ = permit 'read posts',
    success:(client, uniqueSelector, options, callback)->
      # TODO: this needs more security?
      uniqueSelector.group = makeGroupSelector client.context.group
      @one uniqueSelector, options, callback

  @all$ = permit 'read posts',
    success:(client, selector, callback)->
      selector.group = client.context.group
      @all selector, callback

  @remove$ = permit 'delete posts',
    success:(client, selector, callback)->
      selector.group = client.context.group
      @remove selector, callback

  @removeById$ = permit 'delete posts',
    success:(client, _id, callback)->
      selector = {
        _id, group : makeGroupSelector client.context.group
      }
      @remove selector, callback

  @count$ = permit 'read posts',
    success:(client, selector, callback)->
      [callback, selector] = [selector, callback]  unless callback
      selector ?= {}
      selector.group = makeGroupSelector client.context.group
      @count selector, callback

  @some$ = permit 'read posts',
    success:(client, selector, options, callback)->
      selector.group = makeGroupSelector client.context.group
      @some selector, options, callback

  @someData$ = permit 'read posts',
    success:(client, selector, options, fields, callback)->
      selector.group = makeGroupSelector client.context.group
      @someData selector, options, fields, callback

  @cursor$ = permit 'read posts',
    success:(client, selector, options, callback)->
      selector.group = makeGroupSelector client.context.group
      @cursor selector, options, callback

  @each$ = permit 'read posts',
    success:(client, selector, fields, options, callback)->
      selector.group = makeGroupSelector client.context.group
      @each selector, fields, options, callback

  @hose$ = permit 'read posts',
    success:(client, selector, rest...)->
      selector.group = makeGroupSelector client.context.group
      @someData selector, rest...

  @teasers$ = permit 'read posts',
    success:(client, selector, options, callback)->
      selector.group = makeGroupSelector client.context.group
      @teasers selector, options, callback<|MERGE_RESOLUTION|>--- conflicted
+++ resolved
@@ -336,7 +336,6 @@
     ]
     daisy queue
 
-<<<<<<< HEAD
   reply: (client, replyType, comment, callback)->
     {delegate} = client.connection
     exempt = delegate.checkFlag('exempt')
@@ -379,6 +378,7 @@
                 reply         : ObjectRef(comment).data
                 repliesCount  : queue.relationshipCount
                 relationship  : queue.docs[0]
+                group         : @group
               }
             queue.next()
         =>
@@ -392,65 +392,6 @@
         ->
           callback null, comment
       ]
-=======
-  reply: permit 'reply to posts',
-    success:(client, replyType, comment, callback)->
-      {delegate} = client.connection
-      exempt = delegate.checkFlag('exempt')
-      comment = new replyType body: comment
-      comment.sign(delegate).save (err)=>
-        return callback err if err
-        daisy queue = [
-          ->
-            delegate.addContent comment, (err)->
-              return callback err if err
-              queue.next()
-          ->
-            delegate.updateMetaModifiedAt (err)->
-              return callback err if err
-              queue.next()
-          =>
-            @addComment comment, flags: {isLowQuality: exempt}, (err, docs)=>
-              return callback err if err
-              queue.docs = docs
-              queue.next()
-          =>
-            Relationship.count {sourceId: @getId(),as:'reply'}, (err, count)=>
-              queue.relationshipCount = count
-              return callback err if err
-              queue.next()
-          =>
-            @update $set: repliesCount: queue.relationshipCount, (err)=>
-              return callback err if err
-              queue.next()
-          =>
-            @fetchOrigin (err, origin)=>
-              return callback err if err
-              unless exempt
-                @emit 'ReplyIsAdded', {
-                  origin
-                  subject       : ObjectRef(@).data
-                  actorType     : 'replier'
-                  actionType    : 'reply'
-                  replier       : ObjectRef(delegate).data
-                  reply         : ObjectRef(comment).data
-                  repliesCount  : queue.relationshipCount
-                  relationship  : queue.docs[0]
-                  group         : @group
-                }
-              queue.next()
-          =>
-            @follow client, emitActivity: no, (err)->
-              return callback err if err
-              queue.next()
-          =>
-            @addParticipant delegate, 'commenter', (err)->
-              return callback err if err
-              queue.next()
-          ->
-            callback null, comment
-        ]
->>>>>>> d66cbb92
 
 
 
