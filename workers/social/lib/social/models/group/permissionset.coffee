--- conflicted
+++ resolved
@@ -23,12 +23,9 @@
       'permissions.roles'   : 'sparse'
       'permissions.title'   : 'sparse'
     schema                  :
-<<<<<<< HEAD
-=======
       isCustom              :
         type                : Boolean
         default             : yes
->>>>>>> d63d2219
       permissions           :
         type                : Array
         default             : -> []
@@ -39,22 +36,6 @@
 
   constructor:->
     super
-<<<<<<< HEAD
-    # initialize the permission set with some sane defaults:
-    {permissionDefaultsByModule} = require '../../traits/protected'
-    permissionsByRole = {}
-
-    for own module, modulePerms of permissionDefaultsByModule
-      for own perm, roles of modulePerms
-        for role in roles
-          permissionsByRole[module] ?= {}
-          permissionsByRole[module][role] ?= []
-          permissionsByRole[module][role].push perm
-    @permissions = []
-    for own module, moduleRoles of permissionsByRole
-      for own role, modulePerms of moduleRoles
-        @permissions.push {module, role, permissions: modulePerms}
-=======
     unless @isCustom
       # initialize the permission set with some sane defaults:
       {permissionDefaultsByModule} = require '../../traits/protected'
@@ -70,7 +51,6 @@
       for own module, moduleRoles of permissionsByRole
         for own role, modulePerms of moduleRoles
           @permissions.push {module, role, permissions: modulePerms}
->>>>>>> d63d2219
 
   @checkPermission =(client, advanced, target, callback)->
     JGroup = require '../group'
@@ -94,11 +74,7 @@
           else unless permissionSet then callback null, no
           else
             queue = advanced.map ({permission, validateWith})->->
-<<<<<<< HEAD
-              validateWith ?= require('./validators').any
-=======
               validateWith ?= (require './validators').any
->>>>>>> d63d2219
               validateWith.call target, client, group, permission, permissionSet,
                 (err, hasPermission)->
                   if err then queue.next err
@@ -111,29 +87,21 @@
             daisy queue
 
   @permit =(permission, promise)->
-<<<<<<< HEAD
-    [promise, permission] = [permission, promise]  unless promise
-=======
     # parameter hockey to allow either parameter to be optional
     if arguments.length is 1 and 'string' isnt typeof permission
       [promise, permission] = [permission, promise]
     promise ?= {}
     # convert simple rules to complex rules:
->>>>>>> d63d2219
     advanced =
       if promise.advanced
         promise.advanced
       else
         [{permission, validateWith: require('./validators').any}]
-<<<<<<< HEAD
-    secure (client, rest...)->
-=======
     # Support a "stub" form of permit that simply calls back with yes if the
     # permission is supported:
     promise.success ?= (client, callback)-> callback null, yes
     # return the validator:
     permit = secure (client, rest...)->
->>>>>>> d63d2219
       if 'function' is typeof rest[rest.length-1]
         [rest..., callback] = rest
       else
