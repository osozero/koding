{Module} = require 'jraphical'
{difference} = require 'underscore'

module.exports = class JGroup extends Module


  [ERROR_UNKNOWN, ERROR_NO_POLICY, ERROR_POLICY] = [403010, 403001, 403009]

  {Relationship} = require 'jraphical'

  {Inflector, ObjectId, ObjectRef, secure, daisy, dash} = require 'bongo'

  JPermissionSet = require './permissionset'
  {permit} = JPermissionSet

  KodingError = require '../../error'

  Validators = require './validators'

  {throttle} = require 'underscore'

  PERMISSION_EDIT_GROUPS = [
    {permission: 'edit groups'}
    {permission: 'edit own groups', validateWith: Validators.own}
  ]

  @trait __dirname, '../../traits/followable'
  @trait __dirname, '../../traits/filterable'
  @trait __dirname, '../../traits/taggable'
  @trait __dirname, '../../traits/protected'
  @trait __dirname, '../../traits/joinable'
  @trait __dirname, '../../traits/slugifiable'

  @share()

  @set
    slugifyFrom     : 'title'
    slugTemplate    : '#{slug}'
    feedable        : no
    memberRoles     : ['admin','moderator','member','guest']
    permissions     :
      'grant permissions'                 : []
      'open group'                        : ['member','moderator']
      'list members'                      : ['member','moderator']
      'create groups'                     : ['moderator']
      'edit groups'                       : ['moderator']
      'edit own groups'                   : ['member','moderator']
      'query collection'                  : ['member','moderator']
      'update collection'                 : ['moderator']
      'assure collection'                 : ['moderator']
      'remove documents from collection'  : ['moderator']
      'view readme'                       : ['guest','member','moderator']
    indexes         :
      slug          : 'unique'
    sharedEvents    :
      static        : [
        { name: 'MemberAdded',    filter: -> null }
        { name: 'MemberRemoved',  filter: -> null }
      ]
      instance      : [
        { name: 'MemberAdded',    filter: -> null }
        { name: 'MemberRemoved',  filter: -> null }
      ]
    sharedMethods   :
      static        : [
        'one','create','each','byRelevance','someWithRelationship'
        '__resetAllGroups','fetchMyMemberships','__importKodingMembers'
      ]
      instance      : [
        'join', 'leave', 'modify', 'fetchPermissions', 'createRole'
        'updatePermissions', 'fetchMembers', 'fetchRoles', 'fetchMyRoles'
        'fetchUserRoles','changeMemberRoles','canOpenGroup', 'canEditGroup'
        'fetchMembershipPolicy','modifyMembershipPolicy','requestAccess'
        'fetchReadme', 'setReadme', 'addCustomRole', 'fetchInvitationRequests'
        'countPendingInvitationRequests', 'countInvitationRequests'
        'fetchInvitationRequestCounts', 'resolvePendingRequests','fetchVocabulary'
        'fetchMembershipStatuses', 'setBackgroundImage', 'fetchAdmin', 'inviteMember',
        'removeBackgroundImage', 'kickMember', 'transferOwnership'
      ]
    schema          :
      title         :
        type        : String
        required    : yes
      body          : String
      avatar        : String
      slug          :
        type        : String
        validate    : require('../name').validateName
        set         : (value)-> value.toLowerCase()
      privacy       :
        type        : String
        enum        : ['invalid privacy type', ['public', 'private']]
      visibility    :
        type        : String
        enum        : ['invalid visibility type', ['visible', 'hidden']]
      parent        : ObjectRef
      counts        :
        members     : Number
      customize     :
        background  :
          customImages    : [String]
          customColors    : [String]
          customType      :
            type          : String
            default       : 'defaultImage'
            enum          : ['Invalid type', [ 'defaultImage', 'customImage', 'defaultColor', 'customColor']]
          customValue     :
            type          : String
            default       : '1'
          customOptions   : Object
    relationships   :
      permissionSet :
        targetType  : JPermissionSet
        as          : 'owner'
      defaultPermissionSet:
        targetType  : JPermissionSet
        as          : 'default'
      member        :
        targetType  : 'JAccount'
        as          : 'member'
      moderator     :
        targetType  : 'JAccount'
        as          : 'moderator'
      admin         :
        targetType  : 'JAccount'
        as          : 'admin'
      owner         :
        targetType  : 'JAccount'
        as          : 'owner'
      application   :
        targetType  : 'JApp'
        as          : 'owner'
      vocabulary    :
        targetType  : 'JVocabulary'
        as          : 'owner'
      subgroup      :
        targetType  : 'JGroup'
        as          : 'parent'
      tag           :
        targetType  : 'JTag'
        as          : 'tag'
      role          :
        targetType  : 'JGroupRole'
        as          : 'role'
      membershipPolicy :
        targetType  : 'JMembershipPolicy'
        as          : 'owner'
      invitationRequest:
        targetType  : 'JInvitationRequest'
        as          : 'owner'
      readme        :
        targetType  : 'JMarkdownDoc'
        as          : 'owner'
<<<<<<< HEAD
=======
      vm            :
        targetType  : 'JVM'
        as          : 'owner'
>>>>>>> 2b37581b

  constructor:->
    super

    @on 'MemberAdded', (member)->
      @constructor.emit 'MemberAdded', { group: this, member }

    @on 'MemberRemoved', (member)->
      @constructor.emit 'MemberRemoved', { group: this, member }

    @on 'MemberRolesChanged', (member)->
      @constructor.emit 'MemberRolesChanged', { group: this, member }

  @__importKodingMembers = secure (client, callback)->
    JAccount = require '../account'
    {delegate} = client.connection
    count = 0
    if delegate.can 'migrate-koding-users'
      @one slug:'koding', (err, koding)->
        if err then callback err
        else
          JAccount.each {}, {}, (err, account)->
            if err
              callback err
            else unless account?
              callback null
            else
              isMember =
                sourceId  : koding.getId()
                targetId  : account.getId()
                as        : 'member'
              Relationship.count isMember, (err, count)->
                if err then callback err
                else if count is 0
                  process.nextTick ->
                    koding.approveMember account, ->
                      console.log "added member: #{account.profile.nickname}"

  setBackgroundImage: permit 'edit groups',
    success:(client, type, value, callback=->)->
      if type is 'customImage'
        operation =
          $set: {}
          $addToSet : {}
        operation.$addToSet['customize.background.customImages'] = value
      else if type is 'customColor'
        operation =
          $set: {}
          $addToSet : {}
        operation.$addToSet['customize.background.customColors'] = value
      else
        operation = $set : {}

      operation.$set["customize.background.customType"] = type

      if type in ['defaultImage','defaultColor','customColor','customImage']
        operation.$set["customize.background.customValue"] = value

      @update operation, callback

  removeBackgroundImage: permit 'edit groups',
    success:(client, type, value, callback=->)->
      if type is 'customImage'
        @update {$pullAll: 'customize.background.customImages': [value]}, callback
      else if type is 'customColor'
        @update {$pullAll: 'customize.background.customColors': [value]}, callback
      else
        console.log 'Nothing to remove'

  @renderHomepage: require './render-homepage'

  @__resetAllGroups = secure (client, callback)->
    {delegate} = client.connection
    @drop callback if delegate.can 'reset groups'

  @fetchParentGroup =(source, callback)->
    Relationship.someData {
      targetName  : @name
      sourceId    : source.getId?()
      sourceType  : 'function' is typeof source and source.name
    }, {targetId: 1}, (err, cursor)=>
      if err
        callback err
      else
        cursor.nextObject (err, rel)=>
          if err
            callback err
          else unless rel
            callback null
          else
            @one {_id: targetId}, callback

  @create = do->

    save_ =(label, model, queue, callback)->
      model.save (err)->
        if err then callback err
        else
          console.log "#{label} is saved"
          queue.next()

    create = secure (client, formData, callback)->
      JPermissionSet = require './permissionset'
      JMembershipPolicy = require './membershippolicy'
      JName = require '../name'
      {delegate} = client.connection
      group                 = new this formData
      permissionSet         = new JPermissionSet
      defaultPermissionSet  = new JPermissionSet
      queue = [
        -> group.createSlug (err, slug)->
          if err then callback err
          else unless slug?
            callback new KodingError "Couldn't claim the slug!"
          else
            console.log "created a slug #{slug}"
            group.slug  = slug.slug
            group.slug_ = slug.slug
            queue.next()
        -> save_ 'group', group, queue, callback
        -> group.addMember delegate, (err)->
            if err then callback err
            else
              console.log 'member is added'
              queue.next()
        -> group.addAdmin delegate, (err)->
            if err then callback err
            else
              console.log 'admin is added'
              queue.next()
        -> group.addOwner delegate, (err)->
            if err then callback err
            else
              console.log 'owner is added'
              queue.next()
        -> save_ 'permission set', permissionSet, queue, callback
        -> save_ 'default permission set', defaultPermissionSet, queue,
                  callback
        -> group.addPermissionSet permissionSet, (err)->
            if err then callback err
            else
              console.log 'permissionSet is added'
              queue.next()
        -> group.addDefaultPermissionSet defaultPermissionSet, (err)->
            if err then callback err
            else
              console.log 'permissionSet is added'
              queue.next()
        -> group.addDefaultRoles (err)->
            if err then callback err
            else
              console.log 'roles are added'
              queue.next()
      ]
      if 'private' is group.privacy
        queue.push -> group.createMembershipPolicy -> queue.next()
      queue.push =>
        @emit 'GroupCreated', { group, creator: delegate }
        callback null, group

      daisy queue

  @findSuggestions = (client, seed, options, callback)->
    {limit, blacklist, skip}  = options

    @some {
      title   : seed
      _id     :
        $nin  : blacklist
      visibility: 'visible'
    },{
      skip
      limit
      sort    : 'title' : 1
    }, callback

  @fetchSecretChannelName =(groupSlug, callback)->
    JName = require '../name'
    JName.fetchSecretName groupSlug, (err, secretName, oldSecretName)->
      if err then callback err
      else callback null, "group.secret.#{secretName}",
        if oldSecretName then "group.secret.#{oldSecretName}"

  @cycleChannel =do->
    cycleChannel = (groupSlug, callback=->)->
      JName = require '../name'
      JName.cycleSecretName groupSlug, (err, oldSecretName, newSecretName)=>
        if err then callback err
        else
          routingKey = "group.secret.#{oldSecretName}.cycleChannel"
          @emit 'broadcast', routingKey, null
          callback null
    return throttle cycleChannel, 5000

  cycleChannel:(callback)-> @constructor.cycleChannel @slug, callback

  @broadcast =(groupSlug, event, message)->
    if message?
      event = ".#{event}"
    else
      [message, event] = [event, message]
      event = ''
    @fetchSecretChannelName groupSlug, (err, secretChannelName, oldSecretChannelName)=>
      if err? then console.error err
      else unless secretChannelName? then console.error 'unknown channel'
      else
        @emit 'broadcast', "#{oldSecretChannelName}#{event}", message  if oldSecretChannelName
        @emit 'broadcast', "#{secretChannelName}#{event}", message

  broadcast:(message)-> @constructor.broadcast @slug, message

  changeMemberRoles: permit 'grant permissions',
    success:(client, memberId, roles, callback)->
      group = this
      groupId = @getId()
      roles.push 'member'  unless 'member' in roles
      oldRole =
        targetId    : memberId
        sourceId    : groupId
      Relationship.remove oldRole, (err)->
        if err then callback err
        else
          queue = roles.map (role)->->
            (new Relationship
              targetName  : 'JAccount'
              targetId    : memberId
              sourceName  : 'JGroup'
              sourceId    : groupId
              as          : role
            ).save (err)->
              callback err  if err
              queue.fin()
          dash queue, callback

  addDefaultRoles:(callback)->
    group = this
    JGroupRole = require './role'
    JGroupRole.all {isDefault: yes}, (err, roles)->
      if err then callback err
      else
        queue = roles.map (role)->->
          group.addRole role, queue.fin.bind queue
        dash queue, callback

  updatePermissions: permit 'grant permissions',
    success:(client, permissions, callback=->)->
      @fetchPermissionSet (err, permissionSet)=>
        if err
          callback err
        else if permissionSet?
          permissionSet.update $set:{permissions}, callback
        else
          permissionSet = new JPermissionSet {permissions}
          permissionSet.save callback

  fetchPermissions:do->
    fixDefaultPermissions_ =(model, permissionSet, callback)->
      # It was lately recognized that we needed to have a default permission
      # set that is created at the time of group creation, because other
      # permissions may be roled out over time, and it is best to be secure by
      # default.  Without knowing which permissions were present at the time
      # of group creation, we may inadvertantly expose dangerous permissions
      # to underprivileged roles.  We will create this group's "default
      # permissions" by cloning the group's current permission set. C.T.
      defaultPermissionSet = permissionSet.clone()
      defaultPermissionSet.save (err)->
        if err then callback err
        else model.addDefaultPermissionSet defaultPermissionSet, (err)->
          if err then callback err
          else callback null, defaultPermissionSet

    fetchPermissions = permit 'grant permissions',
      success:(client, callback)->
        {permissionsByModule} = require '../../traits/protected'
        {delegate}            = client.connection
        permissionSet         = null
        defaultPermissionSet  = null
        daisy queue = [
          => @fetchPermissionSet (err, model)->
              if err then callback err
              else
                permissionSet = model
                queue.next()
          => @fetchDefaultPermissionSet (err, model)=>
              if err then callback err
              else if model?
                console.log 'already had defaults'
                defaultPermissionSet = model
                queue.next()
              else
                console.log 'needed defaults fixed'
                fixDefaultPermissions_ this, permissionSet, (err, newModel)->
                  defaultPermissionSet = newModel
                  queue.next()
          -> callback null, {
              permissionsByModule
              permissions         : permissionSet.permissions
              defaultPermissions  : defaultPermissionSet.permissions
            }
        ]

  fetchRolesByAccount:(account, callback)->
    Relationship.someData {
      targetId: account.getId()
      sourceId: @getId()
    }, {as:1}, (err, cursor)->
      if err then callback err
      else
        cursor.toArray (err, arr)->
          if err then callback err
          else callback null, (doc.as for doc in arr)

  fetchMyRoles: secure (client, callback)->
    @fetchRolesByAccount client.connection.delegate, callback

  fetchUserRoles: permit 'grant permissions',
    success:(client, callback)->
      @fetchRoles (err, roles)=>
        roleTitles = (role.title for role in roles)
        selector = {
          targetName  : 'JAccount'
          sourceId    : @getId()
          as          : { $in: roleTitles }
        }
        Relationship.someData selector, {as:1, targetId:1}, (err, cursor)->
          if err then callback err
          else
            cursor.toArray (err, arr)->
              if err then callback err
              else callback null, arr

  fetchMembers$: permit 'list members',
    success:(client, rest...)->
      [selector, options, callback] = Module.limitEdges 100, rest
      @fetchMembers selector, options, callback

  # fetchMyFollowees: permit 'list members'
  #   success:(client, options, callback)->
  #     [callback, options] = [options, callback]  unless callback
  #     options ?=


  # fetchMyFollowees: permit 'list members'
  #   success:(client, options, callback)->

  fetchReadme$: permit 'view readme',
    success:(client, rest...)-> @fetchReadme rest...

  setReadme$: permit
    advanced: PERMISSION_EDIT_GROUPS
    success:(client, text, callback)->
      @fetchReadme (err, readme)=>
        unless readme
          JMarkdownDoc = require '../markdowndoc'
          readme = new JMarkdownDoc content: text

          daisy queue = [
            ->
              readme.save (err)->
                console.log err
                if err then callback err
                else queue.next()
            =>
              @addReadme readme, (err)->
                console.log err
                if err then callback err
                else queue.next()
            ->
              callback null, readme
          ]

        else
          readme.update $set:{ content: text }, (err)=>
            if err then callback err
            else callback null, readme
    failure:(client,text, callback)->
      callback new KodingError "You are not allowed to change this."

  renderHomepageHelper: (roles, callback)->
    [callback, roles] = [roles, callback]  unless callback
    roles or= []

    @fetchReadme (err, readme)=>
      return callback err  if err
      @fetchMembershipPolicy (err, policy)=>
        if err then callback err
        else
          callback null, JGroup.renderHomepage {
            @slug
            @title
            policy
            @avatar
            @body
            @counts
            content : readme?.html ? readme?.content
            roles
            @customize
          }

  fetchHomepageView:(clientId, callback)->
    [callback, clientId] = [clientId, callback]  unless callback

    unless clientId
      @renderHomepageHelper callback
    else
      JSession = require '../session'
      JSession.one {clientId}, (err, session)=>
        if err
          console.error err
          callback err
        else
          {username} = session.data
          if username
            @fetchMembershipStatusesByUsername username, (err, roles)=>
              if err then callback err
              else @renderHomepageHelper roles, callback
          else
            @renderHomepageHelper callback

  createRole: permit 'grant permissions',
    success:(client, formData, callback)->
      JGroupRole = require './role'
      JGroupRole.create
        title           : formData.title
        isConfigureable : formData.isConfigureable or no
      , callback

  addCustomRole: permit 'grant permissions',
    success:(client,formData,callback)->
      @createRole client,formData, (err,role)=>
        console.log err,role
        unless err
          @addRole role, callback
        else
          callback err, null

  createMembershipPolicy:(queue, callback)->
    [callback, queue] = [queue, callback]  unless callback
    queue ?= []
    JMembershipPolicy = require './membershippolicy'
    membershipPolicy  = new JMembershipPolicy
    queue.push(
      -> membershipPolicy.save (err)->
        if err then callback err
        else queue.next()
      => @addMembershipPolicy membershipPolicy, (err)->
        if err then callback err
        else queue.next()
    )
    queue.push callback  if callback
    daisy queue

  destroyMemebershipPolicy:(callback)->
    @fetchMembershipPolicy (err, policy)->
      if err then callback err
      else unless policy?
        callback new KodingError '404 Membership policy not found'
      else policy.remove callback

  convertPublicToPrivate =(group, callback)->
    group.createMembershipPolicy callback

  convertPrivateToPublic =(group, callback)->
    group.destroyMemebershipPolicy callback

  setPrivacy:(privacy)->
    if @privacy is 'public' and privacy is 'private'
      convertPublicToPrivate this
    else if @privacy is 'private' and privacy is 'public'
      convertPrivateToPublic this
    @privacy = privacy

  getPrivacy:-> @privacy

  modify: permit
    advanced : [
      { permission: 'edit own groups', validateWith: Validators.own }
      { permission: 'edit groups' }
    ]
    success : (client, formData, callback)->
      @setPrivacy formData.privacy
      @update {$set:formData}, callback

  modifyMembershipPolicy: permit
    advanced: PERMISSION_EDIT_GROUPS
    success: (client, formData, callback)->
      @fetchMembershipPolicy (err, policy)->
        if err then callback err
        else policy.update $set: formData, callback

  canEditGroup: permit 'grant permissions'

  canOpenGroup: permit 'open group',
    failure:(client, callback)->
      @fetchMembershipPolicy (err, policy)->
        explanation = policy?.explain() ?
                      err?.message ?
                      'No membership policy!'
        clientError = err ? new KodingError explanation
        clientError.accessCode = policy?.code ?
          if err then ERROR_UNKNOWN
          else if explanation? then ERROR_POLICY
          else ERROR_NO_POLICY
        callback clientError, no

  countPendingInvitationRequests: permit 'send invitations',
    success: (client, callback)->
      @countInvitationRequests {}, {status: 'pending'}, callback

  countInvitationRequests$: permit 'send invitations',
    success: (client, rest...)-> @countInvitationRequests rest...

  fetchInvitationRequestCounts: permit 'send invitations',
    success: ->
      switch arguments.length
        when 2
          [client, callback] = arguments
          types = ['invitation', 'basic approval']
        when 3
          [client, types, callback] = arguments
      counts = {}
      queue = types.map (invitationType)=>=>
        @countInvitationRequests {}, {invitationType}, (err, count)->
          if err then queue.fin err
          else
            counts[invitationType] = count
            queue.fin()
      dash queue, callback.bind null, null, counts

  resolvePendingRequests: permit 'send invitations',
    success: (client, isApproved, callback)->
      @fetchMembershipPolicy (err, policy)=>
        if err then callback err
        else unless policy then callback new KodingError 'No membership policy!'
        else

          invitationType =
            if policy.invitationsEnabled then 'invitation' else 'basic approval'

          method =
            if 'invitation' is invitationType
              if isApproved then 'send' else 'delete'
            else
              if isApproved then 'approve' else 'decline'

          JInvitationRequest = require '../invitationrequest'

          invitationRequestSelector =
            group             : @slug
            status            : 'pending'
            invitationType    : invitationType

          JInvitationRequest.each invitationRequestSelector, {}, (err, request)->
            if err then callback err
            else if request? then request[method+'Invitation'] client, (err)->
              console.error err  if err
            else callback null

  inviteMember: permit 'send invitations',
    success: (client, email, callback)->
      JInvitationRequest = require '../invitationrequest'

      params =
        email: email,
        group: @slug

      JInvitationRequest.one params, (err, invitationRequest)=>
        if invitationRequest
          callback new KodingError """
            You've already invited #{email} to join this group.
            """
        else
          params.invitationType = 'invitation'
          params.status         = 'sent'

          invitationRequest = new JInvitationRequest params
          invitationRequest.save (err)=>
            if err then callback err
            else @addInvitationRequest invitationRequest, (err)->
              if err then callback err
              else invitationRequest.sendInvitation client, callback

  requestInvitation: secure (client, invitationType, callback)->
    {delegate} = client.connection
    JInvitationRequest = require '../invitationrequest'

    invitationRequest = new JInvitationRequest {
      invitationType
      koding  : { username: delegate.profile.nickname }
      group   : @slug,
      status  : 'pending'
    }
    invitationRequest.save (err)=>
      if err?.code is 11000
        callback new KodingError """
          You've already requested an invitation to this group.
          """
      else
        @addInvitationRequest invitationRequest, (err)=>
          if err then callback err
          else
            if invitationType is 'basic approval'
              invitationRequest.sendRequestNotification client, callback
            @emit 'NewInvitationRequest'

  fetchInvitationRequests$: permit 'send invitations',
    success: (client, rest...)-> @fetchInvitationRequests rest...

  sendSomeInvitations: permit 'send invitations',
    success: (client, count, callback)->
      @fetchInvitationRequests {}, {
        targetOptions :
          selector    : { status  : 'pending' }
          options     : { limit   : count }
      }, (err, requests)->
        if err then callback err
        else
          queue = requests.map (request)->->
            request.sendInvitation client, ->
              callback null, """
                An invite was sent to:
                <strong>koding+#{request.koding.username}@koding.com</strong>
                """
              setTimeout queue.next.bind(queue), 50
          queue.push -> callback null, null
          daisy queue

  requestAccess: secure (client, callback)->
    @fetchMembershipPolicy (err, policy)=>
      if err then callback err
      else
        if policy?.invitationsEnabled
          invitationType = 'invitation'
        else
          invitationType = 'basic approval'

        @requestInvitation client, invitationType, callback

  approveMember:(member, roles, callback)->
    [callback, roles] = [roles, callback]  unless callback
    roles ?= ['member']
    queue = roles.map (role)=>=>
      @addMember member, role, queue.fin.bind queue
    dash queue, =>
      callback()
      @updateCounts()
      @cycleChannel()
      @emit 'MemberAdded', member

  each:(selector, rest...)->
    selector.visibility = 'visible'
    Module::each.call this, selector, rest...

  fetchVocabulary$: permit 'administer vocabularies',
    success:(client, rest...)-> @fetchVocabulary rest...

  fetchRolesHelper: (account, callback)->
    client = connection: delegate : account
    @fetchMyRoles client, (err, roles)=>
      if err then callback err
      else if 'member' in roles or 'admin' in roles
        callback null, roles
      else
        options = targetOptions:
          selector: { koding: username: account.profile.nickname }
        @fetchInvitationRequest {}, options, (err, request)->
          if err then callback err
          else unless request? then callback null, ['guest']
          else callback null, ["invitation-#{request.status}"]

  fetchMembershipStatusesByUsername: (username, callback)->
    JAccount = require '../account'
    JAccount.one {'profile.nickname': username}, (err, account)=>
      if not err and account
        @fetchRolesHelper account, callback
      else
        console.error err
        callback err

  fetchMembershipStatuses: secure (client, callback)->
    JAccount = require '../account'
    {delegate} = client.connection
    unless delegate instanceof JAccount
      callback null, ['guest']
    else
      @fetchRolesHelper delegate, callback

  updateCounts:->
    Relationship.count
      as         : 'member'
      targetName : 'JAccount'
      sourceId   : @getId()
      sourceName : 'JGroup'
    , (err, count)=>
      @update ($set: 'counts.members': count), ->

  leave: secure (client, options, callback)->

    [callback, options] = [options, callback] unless callback

    if @slug is 'koding'
      return callback new KodingError 'Leaving Koding group is not supported yet'

    @fetchMyRoles client, (err, roles)=>
      return callback err if err

      if 'owner' in roles
        return callback new KodingError 'As owner of this group, you must first transfer ownership to someone else!'

      Joinable = require '../../traits/joinable'

      kallback = (err)=>
        @updateCounts()
        @cycleChannel()
        callback err

      queue = roles.map (role)=>=>
        Joinable::leave.call @, client, {as:role}, (err)->
          return kallback err if err
          queue.fin()
      
      dash queue, kallback

  kickMember: permit 'grant permissions',
    success: (client, accountId, callback)->
      JAccount = require '../account'

      if @slug is 'koding'
        return callback new KodingError 'Koding group is mandatory'

      JAccount.one _id:accountId, (err, account)=>
        return callback err if err

        if client.connection.delegate.getId().equals account._id
          return callback new KodingError 'You cannot kick yourself, try leaving the group!'

        @fetchRolesByAccount account, (err, roles)=>
          return callback err if err

          if 'owner' in roles
            return callback new KodingError 'You cannot kick the owner of the group!'

          kallback = (err)=>
            @updateCounts()
            @cycleChannel()
            callback err

          queue = roles.map (role)=>=>
            @removeMember account, role, (err)->
              return kallback err if err
              queue.fin()
          
          dash queue, kallback

  transferOwnership: permit 'grant permissions',
    success: (client, accountId, callback)->
      JAccount = require '../account'

      {delegate} = client.connection
      if delegate.getId().equals accountId
        return callback new KodingError 'You cannot transfer ownership to yourself, concentrate and try again!'

      Relationship.one {
        targetId: delegate.getId(),
        sourceId: @getId(),
        as      : 'owner'
      }, (err, owner)=>
        return callback err if err
        return callback new KodingError 'You must be the owner to perform this action!' unless owner

        JAccount.one _id:accountId, (err, account)=>
          return callback err if err

          @fetchRolesByAccount account, (err, newOwnersRoles)=>
            return callback err if err

            kallback = (err)=>
              @cycleChannel()
              @updateCounts()
              callback err

            # give rights to new owner
            queue = difference(['member', 'admin'], newOwnersRoles).map (role)=>=>
              @addMember account, role, (err)->
                return kallback err if err
                queue.fin()

            dash queue, =>
              # transfer ownership
              owner.update $set: targetId: accountId, kallback

  ensureUniquenessOfRoleRelationship:(target, options, fallbackRole, roleUnique, callback)->
    unless callback
      callback   = roleUnique
      roleUnique = no

    if 'string' is typeof options
      as = options
    else if options?.as
      {as} = options
    else
      as = fallbackRole

    selector =
      targetName : target.bongo_.constructorName
      sourceId   : @getId()
      sourceName : @bongo_.constructorName
      as         : as

    unless roleUnique
      selector.targetId = target.getId()

    Relationship.count selector, (err, count)->
      if err then callback err
      else if count > 0 then callback new KodingError 'This relationship already exists'
      else callback null

  oldAddMember = @::addMember
  addMember:(target, options, callback)->
    @ensureUniquenessOfRoleRelationship target, options, 'member', (err)=>
      if err then callback err
      else oldAddMember.call this, target, options, callback

  oldAddAdmin = @::addAdmin
  addAdmin:(target, options, callback)->
    @ensureUniquenessOfRoleRelationship target, options, 'admin', (err)=>
      if err then callback err
      else oldAddAdmin.call this, target, options, callback

  oldAddOwner = @::addOwner
  addOwner:(target, options, callback)->
    @ensureUniquenessOfRoleRelationship target, options, 'owner', yes, (err)=>
      if err then callback err
      else oldAddOwner.call this, target, options, callback
<|MERGE_RESOLUTION|>--- conflicted
+++ resolved
@@ -151,12 +151,9 @@
       readme        :
         targetType  : 'JMarkdownDoc'
         as          : 'owner'
-<<<<<<< HEAD
-=======
       vm            :
         targetType  : 'JVM'
         as          : 'owner'
->>>>>>> 2b37581b
 
   constructor:->
     super
