jraphical = require 'jraphical'

unless Array.prototype.last
  Object.defineProperty Array.prototype, "last",
    get : -> this[this.length-1]

unless Array.prototype.first
  Object.defineProperty Array.prototype, "first",
    get : -> this[0]

log = console.log

module.exports = class JActivityCache extends jraphical.Module

  {daisy}   = require 'bongo'
  # CActivity = require './index'

  typesToBeCached = [
    'CStatusActivity'
    'CCodeSnipActivity'
    'CFollowerBucketActivity'
    'CNewMemberBucketActivity'
    'CDiscussionActivity'
    'CTutorialActivity'
    'CInstallerBucketActivity'
  ]

  lengthPerCache = 20
  timespan       = 120 * 60 * 60 * 1000

  @share()

  @set
    indexes                 :
      to                    : 'unique'
    sharedMethods           :
      static                : ["latest", "init", "createCacheFromEarliestTo"]
      instance              : []
    schema                  :
      # name                  : String
      to                    :
        type                : Date
      from                  :
        type                : Date
      isFull                :
        type                : Boolean
        default             : no
        get                 : -> this.overview.length is lengthPerCache
      overview              : Array
      activities            : Object
      newMemberBucketIndex  : Number

  defaultOptions =
    limit : 1
    sort  : to : -1

  kallback = (err, cache, callback)->
    if err
      callback err
    else if cache
      callback err, cache
    else
      callback null, null


  @latest = (callback)->

    @one {}, defaultOptions, (err, cache)-> kallback err, cache, callback

  @earliest = (callback)->

    options =
      limit : 1
      sort  : to : 1

    @one {}, options, (err, cache)-> kallback err, cache, callback

  @before = (timestamp, callback)->

    selector =
      to     : { $lt : new Date(parseInt(timestamp,10)) }

    @one selector, defaultOptions, (err, cache)-> kallback err, cache, callback

  @byId = (id, callback)->

    selector = _id : id

    @one selector, defaultOptions, (err, cache)-> kallback err, cache, callback

  @containsTimestamp = (timestamp, callback)->

    selector =
      to     : { $gte : new Date(timestamp) }
      from   : { $lte : new Date(timestamp) }

    @one selector, defaultOptions, (err, cache)-> kallback err, cache, callback

  # create initial activity cache
  # FIXME: this would fail if there are more than 1000 activities
  # between from and to
  @init = (from, to)->

    console.log "JActivityCache inits...\n"

    @latest (err, latest)=>

      now     = Date.now()
      options = if latest
        to      : now
        from    : latest.to.getTime()
        latest  : yes
      else
        to      : to   or now
        from    : from or now - timespan

      @prepareCacheData options, (err, overview)=>
        if err then console.warn err
        else

          ###
          # TEST - better not to delete this
          # logs all items' dates

          console.log item.createdAt[0] for item in overview
          return
          ###

          # cap latest
          if latest and not latest.isFull

            # return console.log "capping latest...."
            remainderAmount   = lengthPerCache - latest.overview.length
            remainderOverview = overview.splice -remainderAmount

            # log remainderOverview
            # return
            latest.cap remainderOverview, -> console.log "capped latest!"

            # terminate only if there are no new items to be cached
            return  if overview.length is 0

          # create new cache instances
          overview2d = []

          # splice remainders amount of newest items to
          # finish the batch with even lengthPerCache items
          overview2d.push overview.splice 0, overview.length%lengthPerCache

          # create batches of lengthPerCache
          while overview.length >= lengthPerCache
            overview2d.push overview.splice 0,lengthPerCache

          ###
          # TEST - better not to delete this
          # logs item dates in batches

          for ov,i in overview2d
            console.log "batch #{i}:\n"
            for it in ov
              console.log it.createdAt[0]
          ###

          @createCache overview2d

  @createCacheFromEarliestTo = (to)->

    @earliest (err, earliest)=>
      if err then console.warn err
      else

        unless earliest
          console.warn "there are no cache instances, run JActivityCache.init first!"
          return

        console.log "wohooo, going deeper in time, namely to: #{earliest.from}...\n"

      options =
        to    : earliest.from.getTime()
        from  : earliest.from.getTime() - timespan

      @prepareCacheData options, (err, overview)=>
        if err then console.warn err
        else

          # create new earlier cache instances
          # we do not include the left overs to overview2d
          overview2d = []
          while overview.length >= lengthPerCache
            overview2d.push overview.splice 0,lengthPerCache

          @createCache overview2d

  @createCache = (overview2d)->

    queue    = []
    {length} = queue
    overview2d.forEach (cacheOverview, i)->
      queue.push ->
        JActivityCache.createInstance cacheOverview, queue.next.bind queue

    daisy queue

  @prepareCacheData = do ->

    overview  = []

    (options = {}, callback)->

      CActivity = require './index'

      unless options.to or options.from
        callback "range not specified"
        return

      options.lowQuality  ?= no
      options.types      or= typesToBeCached

      CActivity.fetchRangeForCache options, (err, cache)=>
        if err then console.warn err
        else
          overview = overview.concat cache

          if overview.length is 0
            callback "no items to be cached, terminating..."
            return

          console.log "total in this batch: #{overview.length}"

          if not options.latest and overview.length < lengthPerCache
            options.to    = options.from
            options.from -= timespan
            console.warn "last query wasn't enough asking again...\n"
            @prepareCacheData options, callback
            return

          console.log "#{overview.length} items prepared for caching...\n"

          callback? null, overview.slice()
          overview = []


  @createInstance = (overview, callback)->

    @fetchOverviewTeasers overview, (err, activities)->
      if err then callback? err
      else
        to   = overview.first.createdAt.first
        from = overview.last.createdAt.last

        overviewReversed = overview.slice().reverse()

        for bucket, i in overviewReversed when bucket.type is 'CNewMemberBucketActivity'
          newMemberBucketIndex = i
          break

        instance = new JActivityCache {
          overview   : overviewReversed
          isFull     : overview.length is lengthPerCache
          newMemberBucketIndex
          activities
          from
          to
        }

        # console.log instance
        # console.log "\n", o for o in overview

        instance.save (err, inst)->
          if err then console.warn err
          else
            console.log "cache instance saved! from: #{instance.from} to: #{instance.to}"
            callback? null, inst[0]


  @fetchOverviewTeasers = (overview, callback)->

    CActivity = require './index'

    selector =
      _id    :
        $in  : (overview.slice().map (group)-> group.ids).reduce (a, b)-> a.concat(b)

    CActivity.some selector, {sort: createdAt: -1}, (err, activities) =>
      if err then callback? err
      else

        activityHash = {}
        for activity in activities
          # activityHash[activity.snapshotIds[0]] = activity
          actvivityId = activity._id
          activityHash[actvivityId] = activity

        callback null, activityHash


        # activityHash[activity._id] = activity for activity in activities

        # groupedActivities = []
        # for item in overview
        #   if item.ids.length > 1
        #     subGroup = (activityHash[id] for id in item.ids)
        #     groupedActivities.push subGroup
        #   else
        #     groupedActivities.push [activityHash[item.ids.first]]

        # callback null, groupedActivities


  cap: (overview, callback)->

    unless overview or (overview.length and overview.length is 0)
      return console.warn "no overview items passed to cap the activity cache instance"

    JActivityCache.fetchOverviewTeasers overview, (err, activityHash)=>
      overview.reverse()

      setModifier = Object.keys(activityHash).reduce (acc, activityId)->
        activity = activityHash[activityId]
        updatedActivity = activity.prune()
        updatedActivity.snapshotIds = [].slice.call activity.snapshotIds
        acc["activities.#{activity.getId()}"] = updatedActivity
        return acc
      , {}

      setModifier.to = overview[overview.length-1].createdAt[overview[overview.length-1].createdAt.length-1]
<<<<<<< HEAD
=======

      if @newMemberBucketIndex?
        oldOverview = overview
        overview = []
        freshNewMemberBuckets = []
        for overviewItem in oldOverview
          if overviewItem.type is 'CNewMemberBucketActivity'
            freshNewMemberBuckets.push overviewItem
          else
            overview.push overviewItem

      pushAllModifier = {overview}

      if freshNewMemberBuckets?.length
        newMemberBucketKey = "overview.#{@newMemberBucketIndex}"
        
        setModifier["#{newMemberBucketKey}.ids"] =\
          @overview[@newMemberBucketIndex].ids
            .slice(0, Math.max 3 - freshNewMemberBuckets.length, 0)
            .concat freshNewMemberBuckets.slice(-3).map (item)-> item.ids.first
        
        count = @overview[@newMemberBucketIndex].count
        setModifier["#{newMemberBucketKey}.count"] =\
          freshNewMemberBuckets.length + count

        createdAt = freshNewMemberBuckets.last.createdAt.first
        setModifier["#{newMemberBucketKey}.createdAt.1"] = createdAt

      if overview.length
        @update $pushAll: pushAllModifier, ->

      @update $set: setModifier, (err)-> callback?()

    # JActivityCache.fetchOverviewTeasers overview, (err, activityHash)=>

    #   overview.reverse()

    #   newActivitiesHasNewMemberBucket   = no
    #   currentOverviewHasNewMemberBucket = no

    #   setModifier = Object.keys(activityHash).reduce (acc, activityId)->
    #     activity = activityHash[activityId]
    #     updatedActivity = activity.prune()
    #     updatedActivity.snapshotIds = [].slice.call activity.snapshotIds
    #     acc["activities.#{activity.getId()}"] = updatedActivity
    #     if updatedActivity.type is "CNewMemberBucketActivity"
    #       newActivitiesHasNewMemberBucket = yes
    #     return acc
    #   , {}

    #   newMemberBucketIndex = null
>>>>>>> 95776405

      if @newMemberBucketIndex?
        oldOverview = overview
        overview = []
        freshNewMemberBuckets = []
        for overviewItem in oldOverview
          if overviewItem.type is 'CNewMemberBucketActivity'
            freshNewMemberBuckets.push overviewItem
          else
            overview.push overviewItem

<<<<<<< HEAD
      pushAllModifier = {overview}
=======
    #     #   setModifier.to = freshOverview.createdAt.first
>>>>>>> 95776405

      if freshNewMemberBuckets?.length
        newMemberBucketKey = "overview.#{@newMemberBucketIndex}"

<<<<<<< HEAD
        setModifier["#{newMemberBucketKey}.ids"] =\
          @overview[@newMemberBucketIndex].ids
            .slice(0, Math.max 3 - freshNewMemberBuckets.length, 0)
            .concat freshNewMemberBuckets.slice(-3).map (item)-> item.ids.first
=======
    #     #   # @update {
    #     #   #   $pushAll: {overview}
    #     #   #   $set    : setModifier
    #     #   # }, (err)-> callback?()
>>>>>>> 95776405

        count = @overview[@newMemberBucketIndex].count
        setModifier["#{newMemberBucketKey}.count"] =\
          freshNewMemberBuckets.length + count

<<<<<<< HEAD
        createdAt = freshNewMemberBuckets.last.createdAt.first
        setModifier["#{newMemberBucketKey}.createdAt.1"] = createdAt

      if overview.length
        @update $pushAll: pushAllModifier, ->
=======
    #   setModifier.to = overview[overview.length-1].createdAt[overview[overview.length-1].createdAt.length-1]

    #   @update {
    #     $pushAll: {overview}
    #     $set    : setModifier
    #   }, (err)-> callback?()
>>>>>>> 95776405

      @update $set: setModifier, (err)-> callback?()


  @modifyByTeaser = (teaser, callback)->

    CActivity = require './index'

    log "ever here", teaser.meta.createdAt

    @containsTimestamp teaser.meta.createdAt, (err, cache)->
      if err then callback? err
      else

        return log "couldn't find cache instance!" unless cache

        # this is to get the activity
        idToUpdate = null
        for id, activity of cache.activities
          if activity.snapshotIds[0].equals teaser.getId()
            idToUpdate = id
            # log "found the activity, now perform an atomic update to:", id

        CActivity.one _id : idToUpdate, (err, activity)->
          if err then callback? err
          else
            setModifier = {}
            updatedActivity = activity.prune()
            # TODO: this is a workaround.  I need to look into a bug in bongo C.T.:
            updatedActivity.snapshotIds = [].slice.call updatedActivity.snapshotIds
            setModifier["activities.#{idToUpdate}"] = updatedActivity
            cache.update {$set : setModifier}, -> #console.log.bind(console)<|MERGE_RESOLUTION|>--- conflicted
+++ resolved
@@ -324,8 +324,6 @@
       , {}
 
       setModifier.to = overview[overview.length-1].createdAt[overview[overview.length-1].createdAt.length-1]
-<<<<<<< HEAD
-=======
 
       if @newMemberBucketIndex?
         oldOverview = overview
@@ -377,59 +375,47 @@
     #   , {}
 
     #   newMemberBucketIndex = null
->>>>>>> 95776405
-
-      if @newMemberBucketIndex?
-        oldOverview = overview
-        overview = []
-        freshNewMemberBuckets = []
-        for overviewItem in oldOverview
-          if overviewItem.type is 'CNewMemberBucketActivity'
-            freshNewMemberBuckets.push overviewItem
-          else
-            overview.push overviewItem
-
-<<<<<<< HEAD
-      pushAllModifier = {overview}
-=======
+
+    #   if newActivitiesHasNewMemberBucket
+    #     @overview.forEach (overviewItem, index)->
+    #       if overviewItem.type is "CNewMemberBucketActivity"
+    #         currentOverviewHasNewMemberBucket = yes
+    #         newMemberBucketIndex              = index
+
+
+
+    #   if currentOverviewHasNewMemberBucket and newActivitiesHasNewMemberBucket
+    #     @overview.forEach (item)->
+    #       log item
+    #     # freshOverview = overview.first
+
+    #     # if freshOverview.type is "CNewMemberBucketActivity"
+    #     #   @overview.forEach ()
+
+    #     #   updatedOverview = @overview
+    #     #   updatedOverview.ids.push freshOverview.ids.first
+    #     #   updatedOverview.createdAt.push freshOverview.createdAt.first
+    #     #   updatedOverview.count++
+
     #     #   setModifier.to = freshOverview.createdAt.first
->>>>>>> 95776405
-
-      if freshNewMemberBuckets?.length
-        newMemberBucketKey = "overview.#{@newMemberBucketIndex}"
-
-<<<<<<< HEAD
-        setModifier["#{newMemberBucketKey}.ids"] =\
-          @overview[@newMemberBucketIndex].ids
-            .slice(0, Math.max 3 - freshNewMemberBuckets.length, 0)
-            .concat freshNewMemberBuckets.slice(-3).map (item)-> item.ids.first
-=======
+
+    #     #   log updatedOverview
+
     #     #   # @update {
     #     #   #   $pushAll: {overview}
     #     #   #   $set    : setModifier
     #     #   # }, (err)-> callback?()
->>>>>>> 95776405
-
-        count = @overview[@newMemberBucketIndex].count
-        setModifier["#{newMemberBucketKey}.count"] =\
-          freshNewMemberBuckets.length + count
-
-<<<<<<< HEAD
-        createdAt = freshNewMemberBuckets.last.createdAt.first
-        setModifier["#{newMemberBucketKey}.createdAt.1"] = createdAt
-
-      if overview.length
-        @update $pushAll: pushAllModifier, ->
-=======
+
+    #       return
+
     #   setModifier.to = overview[overview.length-1].createdAt[overview[overview.length-1].createdAt.length-1]
 
     #   @update {
     #     $pushAll: {overview}
     #     $set    : setModifier
     #   }, (err)-> callback?()
->>>>>>> 95776405
-
-      @update $set: setModifier, (err)-> callback?()
+
+    #   # log overview, @overview
 
 
   @modifyByTeaser = (teaser, callback)->
@@ -459,4 +445,9 @@
             # TODO: this is a workaround.  I need to look into a bug in bongo C.T.:
             updatedActivity.snapshotIds = [].slice.call updatedActivity.snapshotIds
             setModifier["activities.#{idToUpdate}"] = updatedActivity
-            cache.update {$set : setModifier}, -> #console.log.bind(console)+            cache.update {$set : setModifier}, -> #console.log.bind(console)
+
+
+
+
+
