--- conflicted
+++ resolved
@@ -261,23 +261,11 @@
   @fetchFolloweeContents:(params={}, callback)->
     params['userId'] ||= "502348600a6f5e381a000005"
     params['resultlimit'] ||= 10
-<<<<<<< HEAD
-=======
-
->>>>>>> c4d01d39
     query = ['start koding=node:koding(id={userId})'
-             'where myfollowees.name="JAccount"'
-            ]
-
-    if params['contentType']
-      assert contentType in ["JLink","JBlogPost","JTutorial","JStatusUpdate","JComment",
-                             "JOpinion","JDiscussion","JCodeSnip","JCodeShare"]
-      query.push('AND items.name="{{objectType}}"')
-
-    query.push([
              'MATCH koding<-[:follower]-myfollowees-[:creator]->items'
              'where myfollowees.name="JAccount"'
             ]
+
     if params['contentType']
       assert contentType in ["JLink","JBlogPost","JTutorial","JStatusUpdate","JComment",
                              "JOpinion","JDiscussion","JCodeSnip","JCodeShare"]
@@ -288,15 +276,7 @@
              'order by items.`meta.createdAt` DESC'
              'LIMIT {resultlimit}'
             ])
-<<<<<<< HEAD
     query = query.join('\n')
-    console.log("----------------------------------")
-    console.log(query)
-    console.log("----------------------------------")
-=======
-
-    query = query.join('\n')
->>>>>>> c4d01d39
     neo4jhelper.fetchFromNeo4j(query, params, callback)
 
   markAsRead: secure ({connection:{delegate}}, callback)->
