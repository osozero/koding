<<<<<<< HEAD
box: koding/base@0.0.9
=======
box: koding/base@0.0.10
services:
  - wercker/postgresql@0.0.4
  - wercker/rabbitmq@1.0.1
  - wercker/redis@0.0.8
  - wercker/mongodb@1.0.1
>>>>>>> 114f1fe2

build:
  steps:
    - script:
<<<<<<< HEAD
=======
        name: psuedo build
        code: echo foo bar baz
    - script:
>>>>>>> 114f1fe2
        name: initialize submodules
        code: git submodule update --init --recursive
    - script:
        name: npm install
        code: |
          npm install || :
    - script:
        name: configure build
        code: ./configure
    - script:
        name: build client
        code: ./run buildclient
    - script:
        name: build go binaries
        code: go/build.sh
    - script:
        name: build social api
        cwd: go/src/socialapi
        code: |
          make configure
          make install
          make build
    - script:
        name: create postgresql tables
        cwd: go/src/socialapi/db/sql
        code: definition/create-wercker.sh .
    - script:
        name: test social api
        code: |
          sudo -E scripts/wercker/init-socialapi.sh
          tail -n 100 /var/log/koding/social-api.log
          tail -n 100 /var/log/koding/social-populartopic.log
          tail -n 100 /var/log/koding/social-pinnedpost.log
          cd go/src/socialapi
          make testapi
  after-steps:
    - jessefulton/slack-notify:
        subdomain: koding
        token: $SLACK_TOKEN
        channel: announce
        username: wercker
        icon_url: https://avatars3.githubusercontent.com/u/1695193?s=140
deploy:
  steps:
    - script:
<<<<<<< HEAD
        name: deploy
        code: |
=======
        name: create $HOME/.ssh directory
        code: mkdir -p $HOME/.ssh
    - create-file:
        name: write private key
        filename: $HOME/.ssh/id_rsa
        content: $KEY_PRIVATE
        overwrite: true
        hide-from-log: true
    - create-file:
        name: write public key
        filename: $HOME/.ssh/id_rsa.pub
        content: $KEY_PUBLIC
        overwrite: true
        hide-from-log: false
    - create-file:
        name: create ssh configuration
        filename: $HOME/.ssh/config
        content: |-
          Host github.com
            User git
            IdentityFile ~/.ssh/id_rsa
    - script:
        name: deploy
        code: |
          chmod 600 $HOME/.ssh/id_rsa
          chmod 644 $HOME/.ssh/id_rsa.pub
>>>>>>> 114f1fe2
          git config --global user.email "wercker@koding.com"
          git config --global user.name "wercker-build-box"
          git fetch --tags
          ./deploy --deploy --config=sandbox
  after-steps:
    - jessefulton/slack-notify:
        subdomain: koding
        token: $SLACK_TOKEN
        channel: announce
        username: wercker
        icon_url: https://avatars3.githubusercontent.com/u/1695193?s=140<|MERGE_RESOLUTION|>--- conflicted
+++ resolved
@@ -1,23 +1,16 @@
-<<<<<<< HEAD
-box: koding/base@0.0.9
-=======
 box: koding/base@0.0.10
 services:
   - wercker/postgresql@0.0.4
   - wercker/rabbitmq@1.0.1
   - wercker/redis@0.0.8
   - wercker/mongodb@1.0.1
->>>>>>> 114f1fe2
 
 build:
   steps:
     - script:
-<<<<<<< HEAD
-=======
         name: psuedo build
         code: echo foo bar baz
     - script:
->>>>>>> 114f1fe2
         name: initialize submodules
         code: git submodule update --init --recursive
     - script:
@@ -63,10 +56,6 @@
 deploy:
   steps:
     - script:
-<<<<<<< HEAD
-        name: deploy
-        code: |
-=======
         name: create $HOME/.ssh directory
         code: mkdir -p $HOME/.ssh
     - create-file:
@@ -93,7 +82,6 @@
         code: |
           chmod 600 $HOME/.ssh/id_rsa
           chmod 644 $HOME/.ssh/id_rsa.pub
->>>>>>> 114f1fe2
           git config --global user.email "wercker@koding.com"
           git config --global user.name "wercker-build-box"
           git fetch --tags
