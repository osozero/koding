class MessagesListItemView extends KDListItemView
  constructor:(options, data)->
    super

  partial:(data)->
    "<div>#{data.subject or '(No title)'}</div>"

class MessagesListView extends KDListView

class MessagesListController extends KDListViewController

  constructor:(options, data)->
    options.itemClass           or= InboxMessagesListItem
    options.listView            or= new MessagesListView
    options.startWithLazyLoader   = yes
    super options, data

    @getListView().on "AvatarPopupShouldBeHidden", =>
      @emit 'AvatarPopupShouldBeHidden'

  fetchMessages:(callback)->
    return callback? yes  unless KD.isLoggedIn()
    KD.getSingleton("appManager").tell 'Inbox', 'fetchMessages',
      # as          : 'recipient'
      limit       : 3
      sort        :
        timestamp : -1
    , (err, messages)=>
      @removeAllItems()
      @instantiateListItems messages

      unreadCount = 0
      for message in messages
        unreadCount++ unless message.flags_?.read

      @emit "MessageCountDidChange", unreadCount
      @hideLazyLoader()
      callback? err,messages

  fetchNotificationTeasers:(callback)->
    KD.whoami().fetchActivityTeasers? {
      targetName: $in: [
        # 'CActivity'
        'CReplieeBucketActivity'
        'CFolloweeBucketActivity'
        'CLikeeBucketActivity'
        'CGroupJoineeBucketActivity'
        'CNewMemberBucketActivity'
        'CGroupLefteeBucketActivity'
      ]
    }, {
      limit: 8
      sort:
        timestamp: -1
    }, (err, items)=>
      if err
        warn "There was a problem fetching notifications!",err
      else
        unglanced = items.filter (item)-> item.getFlagValue('glanced') isnt yes
        @emit 'NotificationCountDidChange', unglanced.length
        callback? items
      @hideLazyLoader()

class NotificationListItem extends KDListItemView

  activityNameMap = ->
    JStatusUpdate   : "your status update."
    JCodeSnip       : "your status update."
    JAccount        : "started following you."
    JPrivateMessage : "your private message."
    JComment        : "your comment."
    JDiscussion     : "your discussion."
    JOpinion        : "your opinion."
    JReview         : "your review."
    JGroup          : "your group"

  bucketNameMap = ->
    CReplieeBucketActivity     : "comment"
    CFolloweeBucketActivity    : "follow"
    CLikeeBucketActivity       : "like"
    CGroupJoineeBucketActivity : "groupJoined"
    CGroupLefteeBucketActivity : "groupLeft"

  actionPhraseMap = ->
    comment     : "commented on"
    reply       : "replied to"
    like        : "liked"
    follow      : ""
    share       : "shared"
    commit      : "committed"
<<<<<<< HEAD
    member      : "joined"
    groupJoined : "joined"
=======
    groupJoin   : "joined"
>>>>>>> 91d5f34d
    groupLeft   : "left"

  constructor:(options = {}, data)->

    options.tagName        or= "li"
    options.linkGroupClass or= LinkGroup
    options.avatarClass    or= AvatarView

    super options, data

    @setClass bucketNameMap()[data.bongo_.constructorName]

    @snapshot = JSON.parse Encoder.htmlDecode data.snapshot

    # group = data.map (participant)->
    #   constructorName : participant.targetOriginName
    #   id              : participant.targetOriginId

    {group} = @snapshot

    # Cleanup my activities on my content
    myid = KD.whoami()?.getId()

    return  unless myid

    group = (member for member in group when member.id isnt myid)

    @participants = new options.linkGroupClass {group}
    @avatar       = new options.avatarClass
      size     :
        width  : 40
        height : 40
      origin   : group[0]

    @interactedGroups = new options.linkGroupClass
      itemClass : GroupLinkView
      group     : [@snapshot.anchor.data]

    @timeAgoView = new KDTimeAgoView {}, @getLatestTimeStamp @getData().dummy

  viewAppended:->
    @setTemplate @pistachio()
    @template.update()

  pistachio:->
    """
      <div class='avatar-wrapper fl'>
        {{> @avatar}}
      </div>
      <div class='right-overflow'>
        <p>{{> @participants}} {{@getActionPhrase #(dummy)}} {{@getActivityPlot #(dummy)}} {{> @interactedGroups}}</p>
        <footer>
          {{> @timeAgoView}}
        </footer>
      </div>
    """

  getLatestTimeStamp:->
    data = @getData()
    # lastUpdateAt = @snapshot.group[@snapshot.group.length-1]
    lastUpdateAt = @snapshot.group.modifiedAt
    return lastUpdateAt or data.createdAt

  getActionPhrase:->
    data = @getData()
    if @snapshot.anchor.constructorName is "JPrivateMessage"
      @unsetClass "comment"
      @setClass "reply"
      actionPhraseMap().reply
    else
      actionPhraseMap()[bucketNameMap()[data.bongo_.constructorName]]

  getActivityPlot:->
    data = @getData()
    return activityNameMap()[@snapshot.anchor.constructorName]

  click:->

    showPost = (err, post)->
      if post
        internalApp = if post.constructor.name is "JApp" then "Apps" else "Activity"
        KD.getSingleton('router').handleRoute "/#{internalApp}/#{post.slug}", state:post

      else
        new KDNotificationView
          title : "This post has been deleted!"
          duration : 1000

    switch @snapshot.anchor.constructorName
      when  "JPrivateMessage"
        appManager = KD.getSingleton "appManager"
        appManager.open "Inbox"
        appManager.tell 'Inbox', "goToMessages"
      when "JComment", "JReview", "JOpinion"
        KD.remote.api[@snapshot.anchor.constructorName].fetchRelated @snapshot.anchor.id, showPost
      when "JGroup"
        # do nothing
      else
        unless @snapshot.anchor.constructorName is "JAccount"
          KD.remote.api[@snapshot.anchor.constructorName].one _id : @snapshot.anchor.id, showPost<|MERGE_RESOLUTION|>--- conflicted
+++ resolved
@@ -88,12 +88,8 @@
     follow      : ""
     share       : "shared"
     commit      : "committed"
-<<<<<<< HEAD
     member      : "joined"
     groupJoined : "joined"
-=======
-    groupJoin   : "joined"
->>>>>>> 91d5f34d
     groupLeft   : "left"
 
   constructor:(options = {}, data)->
