--- conflicted
+++ resolved
@@ -69,12 +69,9 @@
     JAccount        : "started following you."
     JPrivateMessage : "your private message."
     JComment        : "your comment."
-<<<<<<< HEAD
-=======
     JDiscussion     : "your discussion."
     JOpinion        : "your opinion."
     JReview         : "your review."
->>>>>>> 25ca2baf
 
   bucketNameMap = ->
     CReplieeBucketActivity  : "comment"
@@ -158,14 +155,10 @@
 
     showPost = (err, post)->
       if post
-<<<<<<< HEAD
-        appManager.tell "Activity", "createContentDisplay", post
-=======
         internalApp = if post.constructor.name is "JApp" then "Apps" else "Activity"
         # appManager.tell internalApp, "createContentDisplay", post
         KD.getSingleton('router').handleRoute "/#{internalApp}/#{post.slug}", state:post
 
->>>>>>> 25ca2baf
       else
         new KDNotificationView
           title : "This post has been deleted!"
@@ -173,12 +166,8 @@
 
     if @snapshot.anchor.constructorName is "JPrivateMessage"
       appManager.openApplication "Inbox"
-<<<<<<< HEAD
-    else if @snapshot.anchor.constructorName is "JComment"
-=======
       appManager.tell 'Inbox', "goToMessages"
     else if @snapshot.anchor.constructorName in ["JComment", "JReview", "JOpinion"]
->>>>>>> 25ca2baf
       KD.remote.api[@snapshot.anchor.constructorName].fetchRelated @snapshot.anchor.id, showPost
     else
       KD.remote.api[@snapshot.anchor.constructorName].one _id : @snapshot.anchor.id, showPost
