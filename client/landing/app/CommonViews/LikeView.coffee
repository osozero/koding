--- conflicted
+++ resolved
@@ -32,15 +32,8 @@
 
     @setTemplate @pistachio()
 
-<<<<<<< HEAD
     # We need to getridoff this asap FIXME ~HK
-    if options.checkIfLikedBefore
-=======
-    group = KD.getSingleton('groupsController').getCurrentGroup().slug
-    {roles} = KD.config
-
     if options.checkIfLikedBefore and KD.isLoggedIn()
->>>>>>> c7130866
       data.checkIfLikedBefore (err, likedBefore)=>
         @likeLink.updatePartial if likedBefore then "Unlike" else "Like"
         @_currentState = likedBefore
