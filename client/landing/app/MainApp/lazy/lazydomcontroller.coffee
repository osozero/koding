--- conflicted
+++ resolved
@@ -18,17 +18,6 @@
 
   hideLandingPage:->
 
-<<<<<<< HEAD
-    landing =
-      if @userEnteredFromGroup()
-        $('#group-landing')
-      else if @userEnteredFromProfile()
-        $('#profile-landing')
-
-    if landing
-      landing.css 'opacity', 0
-      @utils.wait 600, -> landing.hide()
-=======
     if @landingView
       @landingView.setClass "out"
       # FIXME: GG
@@ -41,7 +30,6 @@
       @landingView.show()
       @landingView.unsetClass "out"
       @utils.wait 600, callback
->>>>>>> fac0d199
 
   userEnteredFromGroup:-> KD.config.groupEntryPoint?
 
