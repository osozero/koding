class NFinderController extends KDViewController

  constructor:(options = {}, data)->

    {nickname}  = KD.whoami().profile

    options.view = new KDView cssClass : "nfinder file-container"
    treeOptions  = {}
    treeOptions.treeItemClass     = options.treeItemClass     or= NFinderItem
    treeOptions.nodeIdPath        = options.nodeIdPath        or= "path"
    treeOptions.nodeParentIdPath  = options.nodeParentIdPath  or= "parentPath"
    treeOptions.dragdrop          = options.dragdrop           ?= yes
    treeOptions.foldersOnly       = options.foldersOnly        ?= no
    treeOptions.hideDotFiles      = options.hideDotFiles       ?= no
    treeOptions.multipleSelection = options.multipleSelection  ?= yes
    treeOptions.addOrphansToRoot  = options.addOrphansToRoot   ?= no
    treeOptions.putDepthInfo      = options.putDepthInfo       ?= yes
    treeOptions.contextMenu       = options.contextMenu        ?= yes
    treeOptions.maxRecentFolders  = options.maxRecentFolders  or= 10
    treeOptions.useStorage        = options.useStorage         ?= no
    treeOptions.loadFilesOnInit   = options.loadFilesOnInit    ?= no
    treeOptions.delegate          = @

    super options, data

    TreeControllerClass = options.treeControllerClass or NFinderTreeController
    @treeController     = new TreeControllerClass treeOptions, []

    @appStorage = KD.getSingleton('appStorageController').storage 'Finder', '1.1'

    if options.useStorage
      @appStorage.ready =>
        @treeController.on "file.opened", @bound 'setRecentFile'
        @treeController.on "folder.expanded", (folder)=>
          @setRecentFolder folder.path
        @treeController.on "folder.collapsed", ({path})=>
          @unsetRecentFolder path
          @stopWatching path

    @noVMFoundWidget = new VMMountStateWidget
    @cleanup()

<<<<<<< HEAD
=======
    @appStorage = KD.getSingleton('appStorageController').storage 'Finder', '1.0'

    KD.getSingleton("vmController").on "StateChanged", @bound "checkVMState"


>>>>>>> 2714d67d
  watchers: {}

  registerWatcher:(path, stopWatching)->
    @watchers[path] = stop: stopWatching

  stopAllWatchers:->
    (watcher.stop() for path, watcher of @watchers)
    @watchers = {}

  stopWatching:(pathToStop)->
    for path, watcher of @watchers  when (path.indexOf pathToStop) is 0
      watcher.stop()
      delete @watchers[path]

  loadView:(mainView)->
    mainView.addSubView @treeController.getView()
    mainView.addSubView @noVMFoundWidget
    @viewLoaded = yes

    @reset()  if @getOptions().loadFilesOnInit

    # temp hack, if page opens in develop section.
    @utils.wait 2500, =>
      KD.getSingleton("mainView").sidebar._windowDidResize()

  reset:->
    if @getOptions().useStorage
      @appStorage.ready => @loadVms()
    else
      @utils.defer => @loadVms()

  mountVms: (vms) ->
    return  unless Array.isArray vms
    @cleanup()
    @mountVm vm  for vm in vms

  loadVms:(vmNames, callback)->
    if vmNames then @mountVms vmNames
    else
      groupSlug  = KD.getSingleton("groupsController").getGroupSlug()
      groupSlug ?= KD.defaultSlug
      @appStorage.fetchValue "mountedVM", (vms)=>
        vms            or= {}
        vms[groupSlug] or= []
        if vms[groupSlug].length > 0
          @mountVms vms[groupSlug]
        else
          KD.remote.api.JVM.fetchVmsByContext {}, (err, vms)=>
            return callback? err  if err
            if not vms or vms.length is 0
              KD.getSingleton('vmController').fetchDefaultVmName (vm)=>
                if vm then @mountVms [vm]
                else @noVMFoundWidget.show()
            else
              @mountVms vms

  getVmNode:(vmName)->
    return null  unless vmName
    for path, vmItem of @treeController.nodes  when vmItem.data?.type is 'vm'
      return vmItem  if vmItem.data.vmName is vmName

  updateMountState:(vmName, state)->
    return  if KD.isGuest()
    groupSlug  = KD.getSingleton("groupsController").getGroupSlug()
    groupSlug ?= KD.defaultSlug
    @appStorage.fetchValue "mountedVM", (vms)=>
      vms or= {}
      vms[groupSlug] or= []
      items = vms[groupSlug]
      if state and vmName not in items
        items.push vmName
      else if not state and vmName in items
        items.splice items.indexOf(vmName), 1
      @appStorage.setValue "mountedVM", vms

  checkVMState: (err, vm, info)->
    return warn err if err or not info
    switch info.state
      when "MAINTENANCE" then @unmountVm vm

  mountVm:(vm, fetchContent = yes)->
    return warn 'VM path required! e.g VMNAME[:PATH]'  unless vm

    [vmName, path] = vm.split ":"

    vmRoots = (@appStorage.getValue 'vmRoots') or {}
    pipedVm = @_pipedVmName vmName
    path or= vmRoots[pipedVm] or "/home/#{KD.nick()}"

    if vmItem = @getVmNode vmName
      return warn "VM #{vmName} is already mounted!"

    @updateMountState vmName, yes

    @vms.push FSHelper.createFile
      name   : "#{path}"
      path   : "[#{vmName}]#{path}"
      type   : "vm"
      vmName : vmName

    @noVMFoundWidget.hide()
    @treeController.addNode @vms.last

    vmItem = @getVmNode vmName
    if fetchContent and vmItem
      # Without this, it fails to fetch Finder settings before creating
      # Fileitems o_0 FIXME ~ GG
      @utils.wait 1000, =>
        @treeController.expandFolder vmItem, (err)=>
          if err?.name is 'VMNotFoundError'
            return @unmountVm vmName
          @treeController.selectNode vmItem
          @utils.defer =>
            if @getOptions().useStorage then @reloadPreviousState vmName
        , yes

  unmountVm:(vmName)->
<<<<<<< HEAD
    vmItem = @getVmNode vmName
    return warn 'No such VM!'  unless vmItem
=======
    # return unless KD.isLoggedIn()
    return  unless vmItem = @getVmNode vmName
>>>>>>> 2714d67d

    @updateMountState vmName, no
    @stopWatching vmItem.data.path
    FSHelper.unregisterVmFiles vmName
    @treeController.removeNodeView vmItem
    @vms = @vms.filter (vmData)-> vmData isnt vmItem.data

    if @vms.length is 0
      @noVMFoundWidget.show()
      @emit 'EnvironmentsTabRequested'

  updateVMRoot:(vmName, path, callback)->
    return warn 'VM name and new path required!'  unless vmName or path

    @unmountVm vmName
    callback?()

    vmRoots = (@appStorage.getValue 'vmRoots') or {}
    pipedVm = @_pipedVmName vmName
    vmRoots[pipedVm] = path
    @appStorage.setValue 'vmRoots', vmRoots

    @mountVm "#{vmName}:#{path}"

  cleanup:->
    @treeController.removeAllNodes()
    FSHelper.resetRegistry()
    @stopAllWatchers()
    @vms = []

  setRecentFile:({path})->
    recentFiles = @appStorage.getValue('recentFiles')
    recentFiles = []  unless Array.isArray recentFiles

    unless path in recentFiles
      if recentFiles.length is @treeController.getOptions().maxRecentFiles
        recentFiles.pop()
      recentFiles.unshift path

    @appStorage.setValue 'recentFiles', recentFiles.slice(0,10), =>
      @emit 'recentfiles.updated', recentFiles

  hideDotFiles:(vmName)->
    return  unless vmName
    @setNodesHidden vmName, yes
    for path, node of @treeController.nodes
      file = node.getData()
      if (file.vmName is vmName) and file.isHidden()
        @stopWatching file.path
        @treeController.removeNodeView node

  showDotFiles:(vmName)->
    return  unless vmName
    @setNodesHidden vmName, no
    for path, node of @treeController.nodes when node.getData().type is 'vm'
      return if node.getData().vmName is vmName
        @treeController.collapseFolder node, =>
          @reloadPreviousState vmName
        , yes

  isNodesHiddenFor:(vmName)->
    pipedVm = @_pipedVmName vmName
    return (@appStorage.getValue('vmsDotFileChoices') or {})[pipedVm]

  setNodesHidden:(vmName, state)->
    pipedVm = @_pipedVmName vmName
    prefs   = @appStorage.getValue('vmsDotFileChoices') or {}
    prefs[pipedVm] = state
    @appStorage.setValue 'vmsDotFileChoices', prefs

  getRecentFolders:->
    recentFolders = @appStorage.getValue('recentFolders')
    recentFolders = []  unless Array.isArray recentFolders
    return recentFolders

  setRecentFolder:(folderPath, callback)->
    recentFolders = @getRecentFolders()
    unless folderPath in recentFolders
      recentFolders.push folderPath
    recentFolders.sort (path)-> if path is folderPath then -1 else 0
    @appStorage.setValue 'recentFolders', recentFolders, callback

  unsetRecentFolder:(folderPath, callback)->
    recentFolders = @getRecentFolders()
    recentFolders = recentFolders.filter (path)->
      path.indexOf(folderPath) isnt 0
    recentFolders.sort (path)->
      if path is folderPath then -1 else 0
    @appStorage.setValue 'recentFolders', recentFolders, callback

  expandFolder:(folderPath, callback=noop)->
    return  unless folderPath
    for path, node of @treeController.nodes
      return @treeController.expandFolder node, callback  if path is folderPath
    callback {message:"Folder not exists: #{folderPath}"}

  reloadPreviousState:(vmName)->
    iterate = (folders, index=0)=>
      @expandFolder folders[index], (err)=>
        if err then @unsetRecentFolder folders[index]
        index++
        iterate folders, index  if index <= folders.length
    recentFolders = @getRecentFolders()
    if vmName
      recentFolders = recentFolders.filter (folder)->
        folder.indexOf "[#{vmName}]" is 0
      if recentFolders.length is 0
        recentFolders = ["[#{vmName}]/home/#{KD.nick()}"]
    iterate recentFolders

  _pipedVmName:(vmName)-> vmName.replace /\./g, '|'

class VMMountStateWidget extends JView

  constructor:->
    super cssClass : 'no-vm-found-widget'

    @loader = new KDLoaderView
      size          : width : 20
      loaderOptions :
        speed       : 0.7
        FPS         : 24

    @warning = new KDCustomHTMLView
      partial : "There is no attached VM"

  pistachio:->
    """
    {{> @loader}}
    {{> @warning}}
    """

  showMessage:(message)->
    message or= """There is no VM attached to filetree, you can
                   attach or create one from environment menu below."""

    @warning.updatePartial message
    @warning.show()

    @loader.hide()

  show:->
    @setClass 'visible'
    @warning.hide()
    @loader.show()

    if KD.getSingleton("groupsController").getGroupSlug() is KD.defaultSlug
      @showMessage()

    # Not sure about it I guess only owners can create GroupVM?
    else if ("admin" in KD.config.roles) or ("owner" in KD.config.roles)
      group = KD.getSingleton("groupsController").getCurrentGroup()
      group.checkPayment (err, payments)=>
        warn err  if err
        if payments.length is 0
          @showMessage """There is no VM attached for this group, you can
                          attach one or you can <b>pay</b> and create
                          a new one from environment menu below."""
        else
          @showMessage """There is no VM attached for this group, you can
                          attach one or you can create a new one from
                          environment menu below."""

    else
      @showMessage """There is no VM for this group or not attached to
                      filetree yet, you can attach one from environment
                      menu below."""

  hide:->
    @unsetClass 'visible'
    @loader.hide()<|MERGE_RESOLUTION|>--- conflicted
+++ resolved
@@ -40,14 +40,8 @@
     @noVMFoundWidget = new VMMountStateWidget
     @cleanup()
 
-<<<<<<< HEAD
-=======
-    @appStorage = KD.getSingleton('appStorageController').storage 'Finder', '1.0'
-
     KD.getSingleton("vmController").on "StateChanged", @bound "checkVMState"
 
-
->>>>>>> 2714d67d
   watchers: {}
 
   registerWatcher:(path, stopWatching)->
@@ -165,13 +159,8 @@
         , yes
 
   unmountVm:(vmName)->
-<<<<<<< HEAD
     vmItem = @getVmNode vmName
     return warn 'No such VM!'  unless vmItem
-=======
-    # return unless KD.isLoggedIn()
-    return  unless vmItem = @getVmNode vmName
->>>>>>> 2714d67d
 
     @updateMountState vmName, no
     @stopWatching vmItem.data.path
