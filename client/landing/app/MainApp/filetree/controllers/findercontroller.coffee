class NFinderController extends KDViewController

  constructor:(options = {}, data)->

    {nickname}  = KD.whoami().profile

    options.view = new KDView cssClass : "nfinder file-container"
    treeOptions  = {}
    treeOptions.treeItemClass     = options.treeItemClass     or= NFinderItem
    treeOptions.nodeIdPath        = options.nodeIdPath        or= "path"
    treeOptions.nodeParentIdPath  = options.nodeParentIdPath  or= "parentPath"
    treeOptions.dragdrop          = options.dragdrop           ?= yes
    treeOptions.foldersOnly       = options.foldersOnly        ?= no
    treeOptions.multipleSelection = options.multipleSelection  ?= yes
    treeOptions.addOrphansToRoot  = options.addOrphansToRoot   ?= no
    treeOptions.putDepthInfo      = options.putDepthInfo       ?= yes
    treeOptions.contextMenu       = options.contextMenu        ?= yes
    treeOptions.fsListeners       = options.fsListeners        ?= no
    treeOptions.initialPath       = options.initialPath        ?= "/Users/#{nickname}"
    treeOptions.maxRecentFolders  = options.maxRecentFolders  or= 10
    treeOptions.initDelay         = options.initDelay         or= 0
    treeOptions.useStorage        = options.useStorage         ?= no
    treeOptions.delegate          = @

    super options, data

    @kiteController = @getSingleton('kiteController')
    @appStorage     = @getSingleton('mainController').getAppStorageSingleton 'Finder', '1.0'

    @treeController = new NFinderTreeController treeOptions, []
    @treeController.on "file.opened", (file)=> @setRecentFile file.path
    @treeController.on "folder.expanded", (folder)=> @setRecentFolder folder.path
    @treeController.on "folder.collapsed", (folder)=> @unsetRecentFolder folder.path

  loadView:(mainView)->

    mainView.addSubView @treeController.getView()
    @reset()
    @viewLoaded = yes
    @utils.killWait @loadDefaultStructureTimer

    # temp hack, if page opens in develop section.
    @utils.wait 2500, =>
      @getSingleton("mainView").sidebar._windowDidResize()

  expandInitialPath:(path)->
    pathArray = []
    path      = path.split "/"
    temp      = ''

    for chunk in path
      pathArray.push temp+="/#{chunk}" if chunk

    pathArray.splice 0, 1
    pathArray

  reset:()->

    {initialPath} = @treeController.getOptions()
    @initialPath  = @expandInitialPath initialPath

    @mount = if KD.isLoggedIn()
      {nickname}    = KD.whoami().profile
      FSHelper.createFile
        name        : nickname
        path        : "/Users/#{nickname}"
        type        : "mount"
    else
      FSHelper.createFile
        name        : "guest"
        path        : "/Users/guest"
        type        : "mount"
    @defaultStructureLoaded = no
    @treeController.initTree [@mount]

    if @treeController.getOptions().useStorage
      unless @viewLoaded
        @loadDefaultStructureTimer = @utils.wait @treeController.getOptions().initDelay, =>
          @loadDefaultStructure()
      else
        @loadDefaultStructure()

  loadDefaultStructure:->

    return if @defaultStructureLoaded
    @defaultStructureLoaded = yes
    @utils.killWait @loadDefaultStructureTimer

    return unless KD.isLoggedIn()
    {nickname}     = KD.whoami().profile
    kiteController = KD.getSingleton('kiteController')
    @appStorage.fetchValue 'recentFolders', (recentFolders)=>

      unless Array.isArray recentFolders
        unless @initialPath
          {initialPath} = @treeController.getOptions()
          @initialPath  = @expandInitialPath initialPath
          recentFolders = @initialPath

      timer = Date.now()

      @mount.emit "fs.fetchContents.started"

      @utils.killWait kiteFailureTimer if kiteFailureTimer

      kiteFailureTimer = @utils.wait 5000, =>
        @treeController.notify "Couldn't fetch files! Click to retry", 'clickable', "Sorry, a problem occured while communicating with servers, please try again later.", yes
        @mount.emit "fs.fetchContents.finished"

        @treeController.once 'fs.retry.scheduled', =>
          @defaultStructureLoaded = no
          @loadDefaultStructure()

      @multipleLs recentFolders, (err, response)=>
        if response
          files = FSHelper.parseLsOutput recentFolders, response
          @utils.killWait kiteFailureTimer
          @treeController.addNodes files
          @treecontroller?.emit 'fs.retry.success'

        log "#{(Date.now()-timer)/1000}sec !"
        # temp fix this doesn't fire in kitecontroller
        kiteController.emit "UserEnvironmentIsCreated"
        @mount.emit "fs.fetchContents.finished"

  multipleLs:(pathArray, callback)->

    KD.getSingleton('kiteController').run
      withArgs  :
        command : "ls \"#{pathArray.join("\" \"")}\" -Llpva --group-directories-first --time-style=full-iso"
    , callback

<<<<<<< HEAD
  fetchStorage:(callback)->
    unless @_storage
      appManager.fetchStorage 'Finder', '1.0', (error, storage) =>
        callback @_storage = storage
    else
      callback @_storage

=======
>>>>>>> cff44686
  setRecentFile:(filePath, callback)->

    recentFiles = @appStorage.getValue('recentFiles')
    recentFiles = [] unless Array.isArray recentFiles

    unless filePath in recentFiles
      recentFiles.pop() if recentFiles.length is @treeController.getOptions().maxRecentFiles
      recentFiles.unshift filePath

    @appStorage.setValue 'recentFiles', recentFiles.slice(0,10), =>
      @emit 'recentfiles.updated', recentFiles

  setRecentFolder:(folderPath, callback)->

    recentFolders = @appStorage.getValue('recentFolders')
    recentFolders = [] unless Array.isArray recentFolders

    unless folderPath in recentFolders
      recentFolders.push folderPath

    recentFolders.sort (path)-> if path is folderPath then -1 else 0

    @appStorage.setValue 'recentFolders', recentFolders, callback

  unsetRecentFolder:(folderPath, callback)->

    recentFolders = @appStorage.getValue('recentFolders')
    recentFolders = [] unless Array.isArray recentFolders

    splicer = ->
      recentFolders.forEach (recentFolderPath)->
        if recentFolderPath.search(folderPath) > -1
          recentFolders.splice recentFolders.indexOf(recentFolderPath), 1
          splicer()
          return
    splicer()

    recentFolders.sort (path)-> if path is folderPath then -1 else 0
    @appStorage.setValue 'recentFolders', recentFolders, callback<|MERGE_RESOLUTION|>--- conflicted
+++ resolved
@@ -130,16 +130,6 @@
         command : "ls \"#{pathArray.join("\" \"")}\" -Llpva --group-directories-first --time-style=full-iso"
     , callback
 
-<<<<<<< HEAD
-  fetchStorage:(callback)->
-    unless @_storage
-      appManager.fetchStorage 'Finder', '1.0', (error, storage) =>
-        callback @_storage = storage
-    else
-      callback @_storage
-
-=======
->>>>>>> cff44686
   setRecentFile:(filePath, callback)->
 
     recentFiles = @appStorage.getValue('recentFiles')
