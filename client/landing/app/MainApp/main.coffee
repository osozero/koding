#Broker.channel_auth_endpoint = KD.config.apiUri+'/1.0/channel/auth';
#Broker.channel_auth_endpoint = 'http://localhost:8008/auth'

<<<<<<< HEAD
# THIS OVERRIDE NEEDS TO WAIT
# NOT YET TOTALLY INTEROPERABLE
# WITH Encoder.htmlDecode

# Encoder.htmlEncode = do->

#    htmlMap =
#      '&' : 'amp'
#      '<' : 'lt'
#      '"' : 'quot'
#      '<' : 'lt'
#      '>' : 'gt'
#      "'" : '#39'
#      '`' : '#96'
#      '!' : '#33'
#      '@' : '#36'
#      '%' : '#37'
#      '(' : '#40'
#      ')' : '#41'
#      '=' : '#61'
#      '+' : '#43'
#      '{' : '#123'
#      '}' : '#125'
#      '[' : '#91'
#      ']' : '#93'

#    (str)-> str.replace /(&(?!\w\w+;)|'|<|>|"|'|`|\!|\@|\$|\%|\(|\)|\=|\+|\{|\}|\[|\])/g, (match)-> "&#{htmlMap[match]};"

mainController = new MainController


KD.remote.on 'loggedInStateChanged', (account)->
  KD.socketConnected()
  mainController.accountChanged account
  AccountMixin.init(KD.remote.api)

# Pistachio.MODE = if KD.env is 'dev' then 'development' else 'production'

#$.cookie 'clientId', localStorage.clientId

# Cacheable = new Cacheable

# setTimeout ->
#   appManager.openApplication("Chat")
# ,5000

firstLoad = yes
connectionLostModalId = null
connectionLostNotification = null

KD.remote.on 'connected', -> console.log('kd connected')

KD.remote.on 'disconnected', ->
  #
  # CONNECTIVITY NOTIFICATIONS PART START
  #
  setTimeout -> # to avoid modal to appear on page refresh

    if connectionLostNotification?
      connectionLostNotification.destroy()
      connectionLostNotification = null

    # THE MODAL APPEARS WHEN CONNECTION IS LOST
    unless connectionLostModalId?
      connectionLostModalId = KDModalController.createAndShowNewModal
        type    : 'blocking'
        title   : "Server connection lost"
        content : """
          <div class='modalformline'>
            Your internet connection may be down, or our server is.<br/><br/>
            If you have unsaved work please close this dialog and <br/><strong>back up your unsaved work locally</strong> until the connection is re-established.<br/><br/>
            <span class='small-loader fade in'></span> Trying to reconnect...
          </div>
          """
        height  : "auto"
        overlay : yes
        buttons :
          "Close and Refresh later" :
            style     : "modal-clean-red"
            callback  : ()->
              @propagateEvent KDEventType:'KDModalShouldClose'
              connectionLostModalId = null
              if connectionLostNotification?
                connectionLostNotification.destroy()
                connectionLostNotification = null

              updateModalActive = no

              # THE NOTIFICATION APPEARS WHEN MODAL WAS CLOSED BEFORE CONNECTION RE-ESTABLISHES
              connectionLostNotification = new KDNotificationView
                title    : "Server Connection Has Been Lost"
                content  : "Trying to reconnect..., changes will not be saved until server reconnects, please back up locally."
                duration : 0

KD.remote.connect -> console.log 'koding is now connected to the backend'


  #initConnectionEvents conn
#
#  if connectionLostModalId?
#    (KDModalController.getModalById connectionLostModalId)?.destroy()
#    connectionLostModalId = null
#
#    # THE MODAL APPEARS WHEN CONNECTION IS RE-ESTABLISHED
#    connectionLostModalId = KDModalController.createAndShowNewModal
#      type    : 'blocking'
#      title   : "Server connection <i style='color:green;'>established!</i>"
#      content : """
#        <div class='modalformline'>
#          <strong style='color:green;'>Connection re-established,</strong><br/><br/>
#          If you have unsaved work please close this dialog and <br/><strong>back up your unsaved work locally</strong> then refresh the page!
#        </div>
#        """
#      height  : "auto"
#      overlay : yes
#      buttons :
#        "Refresh Now" :
#          style     : "modal-clean-red"
#          callback  : ()->
#            @propagateEvent KDEventType:'KDModalShouldClose'
#            connectionLostModalId = null
#            location.reload yes
#        "Refresh Later" :
#          style     : "modal-cancel"
#          callback  : ()->
#            @propagateEvent KDEventType:'KDModalShouldClose'
#            connectionLostModalId = null
#            if connectionLostNotification?
#              connectionLostNotification.destroy()
#              connectionLostNotification = null
#            updateModalActive = no
#            # THE NOTIFICATION APPEARS WHEN MODAL WAS CLOSED AFTER CONNECTION RE-ESTABLISHES
#            connectionLostNotification = new KDNotificationView
#              title    : "Please back up your work and refresh!"
#              content  : "Changes will not be saved until you refresh the page."
#              duration : 999999999
#
#  if connectionLostNotification?
#    connectionLostNotification.destroy()
#    connectionLostNotification = null
#    # THE NOTIFICATION APPEARS WHEN MODAL WAS CLOSED BEFORE CONNECTION RE-ESTABLISHES
#    # IS BEING UPDATED TO A NEW RE-ESTABLISHED NOTIFICATION
#    connectionLostNotification = new KDNotificationView
#      title    : "Connection re-established!"
#      content  : "If you backed up you can refresh now, changes will not be saved until you refresh."
#      duration : 999999999
#
#  #
#  # CONNECTIVITY NOTIFICATIONS PART END
#  #
#
#  if firstLoad
#    # Cacheable.init()
#    api.JVisitor = class JVisitor extends api.JVisitor
#      constructor:(options)->
#        super()
#        if options.startListening
#          @start (err)->
#            throw err if err
#
#    Bongo.Model::fetchPrivateChannel = do ->
#      {JChannel} = api
#      channels = []
#      (callback)->
#        JChannel.fetch "#{@getId()}_private", (err, secretChannelId)=>
#          if err
#            callback err
#          else if secretChannelId?
#            if channel = channels[secretChannelId]
#              callback null, channel
#            else
#              channel = @mq.subscribe secretChannelId
#              channels[secretChannelId] = channel
#              callback null, channel
#          else callback new KodingError 'bad user!'
#
#    AccountMixin.init(api)
#
#    mainController.setVisitor new api.JVisitor startListening: yes
#
#    cyclePrivateChannel =(delegate)->
#      KD.remote.api.JChannel.fetch delegate.getId()+'_private', (err, channelId)->
#        channel = KD.remote.mq?.subscribe channelId
#        channel.bind 'change.channel', ->
#          KD.remote.mq.unsubscribe channelId
#          cyclePrivateChannel delegate
#        ###channel.bind 'message', (msg)->
#          console.log msg###
#
#    changeLoginState = (delegate)->
#      cyclePrivateChannel(delegate)
#      mainController.getVisitor().currentDelegate = delegate
#
#    mainController.getVisitor().on 'change.login', changeLoginState
#    mainController.getVisitor().on 'change.logout', changeLoginState
#
#    KD.socketConnected()
#    firstLoad = no
#
#  updateModalActive = no
#  KD.remote.api.JVisitor.getVersion (err, version)->
#    return if KD.version is version or updateModalActive
#    updateModalActive = yes
#
#    modal = new KDBlockingModalView
#      title   : "There is a new version available!"
#      content : "<div class='modalformline'>Please save your work and refresh!
#                  <br><br><span class='small-loader fade in'></span> Please report bugs in the update to the beta feedback site</div>"
#      height  : "auto"
#      overlay : yes
#      buttons :
#        "Refresh Now" :
#          style     : "modal-clean-red"
#          callback  : ()->
#            modal.destroy()
#            location.reload yes
#        "Refresh Later" :
#          style     : "modal-cancel"
#          callback  : ()->
#            modal.destroy()
#            updateModalActive = no
#

# if location.hostname is "localhost"
#   a = setInterval ->
#     myVal = localStoragejsReloaderLastReload
#     $.get "/js/requiresReload.txt",(response)->
#       if response is "0"
#         clearInterval a
#       else
#         if response isnt myVal
#           localStorage.jsReloaderLastReload = response
#           a = new KDNotificationView
#             type : "growl"
#             title : "Oh no, I'm going down..."
#             duration : 500
#           location.reload yes
#
#           #
#           # BSOD SECTION :)
#           #
#           # setTimeout ->
#           #   location.assign "http://localhost:3000:/bsod.html"
#           # ,1000
#           #
#
#   ,1000
=======
do ->
  mainController             = new MainController
  firstLoad                  = yes
  connectionLostModal        = null
  connectionLostNotification = null
  manuallyClosed             = no

  destroyNotification = ->
    connectionLostNotification?.destroy()
    connectionLostNotification = null

  # destroyConnectionSetNotification = ->
  #   connectionSetNotification?.destroy()
  #   connectionSetNotification = null

  destroyModal = (reconnected = no)->
    connectionLostModal?.destroy()
    destroyNotification()
    if reconnected isnt no
      new KDNotificationView
        title         : "Reconnected"
        type          : "tray"
        content       : "Server connection has been reset, you can continue working."
        duration      : 3000
    else
      connectionLostNotification = new KDNotificationView
        title         : "Trying to reconnect..."
        type          : "tray"
        closeManually : no
        content       : "Server connection has been lost, changes will not be saved until server reconnects, please back up locally."
        duration      : 0
      connectionLostModal = null

  showModal = ->
    return if connectionLostModal or manuallyClosed
    destroyNotification()
    connectionLostModal = new KDBlockingModalView
      title   : "Server connection lost"
      content : """
        <div class='modalformline'>
          Your internet connection may be down, or our server is.<br/><br/>
          If you have unsaved work please close this dialog and <br/><strong>back up your unsaved work locally</strong> until the connection is re-established.<br/><br/>
          <span class='small-loader fade in'></span> Trying to reconnect...
        </div>
        """
      height  : "auto"
      overlay : yes
      buttons :
        "Close and work offline" :
          style     : "modal-clean-red"
          callback  : ->
            manuallyClosed = yes
            destroyModal()

    connectionLostModal.once "KDObjectWillBeDestroyed", -> destroyModal()

  ###
  # CONNECTIVITY EVENTS
  ###

  KD.remote.on 'loggedInStateChanged', (account)->
    KD.socketConnected()
    mainController.accountChanged account
    AccountMixin.init(KD.remote.api)

  KD.remote.on 'sessionTokenChanged', (token)-> $.cookie 'clientId', token

  KD.remote.on 'connected', ->
    manuallyClosed = no
    if firstLoad
      log 'kd remote connected'
      firstLoad = no
    else
      log 'kd remote re-connected'
      destroyModal yes

  KD.remote.on 'disconnected', ->
    # to avoid modal to appear on page refresh
    __utils.wait 500, showModal

  KD.remote.connect()

  # Its required for apps
  KD.exportKDFramework()
>>>>>>> 25ca2baf
<|MERGE_RESOLUTION|>--- conflicted
+++ resolved
@@ -1,255 +1,6 @@
 #Broker.channel_auth_endpoint = KD.config.apiUri+'/1.0/channel/auth';
 #Broker.channel_auth_endpoint = 'http://localhost:8008/auth'
 
-<<<<<<< HEAD
-# THIS OVERRIDE NEEDS TO WAIT
-# NOT YET TOTALLY INTEROPERABLE
-# WITH Encoder.htmlDecode
-
-# Encoder.htmlEncode = do->
-
-#    htmlMap =
-#      '&' : 'amp'
-#      '<' : 'lt'
-#      '"' : 'quot'
-#      '<' : 'lt'
-#      '>' : 'gt'
-#      "'" : '#39'
-#      '`' : '#96'
-#      '!' : '#33'
-#      '@' : '#36'
-#      '%' : '#37'
-#      '(' : '#40'
-#      ')' : '#41'
-#      '=' : '#61'
-#      '+' : '#43'
-#      '{' : '#123'
-#      '}' : '#125'
-#      '[' : '#91'
-#      ']' : '#93'
-
-#    (str)-> str.replace /(&(?!\w\w+;)|'|<|>|"|'|`|\!|\@|\$|\%|\(|\)|\=|\+|\{|\}|\[|\])/g, (match)-> "&#{htmlMap[match]};"
-
-mainController = new MainController
-
-
-KD.remote.on 'loggedInStateChanged', (account)->
-  KD.socketConnected()
-  mainController.accountChanged account
-  AccountMixin.init(KD.remote.api)
-
-# Pistachio.MODE = if KD.env is 'dev' then 'development' else 'production'
-
-#$.cookie 'clientId', localStorage.clientId
-
-# Cacheable = new Cacheable
-
-# setTimeout ->
-#   appManager.openApplication("Chat")
-# ,5000
-
-firstLoad = yes
-connectionLostModalId = null
-connectionLostNotification = null
-
-KD.remote.on 'connected', -> console.log('kd connected')
-
-KD.remote.on 'disconnected', ->
-  #
-  # CONNECTIVITY NOTIFICATIONS PART START
-  #
-  setTimeout -> # to avoid modal to appear on page refresh
-
-    if connectionLostNotification?
-      connectionLostNotification.destroy()
-      connectionLostNotification = null
-
-    # THE MODAL APPEARS WHEN CONNECTION IS LOST
-    unless connectionLostModalId?
-      connectionLostModalId = KDModalController.createAndShowNewModal
-        type    : 'blocking'
-        title   : "Server connection lost"
-        content : """
-          <div class='modalformline'>
-            Your internet connection may be down, or our server is.<br/><br/>
-            If you have unsaved work please close this dialog and <br/><strong>back up your unsaved work locally</strong> until the connection is re-established.<br/><br/>
-            <span class='small-loader fade in'></span> Trying to reconnect...
-          </div>
-          """
-        height  : "auto"
-        overlay : yes
-        buttons :
-          "Close and Refresh later" :
-            style     : "modal-clean-red"
-            callback  : ()->
-              @propagateEvent KDEventType:'KDModalShouldClose'
-              connectionLostModalId = null
-              if connectionLostNotification?
-                connectionLostNotification.destroy()
-                connectionLostNotification = null
-
-              updateModalActive = no
-
-              # THE NOTIFICATION APPEARS WHEN MODAL WAS CLOSED BEFORE CONNECTION RE-ESTABLISHES
-              connectionLostNotification = new KDNotificationView
-                title    : "Server Connection Has Been Lost"
-                content  : "Trying to reconnect..., changes will not be saved until server reconnects, please back up locally."
-                duration : 0
-
-KD.remote.connect -> console.log 'koding is now connected to the backend'
-
-
-  #initConnectionEvents conn
-#
-#  if connectionLostModalId?
-#    (KDModalController.getModalById connectionLostModalId)?.destroy()
-#    connectionLostModalId = null
-#
-#    # THE MODAL APPEARS WHEN CONNECTION IS RE-ESTABLISHED
-#    connectionLostModalId = KDModalController.createAndShowNewModal
-#      type    : 'blocking'
-#      title   : "Server connection <i style='color:green;'>established!</i>"
-#      content : """
-#        <div class='modalformline'>
-#          <strong style='color:green;'>Connection re-established,</strong><br/><br/>
-#          If you have unsaved work please close this dialog and <br/><strong>back up your unsaved work locally</strong> then refresh the page!
-#        </div>
-#        """
-#      height  : "auto"
-#      overlay : yes
-#      buttons :
-#        "Refresh Now" :
-#          style     : "modal-clean-red"
-#          callback  : ()->
-#            @propagateEvent KDEventType:'KDModalShouldClose'
-#            connectionLostModalId = null
-#            location.reload yes
-#        "Refresh Later" :
-#          style     : "modal-cancel"
-#          callback  : ()->
-#            @propagateEvent KDEventType:'KDModalShouldClose'
-#            connectionLostModalId = null
-#            if connectionLostNotification?
-#              connectionLostNotification.destroy()
-#              connectionLostNotification = null
-#            updateModalActive = no
-#            # THE NOTIFICATION APPEARS WHEN MODAL WAS CLOSED AFTER CONNECTION RE-ESTABLISHES
-#            connectionLostNotification = new KDNotificationView
-#              title    : "Please back up your work and refresh!"
-#              content  : "Changes will not be saved until you refresh the page."
-#              duration : 999999999
-#
-#  if connectionLostNotification?
-#    connectionLostNotification.destroy()
-#    connectionLostNotification = null
-#    # THE NOTIFICATION APPEARS WHEN MODAL WAS CLOSED BEFORE CONNECTION RE-ESTABLISHES
-#    # IS BEING UPDATED TO A NEW RE-ESTABLISHED NOTIFICATION
-#    connectionLostNotification = new KDNotificationView
-#      title    : "Connection re-established!"
-#      content  : "If you backed up you can refresh now, changes will not be saved until you refresh."
-#      duration : 999999999
-#
-#  #
-#  # CONNECTIVITY NOTIFICATIONS PART END
-#  #
-#
-#  if firstLoad
-#    # Cacheable.init()
-#    api.JVisitor = class JVisitor extends api.JVisitor
-#      constructor:(options)->
-#        super()
-#        if options.startListening
-#          @start (err)->
-#            throw err if err
-#
-#    Bongo.Model::fetchPrivateChannel = do ->
-#      {JChannel} = api
-#      channels = []
-#      (callback)->
-#        JChannel.fetch "#{@getId()}_private", (err, secretChannelId)=>
-#          if err
-#            callback err
-#          else if secretChannelId?
-#            if channel = channels[secretChannelId]
-#              callback null, channel
-#            else
-#              channel = @mq.subscribe secretChannelId
-#              channels[secretChannelId] = channel
-#              callback null, channel
-#          else callback new KodingError 'bad user!'
-#
-#    AccountMixin.init(api)
-#
-#    mainController.setVisitor new api.JVisitor startListening: yes
-#
-#    cyclePrivateChannel =(delegate)->
-#      KD.remote.api.JChannel.fetch delegate.getId()+'_private', (err, channelId)->
-#        channel = KD.remote.mq?.subscribe channelId
-#        channel.bind 'change.channel', ->
-#          KD.remote.mq.unsubscribe channelId
-#          cyclePrivateChannel delegate
-#        ###channel.bind 'message', (msg)->
-#          console.log msg###
-#
-#    changeLoginState = (delegate)->
-#      cyclePrivateChannel(delegate)
-#      mainController.getVisitor().currentDelegate = delegate
-#
-#    mainController.getVisitor().on 'change.login', changeLoginState
-#    mainController.getVisitor().on 'change.logout', changeLoginState
-#
-#    KD.socketConnected()
-#    firstLoad = no
-#
-#  updateModalActive = no
-#  KD.remote.api.JVisitor.getVersion (err, version)->
-#    return if KD.version is version or updateModalActive
-#    updateModalActive = yes
-#
-#    modal = new KDBlockingModalView
-#      title   : "There is a new version available!"
-#      content : "<div class='modalformline'>Please save your work and refresh!
-#                  <br><br><span class='small-loader fade in'></span> Please report bugs in the update to the beta feedback site</div>"
-#      height  : "auto"
-#      overlay : yes
-#      buttons :
-#        "Refresh Now" :
-#          style     : "modal-clean-red"
-#          callback  : ()->
-#            modal.destroy()
-#            location.reload yes
-#        "Refresh Later" :
-#          style     : "modal-cancel"
-#          callback  : ()->
-#            modal.destroy()
-#            updateModalActive = no
-#
-
-# if location.hostname is "localhost"
-#   a = setInterval ->
-#     myVal = localStoragejsReloaderLastReload
-#     $.get "/js/requiresReload.txt",(response)->
-#       if response is "0"
-#         clearInterval a
-#       else
-#         if response isnt myVal
-#           localStorage.jsReloaderLastReload = response
-#           a = new KDNotificationView
-#             type : "growl"
-#             title : "Oh no, I'm going down..."
-#             duration : 500
-#           location.reload yes
-#
-#           #
-#           # BSOD SECTION :)
-#           #
-#           # setTimeout ->
-#           #   location.assign "http://localhost:3000:/bsod.html"
-#           # ,1000
-#           #
-#
-#   ,1000
-=======
 do ->
   mainController             = new MainController
   firstLoad                  = yes
@@ -333,5 +84,4 @@
   KD.remote.connect()
 
   # Its required for apps
-  KD.exportKDFramework()
->>>>>>> 25ca2baf
+  KD.exportKDFramework()