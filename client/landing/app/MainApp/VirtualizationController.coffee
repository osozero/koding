--- conflicted
+++ resolved
@@ -219,13 +219,8 @@
       if state then @createPaidVM() else @createDefaultVM()
 
   showVMDetails: (vm)->
-<<<<<<< HEAD
-    vmName = vm.name
-    url    = "http://#{vm.hostnameAlias.first}"
-=======
     vmName = vm.hostnameAlias
-    url    = "https://#{vm.hostnameAlias}"
->>>>>>> 0f62d311
+    url    = "http://#{vm.hostnameAlias}"
 
     content = """
                 <div class="item">
