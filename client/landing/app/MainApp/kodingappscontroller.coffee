--- conflicted
+++ resolved
@@ -6,19 +6,6 @@
 
   @manifests = {}
 
-<<<<<<< HEAD
-=======
-  # #
-  # HELPERS
-  # #
-
-  getAppPath:(manifest)->
-
-    {profile} = KD.whoami()
-    path = if 'string' is typeof manifest then manifest else manifest.path
-    path = if /^~/.test path then "/home/#{profile.nickname}#{path.substr(1)}" else path
-    return path.replace /(\/+)$/, ""
->>>>>>> 1d77a583
 
   @getManifestFromPath = getManifestFromPath = (path)->
 
