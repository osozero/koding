class AvatarAreaIconLink extends KDCustomHTMLView
  constructor:(options,data)->
    options = $.extend
      tagName     : "a"
      partial     : "<span class='count'><cite></cite><span class='arrow-wrap'><span class='arrow'></span></span></span><span class='icon'></span>"
      attributes  :
        href      : "#"
    ,options
    super options,data
    @count = 0

  updateCount:(newCount = 0)->
    # log "UPDATING COUNT:: ", newCount
    @$('.count cite').text newCount
    @count = newCount

    if newCount is 0
      @$('.count').removeClass "in"
    else
      @$('.count').addClass "in"

  click:->
    popup = @getDelegate()
    popup.show()


class AvatarAreaIconMenu extends KDView
  constructor:->
    super
    @setClass "actions"

  viewAppended:->
    mainView = @getSingleton 'mainView'
    sidebar  = @getDelegate()
    @setClass "invisible" unless KD.isLoggedIn()

    mainView.addSubView @avatarStatusUpdatePopup = new AvatarPopupShareStatus
      cssClass : "status-update"
      delegate : sidebar

    mainView.addSubView @avatarNotificationsPopup = new AvatarPopupNotifications
      cssClass : "notifications"
      delegate : sidebar

    mainView.addSubView @avatarMessagesPopup = new AvatarPopupMessages
      cssClass : "messages"
      delegate : sidebar

    @addSubView @statusUpdateIcon = new AvatarAreaIconLink
      cssClass   : 'status-update'
      attributes :
        title    : 'Status Update'
      delegate   : @avatarStatusUpdatePopup

    @addSubView @notificationsIcon = new AvatarAreaIconLink
      cssClass   : 'notifications'
      attributes :
        title    : 'Notifications'
      delegate   : @avatarNotificationsPopup

    @addSubView @messagesIcon = new AvatarAreaIconLink
      cssClass   : 'messages'
      attributes :
        title    : 'Messages'
      delegate   : @avatarMessagesPopup

    @attachListeners()

  attachListeners:->

    # @getSingleton('notificationController').on "NotificationHasArrived", (notification)=>
    #   @notificationsIcon.updateCount @notificationsIcon.count + 1

    @getSingleton('notificationController').on 'NotificationHasArrived', ({event})=>
      @notificationsIcon.updateCount @notificationsIcon.count + 1 if event is 'ActivityIsAdded'

    @avatarNotificationsPopup.listController.on 'NotificationCountDidChange', (count)=>
      @utils.killWait @avatarNotificationsPopup.loaderTimeout
      if count > 0 then @avatarNotificationsPopup.noNotification.hide() else @avatarNotificationsPopup.noNotification.show()
      @notificationsIcon.updateCount count

    @avatarMessagesPopup.listController.on 'MessageCountDidChange', (count)=>
      @utils.killWait @avatarMessagesPopup.loaderTimeout
      if count > 0 then @avatarMessagesPopup.noMessage.hide() else @avatarMessagesPopup.noMessage.show()
      @messagesIcon.updateCount count

    @avatarNotificationsPopup.on 'ReceivedClickElsewhere', =>
      @notificationsIcon.updateCount 0

  accountChanged:(account)->
    if KD.isLoggedIn()
      @unsetClass "invisible"
      notificationsPopup = @avatarNotificationsPopup
      messagesPopup      = @avatarMessagesPopup
      messagesPopup.listController.removeAllItems()
      notificationsPopup.listController.removeAllItems()

      #do not remove the timeout it should give dom sometime before putting an extra load
      notificationsPopup.loaderTimeout = @utils.wait 5000, =>
        notificationsPopup.listController.fetchNotificationTeasers (teasers)=>
          notificationsPopup.listController.instantiateListItems teasers

      messagesPopup.loaderTimeout = @utils.wait 5000, =>
        messagesPopup.listController.fetchMessages()

    else
      @setClass "invisible"

    @avatarMessagesPopup.accountChanged()

class AvatarPopup extends KDView
  constructor:->
    super
    @sidebar = @getDelegate()

    @sidebar.on "NavigationPanelWillCollapse", => @hide()

    @on 'ReceivedClickElsewhere', => @hide()

    @_windowController = @getSingleton('windowController')
    @listenWindowResize()

  show:->
    @utils.killWait @loaderTimeout
    @_windowDidResize()
    @_windowController.addLayer @
    @getSingleton('mainController').emit "AvatarPopupIsActive"
    @setClass "active"
    @

  hide:->
    @getSingleton('mainController').emit "AvatarPopupIsInactive"
    @unsetClass "active"
    @

  viewAppended:->
    @setClass "avatararea-popup"
    @addSubView @avatarPopupTab = new KDView cssClass : 'tab', partial : '<span class="avatararea-popup-close"></span>'
    @setPopupListener()
    @addSubView @avatarPopupContent = new KDView cssClass : 'content'

  setPopupListener:->
    @listenTo
      KDEventTypes        : 'click'
      listenedToInstance  : @avatarPopupTab
      callback:(pubInst, event)->
        @hide()

  _windowDidResize:=>
    if @listController
      {scrollView}    = @listController
      windowHeight    = $(window).height()
      avatarTopOffset = @$().offset().top
      @listController.scrollView.$().css maxHeight : windowHeight - avatarTopOffset - 50

# avatar popup box Status Update Form
class AvatarPopupShareStatus extends AvatarPopup

<<<<<<< HEAD
  # show:->
  #   super()

  #   if (visitor = KD.getSingleton('mainController').getVisitor())
  #     {profile} = visitor.currentDelegate
  #     if @statusField.getOptions().placeholder is ""
  #       @statusField.setPlaceHolder "What's new, #{Encoder.htmlDecode profile.firstName}?"
=======
    if (visitor = KD.getSingleton('mainController').getVisitor())
      {profile} = KD.whoami()
      if @statusField.getOptions().placeholder is ""
        @statusField.setPlaceHolder "What's new, #{Encoder.htmlDecode profile.firstName}?"
>>>>>>> dd488cfb

  viewAppended:->
    super()

    @avatarPopupContent.addSubView @statusField = new KDHitEnterInputView
      type          : "textarea"
      validate      :
        rules       :
          required  : yes
      callback      : (status)=> @updateStatus status


  updateStatus:(status)->

    KD.remote.api.JStatusUpdate.create body : status, (err,reply)=>
      unless err
        appManager.tell 'Activity', 'ownActivityArrived', reply
        new KDNotificationView
          type     : 'growl'
          cssClass : 'mini'
          title    : 'Message posted!'
          duration : 2000
        @statusField.setValue ""
        @statusField.setPlaceHolder reply.body
        @hide()

      else
        new KDNotificationView type : "mini", title : "There was an error, try again later!"
        @hide()

# avatar popup box Notifications
class AvatarPopupNotifications extends AvatarPopup
  activitesArrived:-> console.log arguments

  viewAppended:->
    super()

    @_popupList = new PopupList
      subItemClass : PopupNotificationListItem
      # lastToFirst   : yes

    @listController = new MessagesListController
      view         : @_popupList
      maxItems     : 5

    @listController.registerListener
      KDEventTypes  : "AvatarPopupShouldBeHidden"
      listener      : @
      callback      : => @hide()

    @avatarPopupContent.addSubView @noNotification = new KDView
      height   : "auto"
      cssClass : "sublink"
      partial  : "You have no new notifications..."
    @noNotification.hide()

    @avatarPopupContent.addSubView @listController.getView()

    @avatarPopupContent.addSubView redirectLink = new KDView
      height   : "auto"
      cssClass : "sublink"
      partial  : "<a href='#'>View all of your activity notifications...</a>"

    @listenTo
      KDEventTypes        : "click"
      listenedToInstance  : redirectLink
      callback            : ()=>
        appManager.openApplication('Inbox')
        appManager.tell 'Inbox', "goToNotifications"
        @hide()

  show:->
    super
    @listController.fetchNotificationTeasers (notifications)=>
      @listController.removeAllItems()
      @listController.instantiateListItems notifications

    KD.whoami().glanceActivities ->

class AvatarPopupMessages extends AvatarPopup

  viewAppended:->
    super()

    @_popupList = new PopupList
      subItemClass  : PopupMessageListItem
      # lastToFirst   : yes

    @listController = new MessagesListController
      view         : @_popupList
      maxItems     : 5

    @getSingleton('notificationController').on "NewMessageArrived", =>
      @listController.fetchMessages()

    @listController.registerListener
      KDEventTypes  : "AvatarPopupShouldBeHidden"
      listener      : @
      callback      : => @hide()

    @avatarPopupContent.addSubView @noMessage = new KDView
      height   : "auto"
      cssClass : "sublink"
      partial  : "You have no new messages..."
    @noMessage.hide()

    @avatarPopupContent.addSubView @listController.getView()

    @avatarPopupContent.addSubView redirectLink = new KDView
      height   : "auto"
      cssClass : "sublink"
      partial  : "<a href='#'>See all messages...</a>"

    @listenTo
      KDEventTypes        : "click"
      listenedToInstance  : redirectLink
      callback            : ->
        appManager.openApplication('Inbox')
        appManager.tell 'Inbox', "goToMessages"
        @hide()

  accountChanged:->
    @listController.removeAllItems()

  show:->
    super
    @listController.fetchMessages()
    KD.whoami().glanceMessages ->

class PopupList extends KDListView

  constructor:(options = {}, data)->

    options.tagName     or= "ul"
    options.cssClass    or= "avatararea-popup-list"
    # options.lastToFirst or= no

    super options,data

class PopupNotificationListItem extends NotificationListItem

  constructor:(options = {}, data)->

    options.tagName        or= "li"
    options.linkGroupClass or= LinkGroup
    options.avatarClass    or= AvatarView

    super options, data

  pistachio:->
    """
      <span class='icon'></span>
      <span class='avatar'>{{> @avatar}}</span>
      <div class='right-overflow'>
        <p>{{> @participants}} {{@getActionPhrase #(dummy)}} {{@getActivityPlot #(dummy)}}</p>
        <footer>
          <time>{{$.timeago @getLatestTimeStamp #(dummy)}}</time>
        </footer>
      </div>
    """

  click:(event)->

    popupList = @getDelegate()
    popupList.propagateEvent KDEventType : 'AvatarPopupShouldBeHidden'
    super


class PopupMessageListItem extends KDListItemView
  constructor:(options,data)->
    options = $.extend
      tagName : "li"
    ,options

    super options,data

    @initializeReadState()

    group = data.participants.map (participant)->
      constructorName : participant.sourceName
      id              : participant.sourceId

    @participants = new ProfileTextGroup {group}
    @avatar       = new AvatarStaticView {
      size    : {width: 40, height: 40}
      origin  : group[0]
    }

  initializeReadState:->
    if @getData().getFlagValue('read')
      @unsetClass 'unread'
    else
      @setClass 'unread'

  viewAppended:->
    @setTemplate @pistachio()
    @template.update()

  teaser:(text)->
    __utils.shortenText(text, minLength: 40, maxLength: 70) or ''

  click:(event)->
    appManager.openApplication 'Inbox'
    appManager.tell "Inbox", "goToMessages", @
    popupList = @getDelegate()
    popupList.propagateEvent KDEventType : 'AvatarPopupShouldBeHidden'

  pistachio:->
    """
    <span class='avatar'>{{> @avatar}}</span>
    <div class='right-overflow'>
      <a href='#'>{{#(subject) or '(No title)'}}</a><br/>
      {{@teaser #(body)}}
      <footer>
        <time>{{> @participants}} {{$.timeago #(meta.createdAt)}}</time>
      </footer>
    </div>
    """<|MERGE_RESOLUTION|>--- conflicted
+++ resolved
@@ -156,7 +156,6 @@
 # avatar popup box Status Update Form
 class AvatarPopupShareStatus extends AvatarPopup
 
-<<<<<<< HEAD
   # show:->
   #   super()
 
@@ -164,12 +163,6 @@
   #     {profile} = visitor.currentDelegate
   #     if @statusField.getOptions().placeholder is ""
   #       @statusField.setPlaceHolder "What's new, #{Encoder.htmlDecode profile.firstName}?"
-=======
-    if (visitor = KD.getSingleton('mainController').getVisitor())
-      {profile} = KD.whoami()
-      if @statusField.getOptions().placeholder is ""
-        @statusField.setPlaceHolder "What's new, #{Encoder.htmlDecode profile.firstName}?"
->>>>>>> dd488cfb
 
   viewAppended:->
     super()
