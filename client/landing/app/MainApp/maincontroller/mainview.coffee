class MainView extends KDView

  viewAppended:->

    @addHeader()
    @createMainPanels()
    @createMainTabView()
    @createSideBar()
    @windowController = @getSingleton("windowController")
    @listenWindowResize()

  addBook:->
    @addSubView new BookView

  setViewState:(state)->
    if state is 'background'
      @contentPanel.setClass 'no-shadow'
      @mainTabView.hideHandleContainer()
    else
      @contentPanel.unsetClass 'no-shadow'
      @mainTabView.showHandleContainer()

    switch state
      when 'application'
        @sidebar.showFinderPanel()
      when 'environment'
        @sidebar.showEnvironmentPanel()
      else
        @sidebar.hideFinderPanel()

  removeLoader:->

    $loadingScreen = $(".main-loading").eq(0)
    {winWidth,winHeight} = @windowController
    $loadingScreen.css
      marginTop : -winHeight
      opacity   : 0
    @utils.wait 601, =>
      $loadingScreen.remove()
      $('body').removeClass 'loading'

  createMainPanels:->

    @addSubView @panelWrapper = new KDView
      tagName  : "section"


    @panelWrapper.addSubView @sidebarPanel = new KDView
      domId    : "sidebar-panel"

    @panelWrapper.addSubView @contentPanel = new KDView
      domId    : "content-panel"
      cssClass : "transition"

    @registerSingleton "contentPanel", @contentPanel, yes
    @registerSingleton "sidebarPanel", @sidebarPanel, yes

  addHeader:()->

    @addSubView @header = new KDView
      tagName : "header"

    @header.addSubView @logo = new KDCustomHTMLView
      tagName   : "a"
      domId     : "koding-logo"
      # cssClass  : "hidden"
      attributes:
        href    : "#"
      click     : (event)=>
        event.stopPropagation()
        event.preventDefault()
        KD.getSingleton('router').handleRoute null

    @addLoginButtons()

  addLoginButtons:->

    @header.addSubView @buttonHolder = new KDView
      cssClass  : "button-holder hidden"

    mainController = @getSingleton('mainController')

    @buttonHolder.addSubView new KDButtonView
      title     : "Sign In"
      style     : "koding-blue"
      callback  : =>
        mainController.loginScreen.slideDown =>
          mainController.loginScreen.animateToForm "login"

    @buttonHolder.addSubView new KDButtonView
      title     : "Create an Account"
      style     : "koding-orange"
      callback  : =>
        mainController.loginScreen.slideDown =>
          mainController.loginScreen.animateToForm "register"

  createMainTabView:->

    @mainTabHandleHolder = new MainTabHandleHolder
      domId    : "main-tab-handle-holder"
      cssClass : "kdtabhandlecontainer"
      delegate : @

    @mainTabView = new MainTabView
      domId              : "main-tab-view"
      listenToFinder     : yes
      delegate           : @
      slidingPanes       : no
      tabHandleContainer : @mainTabHandleHolder
    ,null

    mainController = @getSingleton('mainController')
    mainController.popupController = new VideoPopupController

    mainController.monitorController = new MonitorController

    @videoButton = new KDButtonView
      cssClass : "video-popup-button"
      icon : yes
      title : "Video"
      callback :=>
        unless @popupList.$().hasClass "hidden"
          @videoButton.unsetClass "active"
          @popupList.hide()
        else
          @videoButton.setClass "active"
          @popupList.show()

    @videoButton.hide()

    @popupList = new VideoPopupList
      cssClass      : "hidden"
      type          : "videos"
      itemClass     : VideoPopupListItem
      delegate      : @
    , {}

    @mainTabView.on "AllPanesClosed", ->
      @getSingleton('router').handleRoute "/Activity"

    @contentPanel.addSubView @mainTabView
    @contentPanel.addSubView @mainTabHandleHolder
    @contentPanel.addSubView @videoButton
    @contentPanel.addSubView @popupList

    KD.remote.api.JSystemStatus.monitorStatus (systemStatus)=>
      new GlobalNotification
        targetDate  : systemStatus.restartScheduled
        title       : systemStatus.restartTitle
        content     : systemStatus.restartContent

    KD.remote.api.JSystemStatus.on 'restartScheduled', (systemStatus)=>
      if systemStatus.canceled
        @getSingleton('windowController')?.stickyNotification?.emit 'restartCanceled'
      else
        new GlobalNotification
          targetDate : systemStatus.restartScheduled
          title      : systemStatus.restartTitle
          content    : systemStatus.restartContent

<<<<<<< HEAD


=======
>>>>>>> 9abd6a28
  createSideBar:->

    @sidebar = new Sidebar domId : "sidebar", delegate : @
    @emit "SidebarCreated", @sidebar
    @sidebarPanel.addSubView @sidebar

  changeHomeLayout:(isLoggedIn)->

  decorateLoginState:(isLoggedIn = no)->

    if isLoggedIn
      $('body').addClass "loggedIn"
      @mainTabView.showHandleContainer()
      @contentPanel.setClass "social"  if "Develop" isnt @getSingleton("router")?.getCurrentPath()
      # @logo.show()
      # @buttonHolder.hide()
    else
      $('body').removeClass "loggedIn"
      @contentPanel.unsetClass "social"
      @mainTabView.hideHandleContainer()
      # @buttonHolder.show()
      # @logo.hide()

    @changeHomeLayout isLoggedIn
    @utils.wait 300, => @notifyResizeListeners()

  _windowDidResize:->

    {winHeight} = @windowController
    @panelWrapper.setHeight winHeight - 51<|MERGE_RESOLUTION|>--- conflicted
+++ resolved
@@ -158,11 +158,6 @@
           title      : systemStatus.restartTitle
           content    : systemStatus.restartContent
 
-<<<<<<< HEAD
-
-
-=======
->>>>>>> 9abd6a28
   createSideBar:->
 
     @sidebar = new Sidebar domId : "sidebar", delegate : @
