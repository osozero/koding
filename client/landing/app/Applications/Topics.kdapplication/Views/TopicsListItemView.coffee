--- conflicted
+++ resolved
@@ -43,11 +43,7 @@
 
   titleReceivedClick:(event)->
     tag = @getData()
-<<<<<<< HEAD
-    @propagateEvent KDEventType: 'TopicWantsToExpand', tag
-=======
     appManager.tell "Topics", "createContentDisplay", tag
->>>>>>> 75e6eb5a
 
   viewAppended:->
     @setClass "topic-item"
@@ -199,11 +195,7 @@
 
     super options,data
 
-<<<<<<< HEAD
-    @titleLink = new TagLinkView null, data
-=======
     @titleLink = new TagLinkView {expandable: no}, data
->>>>>>> 75e6eb5a
 
     @titleLink.registerListener
       KDEventTypes  : 'click'
