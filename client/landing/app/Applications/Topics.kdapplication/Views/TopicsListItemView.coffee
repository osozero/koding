class TopicsListItemView extends KDListItemView
  constructor:(options,data)->
    options = options ? {} 
    options.type = "topics"
    options.bind = "mouseenter mouseleave"
    super options,data
    
    @titleLink = new KDCustomHTMLView
      tagName     : 'a'
      attributes  :
        href      : '#'
      pistachio   : '{{#(title)}}'
      click       : (pubInst, event) =>
        @titleReceivedClick()
        event.stopPropagation()
        no
    , data

    @followButton = new KDToggleButton
      style           : if data.followee then "follow-btn following-topic" else "follow-btn"
      title           : "Follow"
      dataPath        : "followee"
      defaultState    : if data.followee then "Following" else "Follow"
      loader          :
        color         : "#333333"
        diameter      : 18
        top           : 11
      states          : [
        "Follow", (callback)->
          data.follow (err, response)=>
            @hideLoader()
            unless err
              @setClass 'following-btn following-topic'
              callback? null
        "Following", (callback)->
          data.unfollow (err, response)=>
            @hideLoader()
            unless err
              @unsetClass 'following-btn following-topic'
              callback? null
      ]
    , data

  titleReceivedClick:(event)->
    tag = @getData()
<<<<<<< HEAD
    @propagateEvent KDEventType: 'TopicWantsToExpand', tag
=======
    appManager.tell "Topics", "createContentDisplay", tag
>>>>>>> cd67692f

  viewAppended:->
    @setClass "topic-item"
    
    @setTemplate @pistachio()
    @template.update()
    
 
  ###
  followTheButton:->
    {profile} = topic = @getData()
    
    @followButton.destroy() if @followButton?
    @followButton = new KDButtonView 
      style : 'follow-btn'
      title : "Follow"
      icon  : no
      callback: =>
        if KD.isLoggedIn()
          topic.followee = yes
          @unfollowTheButton()
          topic.follow (err,res)=>
            if err
              topic.followee = no
              @followTheButton()

    @addSubView @followButton, '.button-container'
  
  unfollowTheButton:()->
    {profile} = topic = @getData()
    
    @followButton.destroy() if @followButton?
    @followButton = new KDButtonView 
      style : 'follow-btn following-btn following-topic'
      title : "Following"
      callback: =>
        topic.followee = no
        if KD.isLoggedIn()
          @followTheButton()
          topic.followee = no
          topic.unfollow (err,res)=>
            if err
              topic.followee = yes
              @unfollowTheButton()
    @addSubView @followButton, '.button-container'
  ###

  setFollowerCount:(count)->
    @$('.followers a').html count

  mouseEnter:->
    # @_mouseenterIntent = setTimeout ()=>
    #   @expandItem()
    # ,500

  mouseLeave:->
    # clearTimeout @_mouseenterIntent if @_mouseenterIntent
    # @collapseItem()
  
  expandItem:->
    return unless @_trimmedBody
    list = @getDelegate()
    $item   = @$()
    $parent = list.$()
    @$clone = $clone = $item.clone()

    pos = $item.position()
    pos.height = $item.outerHeight()
    $clone.addClass "clone"
    $clone.css pos
    $clone.css "background-color" : "white"
    $clone.find('.topictext article').html @getData().body
    $parent.append $clone
    $clone.addClass "expand"
    $clone.on "mouseleave",=>@collapseItem()

  collapseItem:->
    return unless @_trimmedBody
    # @$clone.remove()

  pistachio:->
    """
    <div class="topictext">
      {h3{> @titleLink}}
      {article{#(body)}}
      <div class="topicmeta clearfix">
        <div class="topicstats">
          <p class="posts">
            <span class="icon"></span>
            <a href="#">{{#(counts.tagged) or 0}}</a> Posts
          </p>
          <p class="followers">
            <span class="icon"></span>
            <a href="#">{{#(counts.followers) or 0}}</a> Followers
          </p>
        </div>
        <div class="button-container">{{> @followButton}}</div>
      </div>
    </div>
    """

  # 
  # partial:(data)->
  #   counts = posts : 223, followers : 4234
  #   data.title or= "couldn't fetch..."
  #   data.body or= "couldn't fetch..."
  #   # @_trimmedBody = "#{data.body.slice 0,110}... <i><a href='#'>See more</a></i>" if data.body.length > 110
  #   @_trimmedBody = "#{data.body.slice 0,110}..." if data.body.length > 110
  #   """
  #     <div class="topictext">
  #       <h3><a href="#">#{data.title}</a></h3>
  #       <article>#{@_trimmedBody ? data.body}</article>
  # 
  #       <div class="topicmeta clearfix">
  # 
  #         <div class="topicstats">
  #           <p class="posts">
  #             <span class="icon"></span>
  #             <a href="#">#{counts.posts}</a> Posts
  #           </p>
  #           <p class="followers">
  #             <span class="icon"></span>
  #             <a href="#">#{counts.followers}</a> Followers
  #           </p>
  #         </div>
  #         <div class="button-container"></div> 
  #       </div>
  #     </div>
  #   """
    
  refreshPartial: ->
    @skillList?.destroy()
    @locationList?.destroy()
    super
    @_addSkillList()
    @_addLocationsList()
    
  _addSkillList: ->
    @skillList = new ProfileSkillsList {}, {KDDataPath:"Data.skills", KDDataSource: @getData()}
    @addSubView @skillList, '.profile-meta'
  
  _addLocationsList: ->
    @locationList = new TopicsLocationView {}, @getData().locations
    @addSubView @locationList, '.personal'

class ModalTopicsListItem extends TopicsListItemView

  constructor:(options,data)->

    super options,data

<<<<<<< HEAD
    @titleLink = new TagLinkView null, data
=======
    @titleLink = new TagLinkView {expandable: no}, data
>>>>>>> cd67692f

    @titleLink.registerListener
      KDEventTypes  : 'click'
      listener      : @
      callback      : (pubInst, event)=>
        @getDelegate().emit "CloseTopicsModal"

  pistachio:->
    """
    <div class="topictext">
      <div class="topicmeta">
        <div class="button-container">{{> @followButton}}</div>
        {{> @titleLink}}
        <div class="stats">
          <p class="posts">
            <span class="icon"></span>{{#(counts.tagged) or 0}} Posts
          </p>
          <p class="fers">
            <span class="icon"></span>{{#(counts.followers) or 0}} Followers
          </p>
        </div>
      </div>
    </div>
    """<|MERGE_RESOLUTION|>--- conflicted
+++ resolved
@@ -43,11 +43,7 @@
 
   titleReceivedClick:(event)->
     tag = @getData()
-<<<<<<< HEAD
-    @propagateEvent KDEventType: 'TopicWantsToExpand', tag
-=======
     appManager.tell "Topics", "createContentDisplay", tag
->>>>>>> cd67692f
 
   viewAppended:->
     @setClass "topic-item"
@@ -199,11 +195,7 @@
 
     super options,data
 
-<<<<<<< HEAD
-    @titleLink = new TagLinkView null, data
-=======
     @titleLink = new TagLinkView {expandable: no}, data
->>>>>>> cd67692f
 
     @titleLink.registerListener
       KDEventTypes  : 'click'
