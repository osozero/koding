class Topics12345 extends AppController

  constructor:(options, data)->
    options = $.extend
      # view : if /localhost/.test(location.host) then new TopicsMainView cssClass : "content-page topics" else new TopicsComingSoon
      # view : new TopicsComingSoon
      view : new TopicsMainView(cssClass : "content-page topics")
    ,options
    super options,data
    @listItemClass = TopicsListItemView
    @controllers = {}

    @getSingleton('windowController').on "FeederListViewItemCountChanged", (count, itemClass, filterName)=>
      if @_searchValue and itemClass is @listItemClass then @setCurrentViewHeader count

  bringToFront:()->
    @propagateEvent (KDEventType : 'ApplicationWantsToBeShown', globalEvent : yes),
      options :
        name : 'Topics'
      data : @getView()

  initAndBringToFront:(options,callback)->
    @bringToFront()
    callback()

  createFeed:(view)->
    appManager.tell 'Feeder', 'createContentFeedController', {
      subItemClass          : @listItemClass
      limitPerPage          : 20
      # feedMessage           :
      #   title                 : "Topics organize shared content on Koding. Tag items when you share, and follow topics to see content relevant to you in your activity feed."
      #   messageLocation       : 'Topics'
      help                  :
        subtitle            : "Learn About Topics"
        tooltip             :
          title             : "<p class=\"bigtwipsy\">Topic Tags organize content that users share on Koding. Follow the topics you are interested in and we'll include the tagged items in your activity feed.</p>"
          placement         : "above"
      filter                :
        everything          :
          title             : "All topics"
          optional_title    : if @_searchValue then "<span class='optional_title'></span>" else null
          dataSource        : (selector, options, callback)=>
            if @_searchValue
              @setCurrentViewHeader "Searching for <strong>#{@_searchValue}</strong>..."
              KD.remote.api.JTag.byRelevance @_searchValue, options, callback
            else
              KD.remote.api.JTag.someWithRelationship selector, options, callback
        followed            :
          title             : "Followed"
          dataSource        : (selector, options, callback)=>
            callback 'Coming soon!'
        recommended         :
          title             : "Recommended"
          dataSource        : (selector, options, callback)=>
            callback 'Coming soon!'
      sort                  :
        'counts.followers'  :
          title             : "Most popular"
          direction         : -1
        'meta.modifiedAt'   :
          title             : "Latest activity"
          direction         : -1
        'counts.tagged'     :
          title             : "Most activity"
          direction         : -1
    }, (controller)=>
      view.addSubView @_lastSubview = controller.getView()

  loadView:(mainView, firstRun = yes)->

    if firstRun
      mainView.on "searchFilterChanged", (value) =>
        return if value is @_searchValue
        @_searchValue = value
        @_lastSubview.destroy?()
        @loadView mainView, no

      mainView.createCommons()

    KD.whoami().fetchRole? (err, role) =>
      if role is "super-admin"
        @listItemClass = TopicsListItemViewEditable
        if firstRun
          @getSingleton('mainController').on "TopicItemEditLinkClicked", (topicItem)=>
            @updateTopic topicItem

      @createFeed mainView
    # mainView.on "AddATopicFormSubmitted",(formData)=> @addATopic formData

  updateTopic:(topicItem)->
    topic = topicItem.data
    # log "Update this: ", topic
    controller = @
    modal = new KDModalViewWithForms
      title                       : "Update topic " + topic.title
      height                      : "auto"
      cssClass                    : "compose-message-modal"
      width                       : 500
      overlay                     : yes
      tabs                        :
        navigable              : yes
        goToNextFormOnSubmit      : no
        forms                     :
          update                  :
            title                 : "Update Topic Details"
            callback              : (formData) =>
              formData.slug = @utils.slugify formData.slug.trim().toLowerCase()
              topic.modify formData, (err)=>
                new KDNotificationView
                  title : if err then err.message else "Updated successfully"
                modal.modalTabs.forms.update.buttons.Update.hideLoader()
                modal.destroy()
            buttons               :
              Update              :
                style             : "modal-clean-gray"
                type              : "submit"
                loader            :
                  color           : "#444444"
                  diameter        : 12
              Delete              :
                style             : "modal-clean-red"
                loader            :
                  color           : "#ffffff"
                  diameter        : 16
                callback          : =>
                  topic.delete (err)=>
                    modal.modalTabs.forms.update.buttons.Delete.hideLoader()
                    modal.destroy()
                    new KDNotificationView
                      title : if err then err.message else "Deleted!"
                    topicItem.hide() unless err
            fields                :
              Title               :
                label             : "Title"
                itemClass         : KDInputView
                name              : "title"
                defaultValue      : topic.title
              Slug                :
                label             : "Slug"
                itemClass         : KDInputView
                name              : "slug"
                defaultValue      : topic.slug
              Details             :
                label             : "Details"
                type              : "textarea"
                itemClass         : KDInputView
                name              : "body"
                defaultValue      : Encoder.htmlDecode topic.body or ""

<<<<<<< HEAD
  fetchCustomTopics:(options = {}, callback)->
    
    options.limit    or= 6
    options.skip     or= 0
    options.sort     or=
      "counts.followers": -1
    selector = options.selector or {}
    delete options.selector if options.selector
    
    bongo.api.JTag.someWithRelationship selector, options, callback
=======
  fetchFeedForHomePage:(callback)->
    options =
      limit     : 6
      skip      : 0
      sort      :
        "counts.followers": -1
        # "meta.modifiedAt": -1
    selector = {}
    KD.remote.api.JTag.someWithRelationship selector, options, callback
>>>>>>> dd488cfb

  # addATopic:(formData)->
  #   # log formData,"controller"
  #   KD.remote.api.JTag.create formData, (err, tag)->
  #     if err
  #       warn err,"there was an error creating topic!"
  #     else
  #       log tag,"created topic #{tag.title}"

  createContentDisplay:(tag,doShow = yes)->
    @showContentDisplay tag

  setCurrentViewHeader:(count)->
    if typeof 1 isnt typeof count
      @getView().$(".activityhead span.optional_title").html count
      return no
    if count >= 20 then count = '20+'
    # return if count % 20 is 0 and count isnt 20
    # postfix = if count is 20 then '+' else ''
    count   = 'No' if count is 0
    result  = "#{count} result" + if count isnt 1 then 's' else ''
    title   = "#{result} found for <strong>#{@_searchValue}</strong>"
    @getView().$(".activityhead").html title

  showContentDisplay:(content)->
    contentDisplayController = @getSingleton "contentDisplayController"
    controller = new ContentDisplayControllerTopic null, content
    contentDisplay = controller.getView()
    contentDisplayController.emit "ContentDisplayWantsToBeShown", contentDisplay

  fetchTopics:({inputValue, blacklist}, callback)->

    KD.remote.api.JTag.byRelevance inputValue, {blacklist}, (err, tags)->
      unless err
        callback? tags
      else
        warn "there was an error fetching topics"<|MERGE_RESOLUTION|>--- conflicted
+++ resolved
@@ -147,7 +147,6 @@
                 name              : "body"
                 defaultValue      : Encoder.htmlDecode topic.body or ""
 
-<<<<<<< HEAD
   fetchCustomTopics:(options = {}, callback)->
     
     options.limit    or= 6
@@ -157,18 +156,7 @@
     selector = options.selector or {}
     delete options.selector if options.selector
     
-    bongo.api.JTag.someWithRelationship selector, options, callback
-=======
-  fetchFeedForHomePage:(callback)->
-    options =
-      limit     : 6
-      skip      : 0
-      sort      :
-        "counts.followers": -1
-        # "meta.modifiedAt": -1
-    selector = {}
     KD.remote.api.JTag.someWithRelationship selector, options, callback
->>>>>>> dd488cfb
 
   # addATopic:(formData)->
   #   # log formData,"controller"
