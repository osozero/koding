--- conflicted
+++ resolved
@@ -14,12 +14,11 @@
         placement : "below"
     , memberData
 
-<<<<<<< HEAD
     for route in ['followers', 'following', 'likes']
       @[route] = new KDView
         tagName     : 'a'
         attributes  :
-          href      : '#'
+          href      : "/#{memberData.profile.nickname}/#{route[0].toUpperCase() + route[1..-1]}"
         pistachio   : "<cite/>{{#(counts[route] or 0)}} <span>#{route[0].toUpperCase() + route[1..-1]}</span>"
         click       : (event)->
           event.preventDefault()
@@ -31,47 +30,6 @@
     @location     = new PersonalFormLocationView {}, memberData
     @aboutYou     = new PersonalFormAboutView    {}, memberData
     @skillTagView = new PersonalFormSkillTagView {}, memberData
-=======
-    @profileName = new PersonalFormNameView {memberData}
-    @location    = new PersonalFormLocationView {memberData}
-
-    {nickname} = memberData.profile
-    @followers = new KDView
-      tagName     : 'a'
-      attributes  :
-        href      : "/#{nickname}/Followers"
-      pistachio   : "<cite/>{{#(counts.followers)}} <span>Followers</span>"
-      click       : (event)->
-        event.preventDefault()
-        return if memberData.counts.followers is 0
-        KD.getSingleton('router').handleRoute "/#{nickname}/Followers", {state:memberData}
-    , memberData
-
-    @following = new KDView
-      tagName     : 'a'
-      attributes  :
-        href      : "/#{nickname}/Following"
-      pistachio   : "<cite/>{{#(counts.following)}} <span>Following</span>"
-      click       : (event)->
-        event.preventDefault()
-        return if memberData.counts.following is 0
-        KD.getSingleton('router').handleRoute "/#{nickname}/Following", {state:memberData}
-    , memberData
-
-    @likes = new KDView
-      tagName     : 'a'
-      attributes  :
-        href      : "/#{nickname}/Likes"
-      pistachio   : "<cite/>{{#(counts.likes) or 0}} <span>Likes</span>"
-      click       : (event)->
-        event.preventDefault()
-        return if memberData.counts.following is 0
-        KD.getSingleton('router').handleRoute "/#{nickname}/Likes", {state:memberData}
-    , memberData
-
-    @aboutYou     = new PersonalFormAboutView {memberData}
-    @skillTagView = new PersonalFormSkillTagView {memberData}
->>>>>>> 29c757cc
 
     @skillTagView.on "AutoCompleteNeedsTagData", (event)=>
       {callback,inputValue,blacklist} = event
