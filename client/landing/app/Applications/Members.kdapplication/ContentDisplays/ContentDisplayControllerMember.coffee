--- conflicted
+++ resolved
@@ -138,18 +138,6 @@
           direction         : -1
         # and more
     }, (controller)=>
-<<<<<<< HEAD
-
-=======
-      #put listeners here, look for the other feeder instances
-
-      # unless KD.isMine account
-      #   @listenTo
-      #     KDEventTypes       : "mouseenter"
-      #     listenedToInstance : controller.getView()
-      #     callback           : => @mouseEnterOnFeed()
-      # log controller
       @feedController = controller
->>>>>>> cbbdd835
       @getView().addSubView controller.getView()
       @emit 'ready'