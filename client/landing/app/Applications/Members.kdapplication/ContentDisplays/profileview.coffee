class ProfileView extends JView
  constructor:->

    super

    memberData = @getData()

    @avatar = new AvatarStaticView
      size     :
        width  : 90
        height : 90
      click    : =>
        pos =
          top  : @avatar.getBounds().y - 8
          left : @avatar.getBounds().x - 8
        modal = new KDModalView
          # title   : "#{memberData.profile.firstName} #{memberData.profile.lastName}"
          width    : 400
          fx       : yes
          overlay  : yes
          draggable: yes
          position : pos
        modal.addSubView new AvatarStaticView
          size     :
            width  : 400
            height : 400
        , memberData
    , memberData

    defaultState  = if memberData.followee then "Unfollow" else "Follow"

    @followButton = new MemberFollowToggleButton
      style           : "kdwhitebtn profilefollowbtn"
      title           : "Follow"
      dataPath        : "followee"
      defaultState    : defaultState
      loader          :
        color         : "#333333"
        diameter      : 18
        # left          : 3
      states          : [
        "Follow", (callback)->
          memberData.follow (err, response)=>
            @hideLoader()
            unless err
              @setClass 'following-btn'
              callback? null
        "Unfollow", (callback)->
          memberData.unfollow (err, response)=>
            @hideLoader()
            unless err
              @unsetClass 'following-btn'
              callback? null
      ]
    , memberData

    @skillTags = @putSkillTags()

    @followers = new KDView
      tagName     : 'a'
      attributes  :
        href      : '#'
      pistachio   : "{{#(counts.followers)}} <span>Followers</span>"
      click       : (event)->
        return if memberData.counts.followers is 0
        appManager.tell "Members", "createFolloweeContentDisplay", memberData, 'followers'
    , memberData

    @following = new KDView
      tagName     : 'a'
      attributes  :
        href      : '#'
      pistachio   : "{{#(counts.following)}} <span>Following</span>"
      click       : (event)->
        return if memberData.counts.following is 0
        appManager.tell "Members", "createFolloweeContentDisplay", memberData, 'following'
    , memberData

    @sendMessageLink = new MemberMailLink {}, memberData

    memberData.locationTags or= []
    if memberData.locationTags.length < 1
      memberData.locationTags[0] = "Earth"

    @location = new LocationView {},memberData
    @setListeners()
    @skillTags = new SkillTagGroup {}, memberData

    if KD.checkFlag 'super-admin'

      @trollSwitch = new KDCustomHTMLView
        tagName      : "a"
        partial      : if KD.checkFlag('exempt', memberData) then 'Unmark Troll' else 'Mark as Troll'
        cssClass     : "troll-switch"
        click        :() =>
          if KD.checkFlag('exempt', memberData)
            @getSingleton('mainController').unmarkUserAsTroll memberData
          else
            @getSingleton('mainController').markUserAsTroll memberData

    else
      @trollSwitch = new KDCustomHTMLView

  click:(event)->

    $trg = $(event.target)
    more = "span.collapsedtext a.more-link"
    less = "span.collapsedtext a.less-link"
    $trg.parent().addClass("show").removeClass("hide") if $trg.is(more)
    $trg.parent().removeClass("show").addClass("hide") if $trg.is(less)

  putNick:(nick)-> "@#{nick}"

  pistachio:->
    userDomain = "#{@getData().profile.nickname}.koding.com"
    """
    <div class="profileleft">
      <span>
        {{> @avatar}}
      </span>
      {{> @followButton}}
      {cite{ @putNick #(profile.nickname)}}
    </div>

      {{> @trollSwitch}}

    <section>
      <div class="profileinfo">
        <h3 class="profilename">{{#(profile.firstName)}} {{#(profile.lastName)}}</h3>
        <h4 class="profilelocation">{{> @location}}</h4>
        <h5><span class='icon fl'></span><a class="user-home-link right-overflow" href="http://#{userDomain}" target="_blank">#{userDomain}</a></h5>
        <div class="profilestats">
          <div class="fers">
            {{> @followers}}
          </div>
          <div class="fing">
            {{> @following}}
          </div>
          <div class='contact'>
            {{> @sendMessageLink}}
          </div>
        </div>

        <div class="profilebio">
          <p>{{ @utils.applyTextExpansions #(profile.about), yes}}</p>
        </div>

        <div class="skilltags"><label>SKILLS</label>{{> @skillTags}}</div>
      </div>
    </section>

    """

  putSkillTags:()->
    memberData = @getData()

    memberData.skillTags or= ['No Tags']
    skillTagHTML = "<label>Skills</label>"
    for skillTag in memberData.skillTags
      if skillTag = 'No Tags'
        skillTagHTML += '<p>No Tags Yet. Add One.</p>'
      else
        skillTagHTML += "<span>#{skillTag}</span>"

    skillTagHTML

  setListeners:->
    @sendMessageLink.registerListener
      KDEventTypes : "ToFieldHasNewInput"
      listener     : @
      callback     : (pubInst, data)->
        return if data.disabledForBeta
        {type,action} = data
        mainView.showTab type
        if action is "change-tab"
          mainView.showTab data.type
        else
          mainView.sort data.type

    @sendMessageLink.registerListener
      KDEventTypes  : "AutoCompleteNeedsMemberData"
      listener      : @
      callback      : (pubInst,event)=>
        {callback,inputValue,blacklist} = event
        @fetchAutoCompleteForToField inputValue,blacklist,callback

    @sendMessageLink.registerListener
      KDEventTypes  : 'MessageShouldBeSent'
      listener      : @
      callback      : (pubInst,{formOutput,callback})->
        @prepareMessage formOutput,callback

  fetchAutoCompleteForToField:(inputValue,blacklist,callback)->
    KD.remote.api.JAccount.byRelevance inputValue,{blacklist},(err,accounts)->
      callback accounts

  prepareMessage:(formOutput, callback)=>
    {body, subject, recipients} = formOutput
    to = recipients.join ' '

    @sendMessage {to, body, subject}, (err, message)->
      new KDNotificationView
        title     : if err then "Failure!" else "Success!"
        duration  : 1000
      message.mark 'read'
      callback? err, message

  sendMessage:(messageDetails, callback)->
<<<<<<< HEAD
    KD.remote.api.JPrivateMessage.create messageDetails, callback

# get rid of this Sinan - 06/2012
class ContentDisplayControllerVisitor extends ContentDisplayControllerMember
  addProfileView:(member)->
    @getView().addSubView memberProfile = new OwnProfileView {cssClass : "profilearea clearfix",delegate : @getView()}, member
    memberProfile
=======
    bongo.api.JPrivateMessage.create messageDetails, callback
>>>>>>> 77f3f4f1
<|MERGE_RESOLUTION|>--- conflicted
+++ resolved
@@ -206,14 +206,4 @@
       callback? err, message
 
   sendMessage:(messageDetails, callback)->
-<<<<<<< HEAD
-    KD.remote.api.JPrivateMessage.create messageDetails, callback
-
-# get rid of this Sinan - 06/2012
-class ContentDisplayControllerVisitor extends ContentDisplayControllerMember
-  addProfileView:(member)->
-    @getView().addSubView memberProfile = new OwnProfileView {cssClass : "profilearea clearfix",delegate : @getView()}, member
-    memberProfile
-=======
-    bongo.api.JPrivateMessage.create messageDetails, callback
->>>>>>> 77f3f4f1
+    KD.remote.api.JPrivateMessage.create messageDetails, callback