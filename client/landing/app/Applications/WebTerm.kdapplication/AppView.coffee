class WebTermView extends KDView

  constructor: (@appStorage) ->
    @appStorage.setValue 'font', 'ubuntu-mono' if not @appStorage.getValue('font')?
    @appStorage.setValue 'fontSize', 14 if not @appStorage.getValue('fontSize')?
    @appStorage.setValue 'theme', 'green-on-black' if not @appStorage.getValue('theme')?
    @appStorage.setValue 'visualBell', false if not @appStorage.getValue('visualBell')?
    super

  viewAppended: ->
    @container = new KDView
      cssClass : "console ubuntu-mono black-on-white"
      bind     : "scroll"
    @container.on "scroll", =>
      @container.$().scrollLeft 0
    @addSubView @container

    @sessionBox = new KDView
      cssClass: "kddialogview"
      position:
        top: 10
        left: 10
    @sessionBox.hide()
    @addSubView @sessionBox

    label = new KDLabelView
      title: "Select session:"
    @sessionBox.addSubView label

    @sessionList = new KDListView
      itemClass: WebTermSessionItem
    @sessionBox.addSubView @sessionList

    label = new KDLabelView
      title: "Create session with name:"
    @sessionBox.addSubView label

    sessionNameInput = new KDInputView
      label: label
      defaultValue: (new Date).format "yyyy-mm-dd HH:MM:ss"
    @sessionBox.addSubView sessionNameInput

    createSessionButton = new KDButtonView
      title: "Create"
      callback: =>
        @sessionBox.hide()
        @terminal.createSession sessionNameInput.getValue()
        @setKeyView()
    @sessionBox.addSubView createSessionButton

    @terminal = new WebTerm.Terminal @container.$()

    @advancedSettings = new KDButtonViewWithMenu
      style         : 'editor-advanced-settings-menu'
      icon          : yes
      iconOnly      : yes
      iconClass     : "cog"
      type          : "contextmenu"
      delegate      : @
      itemClass     : WebtermSettingsView
      click         : (pubInst, event)-> @contextMenu event
      menu          : @getAdvancedSettingsMenuItems.bind @
    @addSubView @advancedSettings
    @updateSettings()

    @terminal.sessionEndedCallback = (sessions) =>
      @emit "WebTerm.terminated"
      return

      @server.getSessions (sessions) =>
        keys = Object.keys sessions
        keys.sort (a, b) ->
          if sessions[a] < sessions[b]
            -1
          else if sessions[a] > sessions[b]
            1
          else
            0
        @sessionList.empty()
        for key in keys
          @sessionList.addItem
            id: parseInt(key)
            name: sessions[key]
            mainView: this
        @sessionBox.show()
    @terminal.setTitleCallback = (title) =>
      #@tabPane.setTitle title

    @listenWindowResize()

    @focused = true

    @on "ReceivedClickElsewhere", =>
      @focused = false
      @terminal.setFocused false
      @getSingleton('windowController').removeLayer @

    $(window).bind "blur", =>
      @terminal.setFocused false

    $(window).bind "focus", =>
      @terminal.setFocused @focused

    $(document).on "paste", (event) =>
      if @focused
        @terminal.server.input event.originalEvent.clipboardData.getData("text/plain")
        @setKeyView()

    @bindEvent 'contextmenu'

    KD.singletons.kiteController.run
      kiteName: 'os',
      method: 'webterm.createSession',
      withArgs:
        remote: @terminal.clientInterface
        name: "none"
        sizeX: @terminal.sizeX
        sizeY: @terminal.sizeY
    , (err, remote) =>
      @terminal.server = remote
      @setKeyView()

  destroy: ->
    super
    @terminal.server?.close()

  updateSettings: ->
    @container.unsetClass font.value for font in __webtermSettings.fonts
    @container.unsetClass theme.value for theme in __webtermSettings.themes
    @container.setClass @appStorage.getValue('font')
    @container.setClass @appStorage.getValue('theme')
    @container.$().css
<<<<<<< HEAD
      fontSize: @appStorage.getValue('fontSize') + 'px' or '14px'
    @terminal.updateSize true
    @terminal.scrollToBottom(no)
    @terminal.controlCodeReader.visualBell = @appStorage.getValue 'visualBell'
=======
      fontSize: @appStorage.getValue('fontSize') + 'px'
    @terminal?.updateSize true
    @terminal?.scrollToBottom(no)
>>>>>>> 4c263348

  setKeyView: ->
    super
    @getSingleton('windowController').addLayer @
    @focused = true
    @terminal.setFocused true

  click: ->
    @setKeyView()
    @textarea?.remove()

  keyDown: (event) ->
    @terminal.keyDown event

  keyPress: (event) ->
    @terminal.keyPress event

  keyUp: (event) ->
    @terminal.keyUp event

  contextMenu: (event) ->
    # invisible textarea will be placed under the cursor when rightclick
    @createInvisibleTextarea event
    @setKeyView()
    event

  createInvisibleTextarea:(eventData)->

    # Get selected Text for cut/copy
    if window.getSelection
        selectedText = window.getSelection()
    else if document.getSelection
        selectedText = document.getSelection()
    else if document.selection
        selectedText = document.selection.createRange().text

    @textarea?.remove()
    @textarea = $(document.createElement("textarea"))
    @textarea.css
      position  : "absolute"
      opacity   : 0
      # width     : "30px"
      # height    : "30px"
      # top       : eventData.offsetY-10
      # left      : eventData.offsetX-10
      width       : "100%"
      height      : "100%"
      top         : 0
      left        : 0
      right       : 0
      bottom      : 0
    @$().append @textarea

    # remove on any of these events
    @textarea.on 'copy cut paste', (event)=>
      @setKeyView()
      @utils.wait 1000, => @textarea.remove()
      yes

    if selectedText
      @textarea.val(selectedText.toString())
      @textarea.select()
    @textarea.focus()

    #remove 15sec later
    @utils.wait 15000, =>
      @textarea?.remove()

  _windowDidResize: (event) ->
    @terminal.windowDidResize()

  getAdvancedSettingsMenuItems:->

    settings      :
      type        : 'customView'
      view        : new WebtermSettingsView
        delegate  : @


class WebTermSessionItem extends KDListItemView
  constructor: (options = {},data) ->
    super options, data

  partial: (data) ->
    link = $(document.createElement("a"))
    link.text data.name
    link.attr "href", "#"
    link.bind "click", (event) =>
      data.mainView.sessionBox.hide()
      data.mainView.terminal.joinSession data.id
      event.preventDefault()
    link<|MERGE_RESOLUTION|>--- conflicted
+++ resolved
@@ -130,16 +130,10 @@
     @container.setClass @appStorage.getValue('font')
     @container.setClass @appStorage.getValue('theme')
     @container.$().css
-<<<<<<< HEAD
-      fontSize: @appStorage.getValue('fontSize') + 'px' or '14px'
+      fontSize: @appStorage.getValue('fontSize') + 'px'
     @terminal.updateSize true
     @terminal.scrollToBottom(no)
     @terminal.controlCodeReader.visualBell = @appStorage.getValue 'visualBell'
-=======
-      fontSize: @appStorage.getValue('fontSize') + 'px'
-    @terminal?.updateSize true
-    @terminal?.scrollToBottom(no)
->>>>>>> 4c263348
 
   setKeyView: ->
     super
