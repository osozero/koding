--- conflicted
+++ resolved
@@ -251,22 +251,14 @@
                 cssClass : "error editor"
                 title    : "Error, please try again later!"
 
-<<<<<<< HEAD
-  hightlightCode:=>
-=======
   highlightCode:=>
->>>>>>> 54080ae5
     @$("pre").addClass "prettyprint"
     @$("p.discussion-body span.data pre").each (i,element)=>
       hljs.highlightBlock element
 
   render:->
     super()
-<<<<<<< HEAD
-    @hightlightCode()
-=======
     @highlightCode()
->>>>>>> 54080ae5
 
   viewAppended:()->
     super()
@@ -274,11 +266,7 @@
     @setTemplate @pistachio()
     @template.update()
 
-<<<<<<< HEAD
-    @hightlightCode()
-=======
     @highlightCode()
->>>>>>> 54080ae5
 
     @$(".discussion-body .data").addClass "has-markdown"
 
