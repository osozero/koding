--- conflicted
+++ resolved
@@ -15,15 +15,10 @@
       maxWidth : 700
     }
 
-<<<<<<< HEAD
-    @embedBox = new EmbedBox embedOptions, data?.link
-
-=======
     if data.link?
       @embedBox = new EmbedBox @embedOptions, data?.link
     else
       @embedBox = new KDView
->>>>>>> 54080ae5
     origin =
       constructorName  : data.originType
       id               : data.originId
@@ -65,28 +60,6 @@
     @setTemplate @pistachio()
     @template.update()
 
-<<<<<<< HEAD
-    # If there is embed data in the model, use that!
-    if @getData()?.link
-      if not ("embed" in @getData().link.link_embed_hidden_items)
-        @embedBox.show()
-        @embedBox.embedExistingData @getData()?.link?.link_embed, {}
-      else
-        # no need to show stuff if it should not be shown. not even in the code
-        @embedBox.hide()
-        @embedBox.destroy()
-
-    # This will involve heavy load on the embedly servers - every client
-    # will need to make a request.
-    else
-      urls = @$("span.data > a")
-      for url in urls
-        if $(url).attr("href").match(/([a-zA-Z]+\:\/\/)?(\w+:\w+@)?([a-zA-Z\d.-]+\.[A-Za-z]{2,4})(:\d+)?(\/.*\S)?/g)
-          firstUrl = $(url).attr "href"
-
-      if firstUrl then @embedBox.embedUrl firstUrl, {}
-      else @embed
-=======
     # load embed on next callstack
 
     @utils.wait =>
@@ -122,7 +95,6 @@
         @embedBox.hide()
 
       @attachTooltipAndEmbedInteractivity()
->>>>>>> 54080ae5
 
     # temp for beta
     # take this bit to comment view
@@ -132,14 +104,6 @@
         commentController.removeAllItems()
         commentController.instantiateListItems comments
 
-<<<<<<< HEAD
-  render:=>
-    super
-    data = @getData().link or {}
-    @embedBox.setEmbedHiddenItems data.link_embed_hidden_items
-    @embedBox.setEmbedImageIndex data.link_embed_image_index
-    @embedBox?.embedExistingData data.link_embed, {}
-=======
   applyTextExpansions:(str = "")->
     link = @getData().link?.link_url
     if link
@@ -179,7 +143,6 @@
     else
       @embedBox = new KDView
     @attachTooltipAndEmbedInteractivity()
->>>>>>> 54080ae5
 
   pistachio:->
 
@@ -193,11 +156,7 @@
       </span>
       <div class='activity-item-right-col'>
         <h3 class='hidden'></h3>
-<<<<<<< HEAD
-        <p>{{@utils.applyTextExpansions #(body)}}</p>
-=======
         <p class="status-body">{{@applyTextExpansions #(body)}}</p>
->>>>>>> 54080ae5
         {{> @embedBox}}
         <footer class='clearfix'>
           <div class='type-and-time'>
