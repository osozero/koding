--- conflicted
+++ resolved
@@ -68,6 +68,7 @@
     @getView().feedWrapper.ready (controller)=>
       @attachEvents @getView().feedWrapper.controller
       @ready @bound "populateActivity"
+
     @emit 'ready'
 
   resetAll:->
@@ -432,18 +433,9 @@
     @populateActivity {},\
       KD.utils.getTimedOutCallbackOne
         name      : "populateActivity",
-<<<<<<< HEAD
-#        onSuccess : -> KD.logToMixpanel "refresh activity feed success"
-        onTimeout : @bound 'recover'
+        onTimeout : @recover.bind this
 
   recover:->
-    #KD.logToMixpanel "activity feed render failed; recovering"
-
-=======
-        onTimeout : @recover.bind this
-
-  recover:->
->>>>>>> 2fdc9f5a
     @isLoading = no
 
     @status.disconnect()
