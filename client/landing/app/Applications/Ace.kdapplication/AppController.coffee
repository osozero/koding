--- conflicted
+++ resolved
@@ -1,40 +1,5 @@
 class AceAppController extends AppController
 
-<<<<<<< HEAD
-  constructor: (options = {}, data)->
-    options.view = new AceAppView
-
-    super options
-
-  bringToFront: ->
-    appOptions =
-      name         : 'Editor'
-      type         : 'application'
-      hiddenHandle : no
-
-    view = @getView()
-    
-    @propagateEvent
-      KDEventType: 'ApplicationWantsToBeShown'
-      globalEvent: yes
-    ,
-      options: appOptions,
-      data   : view
-
-    view.on 'AceAppViewWantsToClose', =>
-      @propagateEvent
-        KDEventType : 'ApplicationWantsToClose',
-        globalEvent: yes
-      ,
-        data : view
-
-  openFile: (file) ->
-    isAceAppOpen = KD.getSingleton('mainView').mainTabView.getPaneByName 'Editor' #FIXME
-    
-    @bringToFront()
-
-    @getView().openFile file
-=======
   KD.registerAppClass @,
     name         : "Ace"
     multiple     : yes
@@ -58,5 +23,4 @@
 
   openFile: (file) ->
 
-   @getView().openFile file
->>>>>>> c6c6b3e9
+   @getView().openFile file