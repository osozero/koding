class GroupsAppController extends AppController

  @privateGroupOpenHandler =(event)->
    data = @getData()
    return yes  unless data.privacy is 'private'
    event.preventDefault()
    @emit 'PrivateGroupIsOpened', data

  [
    ERROR_UNKNOWN
    ERROR_NO_POLICY
    ERROR_APPROVAL_REQUIRED
    ERROR_PERSONAL_INVITATION_REQUIRED
    ERROR_MULTIUSE_INVITATION_REQUIRED
    ERROR_WEBHOOK_CUSTOM_FORM
  ] = [403010, 403001, 403002, 403003, 403004, 403005]

  constructor:(options, data)->
    options = $.extend
      # view : if /localhost/.test(location.host) then new TopicsMainView cssClass : "content-page topics" else new TopicsComingSoon
      # view : new TopicsComingSoon
      view : new GroupsMainView(cssClass : "content-page groups")
    ,options
    super options,data
    @listItemClass = GroupsListItemView
    @controllers = {}

    @getSingleton('windowController').on "FeederListViewItemCountChanged", (count, itemClass, filterName)=>
      if @_searchValue and itemClass is @listItemClass then @setCurrentViewHeader count

  bringToFront:()->
    @propagateEvent (KDEventType : 'ApplicationWantsToBeShown', globalEvent : yes),
      options :
        name : 'Groups'
      data : @getView()

  createFeed:(view)->
    appManager.tell 'Feeder', 'createContentFeedController', {
      itemClass          : @listItemClass
      limitPerPage          : 20
      help                  :
        subtitle            : "Learn About Groups"
        tooltip             :
          title             : "<p class=\"bigtwipsy\">Groups are the basic unit of Koding society.</p>"
          placement         : "above"
      filter                :
        everything          :
          title             : "All groups"
          optional_title    : if @_searchValue then "<span class='optional_title'></span>" else null
          dataSource        : (selector, options, callback)=>
            {JGroup} = KD.remote.api
            if @_searchValue
              @setCurrentViewHeader "Searching for <strong>#{@_searchValue}</strong>..."
              JGroup.byRelevance @_searchValue, options, callback
            else
              JGroup.streamModels selector, options, callback
          dataEnd           :({resultsController}, ids)->
            {JGroup} = KD.remote.api
            JGroup.fetchMyMemberships ids, (err, groups)->
              if err then error err
              else
                {everything} = resultsController.listControllers
                everything.forEachItemByIndex groups, ({joinButton,enterButton})->
                  joinButton.setState 'Leave'
                  joinButton.redecorateState()
        following           :
          title             : "Following"
          dataSource        : (selector, options, callback)=>
            KD.whoami().fetchGroups selector, options, (err, items)=>
              for item in items
                item.followee = true
              callback err, items
        # recommended         :
        #   title             : "Recommended"
        #   dataSource        : (selector, options, callback)=>
        #     callback 'Coming soon!'
      sort                  :
        'counts.followers'  :
          title             : "Most popular"
          direction         : -1
        'meta.modifiedAt'   :
          title             : "Latest activity"
          direction         : -1
        'counts.tagged'     :
          title             : "Most activity"
          direction         : -1
    }, (controller)=>
      view.addSubView @_lastSubview = controller.getView()
      @feedController = controller
      @feedController.resultsController.on 'ItemWasAdded', @bound 'monitorGroupItemOpenLink'
      @putAddAGroupButton()
      @emit 'ready'

  monitorGroupItemOpenLink:(item)->
    item.on 'PrivateGroupIsOpened', @bound 'openPrivateGroup'

  getErrorModalOptions =(err)->
    defaultOptions =
      buttons       :
        Cancel      :
          cssClass  : "modal-clean-red"
          callback  : (event)-> @getDelegate().destroy()
    customOptions = switch err.accessCode
      when ERROR_NO_POLICY
        {
          title     : 'Sorry, this group does not have a membership policy!'
          content   : """
                      <div class='modalformline'>
                        The administrators have not yet defined a membership
                        policy for this private group.  No one may join this
                        group until a membership policy has been defined.
                      </div>
                      """
        }
      when ERROR_UNKNOWN
        {
          title     : 'Sorry, an unknown error has occurred!'
          content   : """
                      <div class='modalformline'>
                        Please try again later.
                      </div>
                      """
        }
    _.extend defaultOptions, customOptions

  showErrorModal:(err)->
    modal = new KDModalView getErrorModalOptions err
    console.log {modal}


  openPrivateGroup:(group)->
    group.canOpenGroup (err, policy)=>
      if err 
        @showErrorModal err
      else
        console.log 'access is granted!'



  putAddAGroupButton:->
    {facetsController} = @feedController
    innerNav = facetsController.getView()
    innerNav.addSubView addButton = new KDButtonView
      title     : "Create a Group"
      style     : "small-gray"
      callback  : => @showGroupSubmissionView()

  _createGroupHandler =(formData)->
    KD.remote.api.JGroup.create formData, (err, group)=>
      if err
        new KDNotificationView
          title: err.message
          duration: 1000
      else
        new KDNotificationView
          title: 'Group was created!'
          duration: 1000
        @showContentDisplay group

  _updateGroupHandler =(group, formData)->
    group.modify formData, (err)->
      if err
        new KDNotificationView
          title: err.message
          duration: 1000
      else
        new KDNotificationView
          title: 'Group was updated!'
          duration: 1000

  showGroupSubmissionView:(group)->
    unless group?
      group = {}
      isNewGroup = yes

    modalOptions =
      title       : if isNewGroup then 'Create a new group' else "Edit the group '#{group.title}'"
      height      : 'auto'
      cssClass    : "compose-message-modal admin-kdmodal group-admin-modal"
      width       : 500
      overlay     : yes
      tabs        :
        navigable : yes
        goToNextFormOnSubmit: no
        forms     :

          "General Settings":
            title: if isNewGroup then 'Create a group' else 'Edit group'
            callback:(formData)=>
              if isNewGroup
                _createGroupHandler.call @, formData
              else
                _updateGroupHandler group, formData
              modal.destroy()
            buttons:
              Save                :
                style             : "modal-clean-gray"
                type              : "submit"
                loader            :
                  color           : "#444444"
                  diameter        : 12
              Cancel              :
                style             : "modal-clean-gray"
                loader            :
                  color           : "#ffffff"
                  diameter        : 16
                callback          : -> modal.destroy()
            fields:
              "Drop Image here"              :
                label             : "Avatar"
                itemClass         : KDImageUploadSingleView
                name              : "avatar"
                limit             : 1
                preview           : 'thumbs'
                actions         : {
                  big    :
                    [
                      'scale', {
                        shortest: 400
                      }
                      'crop', {
                        width   : 400
                        height  : 400
                      }
                    ]
                  medium         :
                    [
                      'scale', {
                        shortest: 200
                      }
                      'crop', {
                        width   : 200
                        height  : 200
                      }
                    ]
                  small         :
                    [
                      'scale', {
                        shortest: 60
                      }
                      'crop', {
                        width   : 60
                        height  : 60
                      }
                    ]
                }
              Title               :
                label             : "Title"
                itemClass         : KDInputView
                name              : "title"
                keydown           : (pubInst, event)->
                  setTimeout =>
                    slug = @utils.slugify @getValue()
                    modal.modalTabs.forms["General Settings"].inputs.Slug.setValue slug
                    # modal.modalTabs.forms["General Settings"].inputs.SlugText.updatePartial '<span class="base">http://www.koding.com/Groups/</span>'+slug
                  , 1
                defaultValue      : Encoder.htmlDecode group.title ? ""
                placeholder       : 'Please enter a title here'
              SlugText                :
                itemClass : KDView
                cssClass : 'slug-url'
                partial : '<span class="base">http://www.koding.com/</span>'
                nextElementFlat :
                  Slug :
                    label             : "Slug"
                    itemClass         : KDInputView
                    name              : "slug"
                    # cssClass          : 'hidden'
                    defaultValue      : group.slug ? ""
                    placeholder       : 'This value will be automatically generated'
                    # disabled          : yes
              Description         :
                label             : "Description"
                type              : "textarea"
                itemClass         : KDInputView
                name              : "body"
                defaultValue      : Encoder.htmlDecode group.body ? ""
                placeholder       : 'Please enter a description here.'
              "Privacy settings"  :
                itemClass         : KDSelectBox
                label             : "Privacy settings"
                type              : "select"
                name              : "privacy"
                defaultValue      : group.privacy ? "public"
                selectOptions     : [
                  { title : "Public",    value : "public" }
                  { title : "Private",   value : "private" }
                ]
              "Visibility settings"  :
                itemClass         : KDSelectBox
                label             : "Visibility settings"
                type              : "select"
                name              : "visibility"
                defaultValue      : group.visibility ? "visible"
                selectOptions     : [
                  { title : "Visible",    value : "visible" }
                  { title : "Hidden",     value : "hidden" }
                ]
          "Permissions" :
            title : 'Permissions'
            cssClass : 'permissions-modal'

    unless isNewGroup
      modalOptions.tabs.forms.Members =
        title   : "User permissions"
      modalOptions.tabs.forms['Membership policy'] =
        title   : "Membership policy"


    modal = new KDModalViewWithForms modalOptions, group
    
    {forms} = modal.modalTabs

    avatarUploadView = forms["General Settings"].inputs["Drop Image here"]

<<<<<<< HEAD
    # modal.modalTabs.forms["General Settings"].inputs.SlugText.updatePartial '<span class="base">http://www.koding.com/Groups/</span>'+modal.modalTabs.forms["General Settings"].inputs.Slug.getValue()

    unless isNewGroup
      modal.modalTabs.forms["Members"].addSubView new GroupsMemberPermissionsView {}, group
    
    group.fetchPermissions (err, permissionSet)->
      unless err 
        modal.modalTabs.forms["Permissions"].addSubView new PermissionsModal {
          privacy: group.privacy
          permissionSet
        }, group
      else
        modal.modalTabs.forms['Permissions'].addSubView new KDView
          partial : 'No access'
=======
    avatarUploadView.on 'FileReadComplete', (stuff)->
      avatarUploadView.$('.kdfileuploadarea').css
        backgroundImage : "url(#{stuff.file.data})"
      avatarUploadView.$('span').addClass 'hidden'

    forms["General Settings"].inputs.SlugText.updatePartial '<span class="base">http://www.koding.com/Groups/</span>'+modal.modalTabs.forms["General Settings"].inputs.Slug.getValue()

    unless isNewGroup
      forms["Members"].addSubView new GroupsMemberPermissionsView {}, group
      forms["Membership policy"].addSubView new GroupsMembershipPolicyView {}, group
>>>>>>> 57dfd840

  editPermissions:(group)->
    group.getData().fetchPermissions (err, permissionSet)->
      if err
        new KDNotificationView title: err.message
      else
        permissionsModal = new PermissionsModal {
          privacy: group.getData().privacy
          permissionSet
        }, group

        # permissionsGrid = new PermissionsGrid {
        #   privacy: group.getData().privacy
        #   permissionSet
        # }

        # modal = new KDModalView
        #   title     : "Edit permissions"
        #   content   : ""
        #   overlay   : yes
        #   cssClass  : "new-kdmodal permission-modal"
        #   width     : 500
        #   height    : "auto"
        #   buttons:
        #     Save          :
        #       style       : "modal-clean-gray"
        #       loader      :
        #         color     : "#444444"
        #         diameter  : 12
        #       callback    : ->
        #         log permissionsGrid.reducedList()
        #         # group.getData().updatePermissions(
        #         #   permissionsGrid.reducedList()
        #         #   console.log.bind(console) # TODO: do something with this callback
        #         # )
        #         modal.destroy()
        #     Cancel        :
        #       style       : "modal-clean-gray"
        #       loader      :
        #         color     : "#ffffff"
        #         diameter  : 16
        #       callback    : -> modal.destroy()
        # modal.addSubView permissionsGrid

  loadView:(mainView, firstRun = yes)->

    if firstRun
      mainView.on "searchFilterChanged", (value) =>
        return if value is @_searchValue
        @_searchValue = value
        @_lastSubview.destroy?()
        @loadView mainView, no

      mainView.createCommons()

    KD.whoami().fetchRole? (err, role) =>
      if role is "super-admin"
        @listItemClass = GroupsListItemViewEditable
        if firstRun
          @getSingleton('mainController').on "EditPermissionsButtonClicked", (groupItem)=>
            @editPermissions groupItem
          @getSingleton('mainController').on "EditGroupButtonClicked", (groupItem)=>
            groupData = groupItem.getData()
            groupData.canEditGroup (err, hasPermission)=>
              unless hasPermission
                new KDNotificationView title: 'Access denied'
              else
                @showGroupSubmissionView groupData
          @getSingleton('mainController').on "MyRolesRequested", (groupItem)=>
            groupItem.getData().fetchRoles console.log.bind console

      @createFeed mainView
    # mainView.on "AddATopicFormSubmitted",(formData)=> @addATopic formData

  fetchSomeTopics:(options = {}, callback)->

    options.limit    or= 6
    options.skip     or= 0
    options.sort     or=
      "counts.followers": -1
    selector = options.selector or {}
    delete options.selector if options.selector
    if selector
      KD.remote.api.JTag.byRelevance selector, options, callback
    else
      KD.remote.api.JTag.someWithRelationship {}, options, callback

  # addATopic:(formData)->
  #   # log formData,"controller"
  #   KD.remote.api.JTag.create formData, (err, tag)->
  #     if err
  #       warn err,"there was an error creating topic!"
  #     else
  #       log tag,"created topic #{tag.title}"

  setCurrentViewHeader:(count)->
    if typeof 1 isnt typeof count
      @getView().$(".activityhead span.optional_title").html count
      return no
    if count >= 20 then count = '20+'
    # return if count % 20 is 0 and count isnt 20
    # postfix = if count is 20 then '+' else ''
    count   = 'No' if count is 0
    result  = "#{count} result" + if count isnt 1 then 's' else ''
    title   = "#{result} found for <strong>#{@_searchValue}</strong>"
    @getView().$(".activityhead").html title

  showContentDisplay:(content, callback=->)->
    contentDisplayController = @getSingleton "contentDisplayController"
    # controller = new ContentDisplayControllerGroups null, content
    # contentDisplay = controller.getView()
    groupView = new GroupView
      cssClass : "profilearea clearfix"
      delegate : @getView()
    , content
    
    contentDisplayController.emit "ContentDisplayWantsToBeShown", groupView
    callback groupView
    # console.log {contentDisplay}
    groupView.on 'PrivateGroupIsOpened', @bound 'openPrivateGroup'
    return groupView

  fetchTopics:({inputValue, blacklist}, callback)->

    KD.remote.api.JTag.byRelevance inputValue, {blacklist}, (err, tags)->
      unless err
        callback? tags
      else
        warn "there was an error fetching topics"<|MERGE_RESOLUTION|>--- conflicted
+++ resolved
@@ -312,13 +312,15 @@
     {forms} = modal.modalTabs
 
     avatarUploadView = forms["General Settings"].inputs["Drop Image here"]
-
-<<<<<<< HEAD
-    # modal.modalTabs.forms["General Settings"].inputs.SlugText.updatePartial '<span class="base">http://www.koding.com/Groups/</span>'+modal.modalTabs.forms["General Settings"].inputs.Slug.getValue()
+    avatarUploadView.on 'FileReadComplete', (stuff)->
+      avatarUploadView.$('.kdfileuploadarea').css
+        backgroundImage : "url(#{stuff.file.data})"
+      avatarUploadView.$('span').addClass 'hidden'
 
     unless isNewGroup
-      modal.modalTabs.forms["Members"].addSubView new GroupsMemberPermissionsView {}, group
-    
+      forms["Members"].addSubView new GroupsMemberPermissionsView {}, group
+      forms["Membership policy"].addSubView new GroupsMembershipPolicyView {}, group
+
     group.fetchPermissions (err, permissionSet)->
       unless err 
         modal.modalTabs.forms["Permissions"].addSubView new PermissionsModal {
@@ -328,18 +330,7 @@
       else
         modal.modalTabs.forms['Permissions'].addSubView new KDView
           partial : 'No access'
-=======
-    avatarUploadView.on 'FileReadComplete', (stuff)->
-      avatarUploadView.$('.kdfileuploadarea').css
-        backgroundImage : "url(#{stuff.file.data})"
-      avatarUploadView.$('span').addClass 'hidden'
-
-    forms["General Settings"].inputs.SlugText.updatePartial '<span class="base">http://www.koding.com/Groups/</span>'+modal.modalTabs.forms["General Settings"].inputs.Slug.getValue()
-
-    unless isNewGroup
-      forms["Members"].addSubView new GroupsMemberPermissionsView {}, group
-      forms["Membership policy"].addSubView new GroupsMembershipPolicyView {}, group
->>>>>>> 57dfd840
+
 
   editPermissions:(group)->
     group.getData().fetchPermissions (err, permissionSet)->
