--- conflicted
+++ resolved
@@ -468,11 +468,7 @@
           membershipPolicyView.on 'MembershipPolicyChanged', (formData)=>
             @updateMembershipPolicy group, policy, formData, membershipPolicyView
 
-<<<<<<< HEAD
           membershipPolicyView.on 'MembershipPolicyChangeSaved', => console.log 'sssaved'
-=======
-          membershipPolicyView.on 'MembershipPolicyChangeSaved', =>
->>>>>>> b8096235
 
           view.addSubView membershipPolicyView
     return pane
