--- conflicted
+++ resolved
@@ -327,7 +327,8 @@
       account = KD.whoami()
       @registerForm.button.hideLoader()
 
-      if err and err.code isnt 999
+      if err
+
         {message} = err
         warn "An error occured while registering:", err
         @registerForm.notificationsDisabled = no
@@ -353,12 +354,8 @@
 
         new KDNotificationView
           cssClass  : "login"
-<<<<<<< HEAD
           title     : title
           # content   : 'Successfully registered!'
-=======
-          title     : '<span></span>Good to go, Enjoy!'
->>>>>>> 26016f7b
           duration  : 2000
 
         KD.getSingleton('router').clear()
