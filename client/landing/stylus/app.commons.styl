@import "./client/Framework/themes/default/kdfn"
@import "./client/stylus/appfn"
@import "nib/gradients"
@import "nib/vendor"

@css {
/*
COMMONS stylesheet
app.commons.styl
*/
}
p.warning
  padding               8px 35px 8px 14px
  margin-bottom         10px
  text-shadow           0 1px 0 rgba(255, 255, 255, 0.5)
  rounded               3px
  &.info
    bg                  color,#D9EDF7
    border              1px solid #BCE8F1
    color               #3A87AD

.input-with-extras
  border                1px solid #c3c3c3
  position              relative
  // margin                10px 0
  size                  auto,34px
  rounded               5px
  shadow                inset 0 1px 2px rgba(0,0,0,.1)
  bg                    color,white
  display               block
  &.validation-error
    border-color        red
  > span.icon
    position            absolute
    display             block
    top                 6px
    left                9px
    size                20px,20px
    padding             0
    margin              0 2px
    border              none
    bg                  color,transparent
    visibility          hidden

  input.kdinput.text
    border              none
    shadow              none
    outline             none
    padding             8px 38px 6px 10px
    size                100%,100%
    bg                  color,transparent
    line-height         14px
    borderBox()
    &:focus
      outline           none
      border            none
      shadow            none

  button.kdbutton
    position            absolute
    right               7px
    top                 6px
    margin              0
    padding             4px 7px 3px 7px
    min-width           24px
    min-height          22px
    line-height         20px
    width               27px // added for firefox bug
    height              23px // added for firefox bug
    color               #666
    &.with-icon
      padding           0 2px
    span.icon
      position          relative
      display           block
      padding           0
      margin            0
      border            none
      visibility        visible
      margin            0px auto
      display           inline-block
      size              20px,20px
      sprite()
      bg                position,20px 20px
      // THESE ARE BUTTON ICON SPRITES - inside the buttons
      &.plus
        bg              position,-120px -440px
      &.activity
        bg              position,-160px -440px
      &.search
        bg              position,-100px -440px

  &.big
    size                auto,34px

  &.focus
    border              1px solid rgba(125,190,241,1)
    shadow              0 0 3px rgba(125,190,241,.7)


  &.with-icon

    input.kdinput.text
      padding         8px 38px 6px 40px

    > span.icon
      visible()
      sprite()

      // THESE ARE MAIN ICON SPRITES - left side of the inputview
      &.search
        bg            position,-100px -440px
      &.members
        bg            position,-100px -340px
      &.wrench
        bg            position,-100px -360px
      &.location
        bg            position,-100px -380px
      &.chat
        bg            position,-180px -500px
      &.find
        bg            position,-180px -420px


//
// BUTTON ICONS
//
button.kdbutton.with-icon
  // width       auto
  // min-width   150px
//   padding       8px 8px 8px 0
//   line-height   14px

button.kdbutton.with-icon
button.kdbutton.icon-only
  span.icon
    sprite()
    bg(position,20px 20px)
    size(20px,20px)
    position        relative

    &.cog
      bg            position,-60px -300px
    &.cog-white
      bg            position,-80px -300px
    &.search
      bg            position,-100px -480px
    &.preview
      bg            position,-160px -480px
    &.check
      bg            position,-62px -400px
    &.plus-orange
      bg            position,-120px -361px
    &.plus-black
      bg            position,-100px -560px

/* editor-button
*******************************************************************************/
button.editor-button
  border            1px solid #ccc
  border-color      #ccc #ccc #bbb #ccc
  color             #333
  font-size         11px
  font-weight       normal
  padding           6px 13px
  text-shadow       0 1px 0 white
  width             auto
  shadow            0 1px 0 white
  height            24px
  line-height       12px
  text-align        center
  gradient          rgba(247,247,245,1),rgba(210,210,208,1)
  rounded           3px
  &:hover
    border          1px solid #bbb
    border-color    #bbb #bbb #999 #bbb
    cursor          pointer
    text-shadow     0 1px 0 #eee
    background      linear-gradient(top, #ddd 0%,#bbb 100%)
  &:active
    border          1px solid #aaa
    border-bottom   1px solid #888
    shadow          inset 0 0 5px 2px #aaa\, 0 1px 0 0 #eee
  &.icon-only
    padding         1px 4px 1px 4px
    height          20px
    width           19px
    size(19px,20px)
    contentBox()
  &.small
    padding         4px 5px 3px 5px

.kdbuttonwithmenu-wrapper.editor-button
  button
    padding-right   33px!important
  .chevron-arrow
    top             2px
  &.small
    .chevron-arrow
      top           0

.kdview.kdcontextmenu.kdbuttonmenu
  &.editor-button
    .chevron-arrow-ghost-wrapper
      .chevron-arrow-ghost
        margin-top  2px
  &.small
    .chevron-arrow-ghost-wrapper
      .chevron-arrow-ghost
        margin-top  0


/* editor-advanced-settings-menu-button
*******************************************************************************/
.kdbuttonwithmenu-wrapper.editor-advanced-settings-menu
  button.editor-advanced-settings-menu
    text-indent       -1000px
    padding           0!important
    margin            0
    size              20px,20px
    shadow            none
    border            none
    bg                color,transparent
    gradient          none
    rounded           3px
    &:hover
      border          none
      cursor          pointer
      gradient        transparent,transparent
    &:active
      border          none
      shadow          none
    &.icon-only
      height          18px
      padding         0
      contentBox()
    &.small
      padding         0
    span.icon
      left            0
      margin          0
      padding         0
      position        absolute
      size            17px,17px
      top             0

  .chevron-arrow,.chevron-arrow-separator
    hidden()

.kdview.kdcontextmenu.kdbuttonmenu
  &.editor-advanced-settings-menu
    .chevron-arrow-ghost-wrapper
      border-color    #bababa
      .chevron-arrow-ghost
        margin-top    0
        bg            position,-60px -300px
        bg            color,#f5f5f5


// CREDIT CARD INPUT VIEW

.credit-card-input-view
  display           inline-block
  size              auto,auto
  span.icon
    position        absolute
    top             2px
    right           18px
    sprite()
    bg(position,20px 20px)
    size(30px,20px)
    &.visa
      bg(position,-40px -440px)
    &.mastercard
      bg(position,-70px -440px)
    &.discover
      bg(position,-40px -460px)
    &.amex
      bg(position,-70px -460px)

.ttag
  padding             0 6px
  bg                  color, linkColor1
  color               white!important
  rounded             3px
  margin-right        5px
  font-size           10px
  line-height         16px
  font-weight         700
  text-transform      none
  display             inline-block
  vertical-align      top
  max-width           90px
  text-overflow       ellipsis
  white-space         nowrap
  overflow            hidden
  noTextDeco()

  &.expandable
    vendor            transition, max-width .4s linear
    &:hover
      max-width       300px
      > span
        overflow      visible

  > span
    text-overflow       ellipsis
    white-space         nowrap
    display             inline-block
    overflow            hidden
    width               100%
    margin              0
    display             block

.link-group
  display             inline-block
  font-size           11px

.modal-topic-wrapper
  min-width     440px
<<<<<<< HEAD
  top           -1000px
  vendor        transition, top .3s ease-out
=======
  .kdloader
    display                 block
    margin                  20px auto
>>>>>>> 75e6eb5a
  .kdscrollview
    max-height    240px

.modal-topic-list
  .topic-item
    max-height      40px
    border-bottom   1px solid #EEE
    .topictext
      padding   10px

  .ttag
    fl()

  .stats
    fr()
    p
      font-size       10px
      margin-right    8px
      color           #999
      line-height     14px
      min-width       70px
      margin-right    15px
      fl()
      > a
        color         #999
        noTextDeco()
      span.icon
        margin        2px 4px 0 0px
        sprite()
        bg            position, -141px -444px
        size          18px, 14px
        fl()

    p.posts
      span.icon
        bg            position, 0 -634px

  .button-container
    margin-top       -6px
    margin-bottom     4px
    fr()

.small-text
  font-size       80%

// .kdlistview-tags.kdautocompletelist
// .form-actions-holder
//   .kdview.kdlistview.kdautocompletelist
//     .kdautocompletelistitem
//       .ttag
//         color         white
//         margin-right  0
//       &:hover,
//       &.active
//         color         #444
//         bg            color,rgba(238, 136, 0, .2)
//         text-shadow   none
//         .ttag
//           shadow      0 1px 1px rgba(0, 0, 0, .05)
//           color       white
//           text-shadow none
//
//   .kdautocompletewrapper
//     button
//       position        absolute
//       right           2px
//       top             2px
//
//     a.add-tag-link
//       position        absolute
//       right           5px
//       top             5px
//       color           linkColor1


/* orange
*******************************************************************************/

button.koding-orange
  border            1px solid rgba(0, 0, 0, 0.72)
  color             #fff
  font-size         11px
  font-weight       600
  line-height       1
  padding           10px 15px
  text-align        center
  text-shadow       0 -1px 0 rgba(0, 0, 0, 0.38)
  width             auto
  shadow            0 1px 0 rgba(255, 255, 255, 0.23)
  rounded           4px
  background        linear-gradient(top,  #ffa615 0%,#c56121 84.7%)
  &:hover
    shadow          0 0 9px 1px rgba(255, 169, 0, 0.5)\,0 1px 0 rgba(255, 255, 255, 0.23)
  &:active
    background      linear-gradient(bottom,  #ffa615 0%,#c56121 100%)
    shadow          inset 0 0 3px 1px rgba(0,0,0,.3)\,0 1px 0 rgba(255, 255, 255, 0.23)
  &.loading:active
    cursor          not-allowed
    background      linear-gradient(top,  #ffa615 0%,#c56121 84.7%)
    shadow          0 1px 0 rgba(255, 255, 255, 0.23)


/* blue
*******************************************************************************/

button.koding-blue
  border            1px solid rgba(0, 0, 0, 0.72)
  color             #fff
  font-size         11px
  font-weight       600
  line-height       1
  padding           10px 15px
  text-align        center
  text-shadow       0 -1px 0 rgba(0, 0, 0, 0.38)
  width             auto
  shadow            0 1px 0 rgba(255, 255, 255, 0.23)
  rounded           4px
  background        linear-gradient(top, #98C6F5 0%,#3197DE 84.7%)
  &:hover
    shadow          0 0 9px 1px rgba(146, 193, 245, 0.5)\,0 1px 0 rgba(255, 255, 255, 0.23)
    // background      linear-gradient(top, #98C6F5 0%,#3197DE 100%)
  &:active
    background      linear-gradient(bottom, #98C6F5 0%,#3197DE 84.7%)
    shadow          inset 0 0 3px 1px rgba(0,0,0,.3)\,0 1px 0 rgba(255, 255, 255, 0.23)

/* follow-btn
*******************************************************************************/

button.follow-btn
  border            1px solid #ddd
  border-bottom-color    #cfcfcf
  color             #7f7f7f
  font-size         11px
  width             80px
  line-height       12px
  padding           5px 5px 4px 5px
  text-align        center
  text-shadow       0 1px 0 #fff
  font-weight       700
  vertical-align    inherit
  background        linear-gradient(top,  white 0%,#e6e5e5 94%)
  shadow(0 1px 0 rgb(255, 255, 255))
  rounded(3px,3px,3px,3px)

  &:hover
    background           linear-gradient(top, #e9e8e8 0%,#d7d4d4 94%)
    border               1px solid #ddd
    border-bottom-color  #cfcfcf
    -moz-box-shadow      0 1px 0 #fff
    -webkit-box-shadow   0 1px 0 #fff
    box-shadow           0 1px 0 #fff

  &:active
    background           linear-gradient(top, #e9e8e8 0%,#d7d4d4 94%)
    border               1px solid #afafaf
    border-bottom        1px solid #ddd
    -moz-box-shadow      0 1px 0 #fff, inset 0 2px 1px rgba(0, 0, 0, 0.13)
    -webkit-box-shadow   0 1px 0 #fff, inset 0 2px 1px rgba(0, 0, 0, 0.13)
    box-shadow           0 1px 0 #fff, inset 0 2px 1px rgba(0, 0, 0, 0.13)

  &:before
    content              url(../images/follow.png)
    margin               0 6px 0 0
    vertical-align       middle



/* following-btn
*******************************************************************************/

button.following-btn
  border            1px solid #de7f08
  border-bottom-color    #9D4E12
  color             #fff
  font-size         11px
  width             80px
  line-height       12px
  padding           5px 5px 6px 5px
  text-align        center
  text-shadow       0 -1px 0 rgba(0, 0, 0, 0.28)
  font-weight       700
  background        linear-gradient(top,  #ffa615 30%,#c56121 90%)
  shadow(0 1px 0 rgb(255, 255, 255))
  rounded(3px,3px,3px,3px)

  &:hover
    background        linear-gradient(bottom,  #e08302 30%,#c56121 90%)
    text-shadow       0 -1px 0 rgba(0, 0, 0, 0.28)
    color             #fff
    border            1px solid #de7f08
    border-bottom-color    #e08302
    text-inder        -6000px
    shadow(0 1px 0 rgb(255, 255, 255))

  &:active
    background        linear-gradient(bottom,  #e08302 30%,#c56121 90%)
    text-shadow       0 -1px 0 rgba(0, 0, 0, 0.28)
    color             #fff
    border            1px solid #de7f08
    border-bottom-color    #e08302
    -moz-box-shadow      0 1px 0 #fff, inset 0 2px 1px rgba(0, 0, 0, 0.13)
    -webkit-box-shadow   0 1px 0 #fff, inset 0 2px 1px rgba(0, 0, 0, 0.13)
    box-shadow           0 1px 0 #fff, inset 0 2px 1px rgba(0, 0, 0, 0.13)

  &:before
    content              none
    margin               0


/* following-topics
*******************************************************************************/

button.following-topic
  border            1px solid #ddd
  color             #7f7f7f
  font-size         11px
  width             80px
  line-height       12px
  padding           5px 5px 6px 5px
  text-align        center
  text-shadow       none
  font-weight       700
  background        #fff
  shadow(0 1px 0 rgb(255, 255, 255))
  rounded           3px

  &:hover
    background        linear-gradient(bottom,  #e08302 30%,#c56121 90%)
    text-shadow       0 -1px 0 rgba(0, 0, 0, 0.28)
    color             #fff
    border            1px solid #de7f08
    border-bottom-color    #e08302
    shadow(0 1px 0 rgb(255, 255, 255))

  &:active
    background        linear-gradient(bottom,  #e08302 30%,#c56121 90%)
    text-shadow       0 -1px 0 rgba(0, 0, 0, 0.28)
    color             #fff
    border            1px solid #de7f08
    border-bottom-color    #e08302
    -moz-box-shadow      0 1px 0 #fff, inset 0 2px 1px rgba(0, 0, 0, 0.13)
    -webkit-box-shadow   0 1px 0 #fff, inset 0 2px 1px rgba(0, 0, 0, 0.13)
    box-shadow           0 1px 0 #fff, inset 0 2px 1px rgba(0, 0, 0, 0.13)

  &:before
    content              none
    margin               0


/* kdwhite-btn
*******************************************************************************/

.kdwhitebtn
  display                 inline-block
  cursor                  pointer
  text-align              center
  padding                 7px 12px 7px 12px
  line-height             9px
  background              linear-gradient(top, white 0%,#e6e5e5 93.7%)
  border                  1px solid #ddd
  border-bottom-color     #cfcfcf
  text-decoration         none
  color                   #666
  text-shadow             0 1px 0 #fff
  line-height             auto
  overflow                hidden
  margin-bottom           0px
  font-size               11px
  shadow                  0 1px 0 rgb(255, 255, 255)
  rounded                 3px
  &:hover
    background            linear-gradient(top, #E9E8E8 0%,#D7D4D4 93.7%)
    shadow                0 1px 0 #fff
  &:active
    border                1px solid #afafaf
    border-bottom         1px solid #ddd
    background            linear-gradient(top, #E9E8E8 0%,#D7D4D4 93.7%)
    shadow                inset 0 2px 1px rgba(0, 0, 0, 0.13)



button.new-item-button
  border            1px solid #eee
  color             #333
  font-family       lucida
  font-size         11px
  font-weight       bold
  line-height       11px
  padding           3px 8px 4px 8px
  text-align        center
  width             auto
  height            auto!important
  top               20px
  bg(color,#FFC)
  margin-left       0
  rounded           9px
  &:hover
    cursor          pointer
    color           white
    text-shadow     0 1px 0 #000
    shadow(inset 0 0 1px 0 #000)
    gradient(#666,#888)
  &:active
    gradient(#444,#666)
    shadow(inset 0 0 2px 1px #000)

button.save-edit-button
  z-index           10
  top               40px
  fr()
  border            1px solid #63a62f
  border-color      #63a62f #63a62f #5b992b #63a62f
  color             #fff
  font-family       lucida
  font-size         11px
  font-weight       bold
  line-height       1
  padding           3px 12px 4px 12px
  text-align        center
  text-shadow       0 -1px 0 #4c9021
  size(auto,20px)
  gradient(#7fbf4d,#63a62f)
  rounded           10px
  shadow(inset 0 1px 0 0 #96ca6d)
  &:hover
    cursor          pointer
    gradient(#76b347,#5e9e2e)
    shadow(inset 0 1px 0 0 #8dbf67)
  &:active
    border          1px solid #5b992b
    border-bottom   1px solid #538c27
    shadow(inset 0 0 8px 4px #548c29\, 0 1px 0 0 #eee)

button.cancel-edit-button
  z-index           10
  top               60px
  border            1px solid #fff
  color             #333
  font-family       lucida
  font-size         11px
  font-weight       bold
  line-height       11px
  padding           3px 8px 4px 8px
  text-align        center
  width             auto
  height            auto!important
  margin-right      0
  fr()
  bg(color,transparent)
  rounded           9px
  &:hover
    cursor          pointer
    color           white
    text-shadow     0 1px 0 #000
    shadow(inset 0 0 1px 0 #000)
    gradient(#666,#888)
  &:active
    gradient(#444,#666)
    shadow(inset 0 0 2px 1px #000)

.modal-clean-gray
  border            1px solid #ccc
  border-color      #787878 #787878 #6c6c6c #787878
  color             #5e5e5e
  font-size         12px
  font-weight       normal
  line-height       1
  padding           5px 12px
  text-align        center
  text-shadow       0 1px 0 #f1f1f0
  width             150px
  background        linear-gradient(top, #f7f7f5 0%,#a2a2a2 100%)
  rounded           3px
  &.w-loader
    padding         5px 20px!important
  &:hover
    border          1px solid #bbb
    border-color    #bbb #bbb #999 #bbb
    cursor          pointer
    text-shadow     0 1px 0 #ddd
    background      linear-gradient(top, #ddd 0%,#bbb 100%)
  &:active
    border          1px solid #aaa
    border-bottom   1px solid #888
    shadow(inset 0 0 5px 2px #aaa\, 0 1px 0 0 #eee)

.modal-clean-red
    border            1px solid #ccc
    border-color      #c63929 #c63929 #b51700 #c63929
    color             #fff
    font-size         12px
    font-weight       normal
    line-height       1
    padding           5px 12px !important
    text-align        center
    text-shadow       0px -1px 0 rgba(0, 0, 0, .3)
    width             150px
    background        linear-gradient(top, #ee432e 0%,#c63929 100%)
    rounded           3px
    &:hover
      border          1px solid #b51700
      border-color    #b51700 #b51700 #999 #b51700
      cursor          pointer
      text-shadow     0 1px 0 rgba(0, 0, 0, .3)
      // gradient(#ee432e,#b51700)
    &:active
      border          1px solid #b51700
      border-bottom   1px solid #951700
      shadow(inset 0 0 5px 2px #b51700)

.modal-cancel
  border            none
  line-height       15px !important
  color             rgb(176, 176, 176)
  text-shadow       0 1px 1px #fbfbfb
  display           inline-block
  vertical-align    middle
  padding           6px
  bg(color,transparent) !important
  &:hover
    color           #787878




.small-loader
  opacity         .5
  display         inline-block
  padding         0!important
  bg(image,url("../images/small-loader.gif"))
  bg(color,transparent)
  bg(repeat,no-repeat)
  bg(position,0 0)
  size(10px!important,10px!important)
  &.white
    bg(image,url("../images/small-loader-white.gif"))

.right-overflow
  width           auto
  display         block
  overflow        hidden

.avatarview
  display         block
  min-width       10px
  min-height      10px
  bg              position,center center
  bg              repeat,no-repeat

.avatar
  min-width       10px
  min-height      10px
  fl()
  &.s40
    size          40px,40px
  &.s50
    size          50px,50px
  &.s60
    size          60px,60px
  &.s90
    size          90px,90px
  &.s94
    size          94px,94px
  &.s140
    size          140px,140px



//
// KDModalView Override Styles
//

.kdmodal
  padding                 7px 7px 7px 7px
  border                  1px solid rgba(255,255,255,.3)
  shadow                  none !important
  bg(color,rgba(0,0,0,.2))
  .kdmodal-shadow
    shadow(0 0 45px 15px rgba(0,0,0,.4))
  .kdmodal-inner
    height                auto
    rounded               3px
    bg(color,white)
    .kdmodal-title
      height              50px
      font-size           15px
      color               #474646
      line-height         15px
      margin              0
      padding             0
      span.title
        height            100%
        blockMid()
        line-height       50px
        padding-left      20px
    .close-icon
      right               23px
      top                 23px
      z-index             10
      bg                  position,-80px -220px
      &:hover
        bg                position,-80px -240px
    .kdmodal-content
      margin              0
      padding             0
      line-height         1
      border-bottom       none
  .kdmodal-buttons
    height              43px
    width               auto
    borderBox()
    .modal-clean-gray,.modal-clean-red,.modal-cancel
      margin            10px 10px 7px -2px
  .kdmodal.with-buttons
    position            relative !important
    top                 -43px
  .modalformline
    border-bottom       1px solid #e5e5e5
    padding             11px 20px 11px 20px
    size                auto,auto
    // borderBox()
    &:last-child
      border-bottom     none
    label
      min-width         90px
      blockMid()
    input,textarea
      min-width         160px
      margin-right      15px
      border            1px solid #c9c9c9
      // text-shadow       1px 0 0 #d3d3d3
      color             #282521 !important
      line-height       14px
      blockMidTop()
    .kdinputswitch-ry
      float             right
      margin-top        0
    .select
      margin-right      10px
    p
      line-height       22px

    div.kdselectbox
      span.title
        line-height     23px
        height          22px
    .linkholder
      padding           0 0 10px 0
      display           inline-block
      width             200px
      a
        display         block
        cursor          pointer
        margin-bottom   5px
  .help-box
    top               -34px
    left              10px
    width             180px


.kddialog-buttons
  .modal-clean-gray
    margin              10px 10px 0 0

.application-page
  .kddialog-buttons
    .modal-clean-gray
      margin            10px 10px 10px 0

    .modal-cancel
      margin            9px 5px 0 0

/* sitewide help */
.help-box
  color                 #c5c5c5
  height                auto!important

  > span
    margin-right        6px
    size(20px,20px)
    sprite()
    bg(position,-100px -500px)
    fl()

  > div
    font-size           9px
    overflow            hidden

    a
      font-size         11px
      text-decoration   none
      color             #ffbb60

    cite
      font-style          normal
      display             block

  &:hover
    color               #000
    cursor              pointer

    > span
      bg                position,-120px -500px

    a
      color             #ff9202
      text-decoration   underline

.feeder-tabs
  width                     auto
  border-left               1px solid #e8e8e8
  borderBox()

.common-inner-nav
  width                     auto!important
  padding                   6px 14px 19px 0px
  margin                    0 0 0 14px
  min-height                350px
  borderBox()
  .list
    height                  auto
    padding                 9px
    border-bottom           1px solid #f5f5f5
    borderBox()
    h4
      font-size             9px
      border                none
      line-height           20px
      color                 #9f9d9a
      margin-bottom         4px
      span
        margin              0
      .arrow
        position            absolute
        top                 0
        right               0
        blockMid()
        size(20px,20px)
        sprite()
        bg(position,-140px -500px)
    .feed,.showme,.actions
      padding-bottom        18px
    ul
      margin                0
      width                 93px
    li
      color               #7C603B
      line-height         16px
      margin-bottom       6px
      font-size           12px
      a
        color               #7c603b
        display             block
        font-weight         normal
        cursor              pointer
        text-decoration     none
        &:hover
          color               #299FC6
          font-weight         normal
      a.active
        color               linkColor1
        font-weight         bold
    li.selected
      a
        color #FF9200
        font-weight bold

  .list.feed
    border-bottom         1px solid #f2f2f2
  .list.showme
    padding               19px 9px 15px 9px
  .actions-sort,.actions-tags
    height              34px
    border-top          1px solid #f2f2f2
    padding             6px 9px 6px 9px
    h4
      margin-bottom     4px
      cursor            pointer
      cursor            pointer
      height            20px
      span
        display         inline-block
  .actions-tags
    border-bottom         1px solid #f2f2f2
    margin-bottom         30px
  .actions-sort.active,.actions-tags.active
    height              auto
  .help-box
    position            absolute
    bottom              10px
  > button
    display             block
    width               100%
    margin              9px 0

.langtags
  -webkit-font-smoothing          antialiased
  span
    display       inline-block
    padding       0 6px 0 6px
    line-height   17px
    font-size     10px
    font-weight   800
    rounded       5px
    color         white
  span.color1
    bg(color,#a75375)
  span.color2
    bg(color,#ab4113)
  span.color3
    bg(color,#f38903)
  span.color4
    bg(color,#419234)
  span.color5
    bg(color,#b36643)
  .kdlistitemview-default
    width               auto
    margin-right        5px
    blockMid()


.kdsplitview-panel.toggling
  .generic-menu-toggler
    position          absolute
    right             2px
    top               3px
    z-index           2
    size              10px,10px
    cursor            pointer
    sprite()
    bg                position,-60px -320px
    opacity           .4
  &.collapsed
    cursor            pointer
    z-index           10
    overflow          hidden //removing scrollbars to be able to click on right side of collapsed panel to be able to expand it
    .generic-menu-toggler
      bg              position,-80px -320px
      right           0px
    &:hover
      bg              color,rgba(255, 146, 0, 0.2)
      shadow          1px 0 2px rgba(0, 0, 0, 0.1)
      border-right    1px solid #ddd




.tags-selected-item-wrapper
  .kdview.kdautocompletedlistitem
    bg                color,#E80
    border            none
    margin-right      5px
    margin-bottom     5px
    padding           0 20px 0 0
    line-height       18px
    height            18px
    rounded           3px
    &:hover
      color           white
      bg              color,#0A92BA
      .ttag
        bg            color,#0A92BA
    .ttag
      color           white
      margin-right    0
      cursor          pointer
      &:hover
        color         white
    .close-icon
      bg              position, -60px -241px


figure.code-container
  position              relative
  margin-bottom         10px
  pre
    padding             10px
    margin              0
    overflow            visible
    size                auto, auto
    bg                  color, #2E2E2E
    rounded             3px
    word-wrap           normal
    white-space         pre
    min-height          36px
    code
      max-height        250px
      overflow          auto
      padding           6px
      bg                color, transparent
  > strong
    position          absolute
    right             -1px
    top               7px
    color             #fff
    padding           3px 12px 4px 12px
    bg                color,#ff9200
    font-size         10px
    line-height       10px
    text-shadow       0 -1px 0 rgba(0, 0, 0, 0.35)
    text-transform    uppercase
    shadow            0 1px 1px rgba(0, 0, 0, 0.54)
  .button-bar
    position          absolute
    bg                color,transparent
    bottom            -30px
    right             6px
    overflow          hidden
    shadow            0 -1px 10px rgba(0,0,0,0.3)
    vendor            transition, bottom .15s ease-in-out //.3s
    button
      margin          0
      rounded         0
      border-width    1px 1px 0 1px
      border-color    #4B4B4B #111 #4B4B4B #4B4B4B
      fl()
      &:first-child
        rounded       3px 0 0 0
      &:last-child
        rounded       0 3px 0 0
        border-color  #4B4B4B #4B4B4B #4B4B4B #4B4B4B

  &:hover .button-bar
    bottom        0

/* feed messages */
.activity
  .pane-message
    margin              75px 0 -75px 0

.pane-message
  bg                  color,#FFF7DA
  box-shadow          inset 0 0 5px rgba(0, 0, 0, 0.17)
  box-sizing          border-box
  color               #777
  font-size           12px
  height              auto
  padding             15px 17px 10px 17px
  text-align          left
  text-shadow         0 1px 0 white

  cite
    sprite()
    bg                  position, 0 -670px
    // display             inline-block
    height              20px
    margin-right        12px
    vertical-align      middle
    width               20px
    fl()

  .close-btn
    sprite()
    bg                  position, -80px -240px
    cursor              pointer
    height              20px
    vertical-align      middle
    width               20px
    position            absolute
    right               20px
    top                 10px

  .message-internals
    overflow            hidden
    width               auto
    margin-right        30px
    max-width           500px
    p
      margin-bottom     5px
      line-height       140%
      strong
        color           #666



.kdnotification.mini.realtime
  max-width           200px
  rounded             2px
  padding-left        8px
  text-shadow         0 1px 0 rgba(0, 0, 0, .5)
  shadow              0 1px 5px rgba(0, 0, 0, .5)
  bg                  color, rgba(0, 0, 0, .55)
  border              1px solid rgba(0, 0, 0, 0.3)
  .kdnotification-title span
    size              20px, 12px
    display           inline-block
    sprite()
  &.like
    .kdnotification-title span
      bg              position, -82px -604px
  &.reply
    .kdnotification-title span
      bg              position, -82px -624px
  &.newMessage
    .kdnotification-title span
      bg              position, -102px -604px

  .kdnotification-title
    font-size         12px
    line-height       20px

  
  .kdnotification-content
    line-height       20px

  a.kdnotification-close:hover
    shadow            0 1px 0 rgba(0,0,0,.5)





// /*
//   Animation tests
// */


// /* follow-btn-transition
// *******************************************************************************/

// // @keyframes flip
// //   0%
// //     padding 0
// //   50%
// //     padding 0 20px
// //     background-color    rgba(255,0,0,0.2)
// //   100%
// //     padding 0 100px
// //     background-color    rgba(255,0,0,0.9)


// button.follow-btn-clone
//   border            1px solid #ddd
//   border-bottom-color    #cfcfcf
//   color             #7f7f7f
//   font-size         11px
//   width             120px
//   line-height       12px
//   padding           5px 5px 4px 5px
//   text-align        center
//   text-shadow       0 1px 0 #fff
//   font-weight       700
//   vertical-align    inherit
//   background        linear-gradient(top,  white 0%,#e6e5e5 94%)
//   shadow(0 1px 0 rgb(255, 255, 255))
//   rounded(3px,3px,3px,3px)
//   transition        all .3s linear

//   &:hover
//     background           linear-gradient(top, #e9e8e8 0%,#d7d4d4 94%)
//     border               1px solid #afafaf
//     border-bottom        1px solid #ddd
//     -moz-box-shadow      0 1px 0 #fff, inset 0 2px 1px rgba(0, 0, 0, 0.13)
//     -webkit-box-shadow   0 1px 0 #fff, inset 0 2px 1px rgba(0, 0, 0, 0.13)
//     box-shadow           0 1px 0 #fff, inset 0 2px 1px rgba(0, 0, 0, 0.13)

//   &:before
//     content              url(../images/follow.png)
//     margin               0 6px 0 0
//     vertical-align       middle


// /* following-btn
// *******************************************************************************/

// button.following-btn-clone
//   border            1px solid #de7f08
//   border-bottom-color    #9D4E12
//   color             #fff
//   font-size         11px
//   width             80px
//   line-height       12px
//   padding           5px 5px 6px 5px
//   text-align        center
//   text-shadow       0 -1px 0 rgba(0, 0, 0, 0.28)
//   font-weight       700
//   background        linear-gradient(top,  #ffa615 30%,#c56121 90%)
//   shadow(0 1px 0 rgb(255, 255, 255))
//   rounded(3px,3px,3px,3px)
//   transition        all 3s linear

//   &:hover
//     background        linear-gradient(top, #c56121 30%,#e08302 90%)
//     border            1px solid #de7f08
//     border-bottom-color    #e08302
//     -moz-box-shadow      0 1px 0 #fff, inset 0 2px 1px rgba(0, 0, 0, 0.13)
//     -webkit-box-shadow   0 1px 0 #fff, inset 0 2px 1px rgba(0, 0, 0, 0.13)
//     box-shadow           0 1px 0 #fff, inset 0 2px 1px rgba(0, 0, 0, 0.13)

//   &:before
//     content              none
//     margin               0

// /* ****************************************************************************** */

// button.koding-orange-clone
//   border            1px solid rgba(0, 0, 0, 0.72)
//   color             #fff
//   font-size         11px
//   font-weight       600
//   line-height       1
//   padding           10px 15px
//   text-align        center
//   text-shadow       0 -1px 0 rgba(0, 0, 0, 0.38)
//   width             auto
//   shadow    0 1px 0 rgba(255, 255, 255, 0.23)
//   rounded(4px)
//   background        linear-gradient(top,  #ffa615 0%,#c56121 84.7%)
//   transition        all 3s linear

//   &:hover
//     background        linear-gradient(top,  #c56121 0%,#ffa615 84.7%)




<|MERGE_RESOLUTION|>--- conflicted
+++ resolved
@@ -318,14 +318,9 @@
 
 .modal-topic-wrapper
   min-width     440px
-<<<<<<< HEAD
-  top           -1000px
-  vendor        transition, top .3s ease-out
-=======
   .kdloader
     display                 block
     margin                  20px auto
->>>>>>> 75e6eb5a
   .kdscrollview
     max-height    240px
 
