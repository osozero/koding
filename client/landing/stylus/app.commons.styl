@import "./client/Framework/themes/default/kdfn"
@import "./client/stylus/appfn"
@import "nib"
@import "nib/gradients"
@import "nib/vendor"

@css {
/*
COMMONS stylesheet
app.commons.styl
*/
}

// button.joined
//   background            pink !important

span.collapsedtext
  borderBox()
  vendor              transition, font-size .2s linear
  a.more-link
  a.less-link
    font-size         11px
    font-weight       400
    // padding           0 5px
    margin-left       5px
    color             linkColor1
    vendor            transition, font-size .2s linear
    // bg                color, linkColor1
    // rounded           8px

  &.hide
    font-size         0!important
    *
      visibility      hidden
      display         none
    a.more-link
      font-size       11px!important
      visibility      visible
      display         inline

  &.show
    a.more-link
      font-size       0
      margin-left     0
      padding         0

p.warning
  padding               8px 35px 8px 14px
  margin-bottom         10px
  text-shadow           0 1px 0 rgba(255, 255, 255, 0.5)
  rounded               3px
  &.info
    bg                  color,#D9EDF7
    border              1px solid #BCE8F1
    color               #3A87AD

.input-with-extras
  border                1px solid #c3c3c3
  rel()
  // margin                10px 0
  size                  auto,34px
  rounded               5px
  shadow                inset 0 1px 2px rgba(0,0,0,.1)
  bg                    color,white
  display               block
  &.validation-error
    border-color        red
  > span.icon
    abs()
    display             block
    top                 6px
    left                9px
    size                20px,20px
    padding             0
    margin              0 2px
    border              none
    bg                  color,transparent
    visibility          hidden

  input.kdinput.text
    border              none
    shadow              none
    outline             none
    padding             8px 38px 6px 10px
    size                100%,100%
    bg                  color,transparent
    line-height         14px
    borderBox()
    &:focus
      outline           none
      border            none
      shadow            none

  button.kdbutton
    abs()
    right               7px
    top                 6px
    margin              0
    padding             4px 7px 3px 7px
    min-width           24px
    min-height          22px
    line-height         20px
    width               27px // added for firefox bug
    height              23px // added for firefox bug
    color               #666
    &.with-icon
      padding           0 2px
    span.icon
      rel()
      display           block
      padding           0
      margin            0
      border            none
      visibility        visible
      margin            0px auto
      display           inline-block
      size              20px,20px
      sprite()
      bg                position,20px 20px
      // THESE ARE BUTTON ICON SPRITES - inside the buttons
      &.plus
        bg              position,-120px -440px
      &.activity
        bg              position,-160px -440px
      &.search
        bg              position,-100px -440px
      &.refresh
        bg              position,-120px -580px

  &.big
    size                auto,34px

  &.focus
    border              1px solid rgba(125,190,241,1)
    shadow              0 0 3px rgba(125,190,241,.7)


  &.with-icon

    input.kdinput.text
      padding         8px 38px 6px 40px

    > span.icon
      visible()
      sprite()

      // THESE ARE MAIN ICON SPRITES - left side of the inputview
      &.search
        bg            position,-100px -440px
      &.members
        bg            position,-100px -340px
      &.wrench
        bg            position,-100px -360px
      &.location
        bg            position,-100px -380px
      &.chat
        bg            position,-180px -500px
      &.find
        bg            position,-180px -420px
      &.refresh
        bg            position,-120px -580px


//
// BUTTON ICONS
//
button.kdbutton.with-icon
  // width       auto
  // min-width   150px
//   padding       8px 8px 8px 0
//   line-height   14px

button.kdbutton.with-icon
button.kdbutton.icon-only
  span.icon
    sprite()
    bg(position,20px 20px)
    size(20px,20px)
    rel()

    &.cog
      bg            position,-60px -300px
    &.cog-white
      bg            position,-80px -300px
    &.search
      bg            position,-100px -480px
    &.preview
      bg            position,-160px -480px
    &.compile
      bg            position,-100px -580px
    &.check
      bg            position,-62px -400px
    &.plus-orange
      bg            position,-120px -361px
    &.plus-black
      bg            position,-100px -560px
    &.refresh
      bg            position,-120px -580px
    &.up
      bg            position,-160px -560px
    &.down
      bg            position,-120px -560px
    &.left
      bg            position,-180px -560px
    &.right
      bg            position,-140px -560px
    &.exclamation
      bg            position,-300px -140px


/* editor-button
*******************************************************************************/
button.editor-button
  border            1px solid #ccc
  border-color      #ccc #ccc #bbb #ccc
  color             #333
  font-size         11px
  font-weight       normal
  padding           6px 13px
  text-shadow       0 1px 0 white
  width             auto
  shadow            0 1px 0 white
  height            24px
  line-height       12px
  text-align        center
  gradient          rgba(247,247,245,1),rgba(210,210,208,1)
  rounded           3px
  &:hover
    border          1px solid #bbb
    border-color    #bbb #bbb #999 #bbb
    cursor          pointer
    text-shadow     0 1px 0 #eee
    background      linear-gradient(top, #ddd 0%,#bbb 100%)
  &:active
    border          1px solid #aaa
    border-bottom   1px solid #888
    shadow          inset 0 0 5px 2px #aaa\, 0 1px 0 0 #eee
  &.icon-only
    padding         1px 4px 1px 4px
    height          20px
    width           19px
    size(19px,20px)
    contentBox()
  &.small
    padding         4px 5px 3px 5px

.kdbuttonwithmenu-wrapper.editor-button
  button
    padding-right   33px!important
  .chevron
    top             2px
  &.small
    .chevron
      top           0

.kdview.jcontextmenu.kdbuttonmenu
  &.editor-button
    .chevron-ghost-wrapper
      .chevron-ghost
        margin-top  2px
  &.small
    .chevron-ghost-wrapper
      .chevron-ghost
        margin-top  0


/* editor-advanced-settings-menu-button
*******************************************************************************/
.kdbuttonwithmenu-wrapper.editor-advanced-settings-menu
  button.editor-advanced-settings-menu
    text-indent       -1000px
    padding           0!important
    margin            0
    size              20px,20px
    shadow            none
    border            none
    bg                color,transparent
    rounded           3px
    &:hover
      border          none
      cursor          pointer
    &:active
      border          none
      shadow          none
    &.icon-only
      height          18px
      padding         0
      contentBox()
    &.small
      padding         0
    span.icon
      left            0
      margin          0
      padding         0
      abs()
      size            17px,17px
      top             0

  .chevron,.chevron-separator
    hidden()

.kdview.jcontextmenu.kdbuttonmenu
  &.editor-advanced-settings-menu
    .chevron-ghost-wrapper
      border-color    #bababa
      .chevron-ghost
        margin-top    0
        bg            position,-60px -300px
        bg            color,#f5f5f5


// CREDIT CARD INPUT VIEW

.credit-card-input-view
  display           inline-block
  size              auto,auto
  span.icon
    abs()
    top             2px
    right           18px
    sprite()
    bg(position,20px 20px)
    size(30px,20px)
    &.visa
      bg(position,-40px -440px)
    &.mastercard
      bg(position,-70px -440px)
    &.discover
      bg(position,-40px -460px)
    &.amex
      bg(position,-70px -460px)

.ttag
  padding             0 6px
  bg                  color, linkColor1
  color               white!important
  rounded             3px
  margin-right        5px
  font-size           10px
  line-height         16px
  font-weight         700
  text-transform      none
  display             inline-block
  vertical-align      top
  max-width           90px
  text-overflow       ellipsis
  white-space         nowrap
  overflow            hidden
  noTextDeco()

  &.expandable
    vendor            transition, max-width .4s linear .4s
    &:hover
      max-width       300px
      > span
        overflow      visible

  > span
    text-overflow       ellipsis
    white-space         nowrap
    display             inline-block
    overflow            hidden
    width               100%
    margin              0
    display             block

.link-group
  display             inline-block
  font-size           11px

.modal-topic-wrapper
  min-width           500px
  .kdloader
    display           block
    margin            20px auto
  .kdscrollview
    max-height        240px
  .kdmodal-title
    cite
      font-style      normal
      font-size       12px
      font-weight     300
      color           #666

.modal-topic-list
  .topic-item
    max-height        40px
    border-bottom     1px solid #EEE
    .topictext
      padding         10px

  .ttag
    fl()

  .stats
    fr()
    p
      font-size       10px
      margin-right    8px
      color           #999
      line-height     14px
      min-width       70px
      margin-right    15px
      fl()
      > a
        color         #999
        noTextDeco()
      span.icon
        margin        2px 4px 0 0px
        sprite()
        bg            position, -141px -444px
        size          18px, 14px
        fl()

    p.posts
      span.icon
        bg            position, 0 -634px

  .button-container
    margin-top       -6px
    margin-bottom     4px
    fr()

.small-text
  font-size       80%

// .kdlistview-tags.kdautocompletelist
// .form-actions-holder
//   .kdview.kdlistview.kdautocompletelist
//     .kdautocompletelistitem
//       .ttag
//         color         white
//         margin-right  0
//       &:hover,
//       &.active
//         color         #444
//         bg            color,rgba(238, 136, 0, .2)
//         text-shadow   none
//         .ttag
//           shadow      0 1px 1px rgba(0, 0, 0, .05)
//           color       white
//           text-shadow none
//
//   .kdautocompletewrapper
//     button
//       abs()
//       right           2px
//       top             2px
//
//     a.add-tag-link
//       abs()
//       right           5px
//       top             5px
//       color           linkColor1


/* orange
*******************************************************************************/

button.koding-orange
  border            1px solid rgba(0, 0, 0, 0.72)
  color             #fff
  font-size         11px
  font-weight       600
  line-height       1
  padding           10px 15px
  text-align        center
  text-shadow       0 -1px 0 rgba(0, 0, 0, 0.38)
  width             auto
  shadow            0 1px 0 rgba(255, 255, 255, 0.23)
  rounded           4px
  background        linear-gradient(top,  #ffa615 0%,#c56121 84.7%)
  &:hover
    shadow          0 0 9px 1px rgba(255, 169, 0, 0.5)\,0 1px 0 rgba(255, 255, 255, 0.23)
  &:active
    background      linear-gradient(bottom,  #ffa615 0%,#c56121 100%)
    shadow          inset 0 0 3px 1px rgba(0,0,0,.3)\,0 1px 0 rgba(255, 255, 255, 0.23)
  &.loading:active
    cursor          not-allowed
    background      linear-gradient(top,  #ffa615 0%,#c56121 84.7%)
    shadow          0 1px 0 rgba(255, 255, 255, 0.23)


/* blue
*******************************************************************************/

button.koding-blue
  border            1px solid rgba(0, 0, 0, 0.72)
  color             #fff
  font-size         11px
  font-weight       600
  line-height       1
  padding           10px 15px
  text-align        center
  text-shadow       0 -1px 0 rgba(0, 0, 0, 0.38)
  width             auto
  shadow            0 1px 0 rgba(255, 255, 255, 0.23)
  rounded           4px
  background        linear-gradient(top, #98C6F5 0%,#3197DE 84.7%)
  &:hover
    shadow          0 0 9px 1px rgba(146, 193, 245, 0.5)\,0 1px 0 rgba(255, 255, 255, 0.23)
    // background      linear-gradient(top, #98C6F5 0%,#3197DE 100%)
  &:active
    background      linear-gradient(bottom, #98C6F5 0%,#3197DE 84.7%)
    shadow          inset 0 0 3px 1px rgba(0,0,0,.3)\,0 1px 0 rgba(255, 255, 255, 0.23)

/* follow-btn
*******************************************************************************/

button.follow-btn
  border            1px solid #ddd
  border-bottom-color    #cfcfcf
  color             #7f7f7f
  font-size         11px
  width             80px
  line-height       12px
  padding           5px 5px 4px 5px
  text-align        center
  text-shadow       0 1px 0 #fff
  font-weight       700
  vertical-align    inherit
  background        linear-gradient(top,  white 0%,#e6e5e5 94%)
  shadow(0 1px 0 rgb(255, 255, 255))
  rounded(3px,3px,3px,3px)

  &:hover
    background           linear-gradient(top, #e9e8e8 0%,#d7d4d4 94%)
    border               1px solid #ddd
    border-bottom-color  #cfcfcf
    -moz-box-shadow      0 1px 0 #fff
    -webkit-box-shadow   0 1px 0 #fff
    box-shadow           0 1px 0 #fff

  &:active
    background           linear-gradient(top, #e9e8e8 0%,#d7d4d4 94%)
    border               1px solid #afafaf
    border-bottom        1px solid #ddd
    -moz-box-shadow      0 1px 0 #fff, inset 0 2px 1px rgba(0, 0, 0, 0.13)
    -webkit-box-shadow   0 1px 0 #fff, inset 0 2px 1px rgba(0, 0, 0, 0.13)
    box-shadow           0 1px 0 #fff, inset 0 2px 1px rgba(0, 0, 0, 0.13)

  &:before
    content              url(../images/follow.png)
    margin               0 6px 0 0
    vertical-align       middle



/* following-btn
*******************************************************************************/

button.following-btn
  border            1px solid #de7f08
  border-bottom-color    #9D4E12
  color             #fff
  font-size         11px
  width             80px
  line-height       12px
  padding           5px 5px 5px 5px
  text-align        center
  text-shadow       0 -1px 0 rgba(0, 0, 0, 0.28)
  font-weight       700
  background        linear-gradient(top,  #ffa615 30%,#c56121 90%)
  shadow(0 1px 0 rgb(255, 255, 255))
  rounded(3px,3px,3px,3px)

  &:hover
    background        linear-gradient(bottom,  #e08302 30%,#c56121 90%)
    text-shadow       0 -1px 0 rgba(0, 0, 0, 0.28)
    color             #fff
    border            1px solid #de7f08
    border-bottom-color    #e08302
    text-inder        -6000px
    shadow(0 1px 0 rgb(255, 255, 255))

  &:active
    background        linear-gradient(bottom,  #e08302 30%,#c56121 90%)
    text-shadow       0 -1px 0 rgba(0, 0, 0, 0.28)
    color             #fff
    border            1px solid #de7f08
    border-bottom-color    #e08302
    -moz-box-shadow      0 1px 0 #fff, inset 0 2px 1px rgba(0, 0, 0, 0.13)
    -webkit-box-shadow   0 1px 0 #fff, inset 0 2px 1px rgba(0, 0, 0, 0.13)
    box-shadow           0 1px 0 #fff, inset 0 2px 1px rgba(0, 0, 0, 0.13)

  &:before
    content              none
    margin               0


/* following-topics
*******************************************************************************/

button.follow-btn.topic.following-btn
  border            1px solid #ddd
  color             #7f7f7f
  font-size         11px
  width             80px
  line-height       12px
  padding           5px 5px 6px 5px
  text-align        center
  text-shadow       none
  font-weight       700
  background        #fff
  shadow(0 1px 0 rgb(255, 255, 255))
  rounded           3px

  &:hover
    background        linear-gradient(bottom,  #e08302 30%,#c56121 90%)
    text-shadow       0 -1px 0 rgba(0, 0, 0, 0.28)
    color             #fff
    border            1px solid #de7f08
    border-bottom-color    #e08302
    shadow(0 1px 0 rgb(255, 255, 255))

  &:active
    background        linear-gradient(bottom,  #e08302 30%,#c56121 90%)
    text-shadow       0 -1px 0 rgba(0, 0, 0, 0.28)
    color             #fff
    border            1px solid #de7f08
    border-bottom-color    #e08302
    -moz-box-shadow      0 1px 0 #fff, inset 0 2px 1px rgba(0, 0, 0, 0.13)
    -webkit-box-shadow   0 1px 0 #fff, inset 0 2px 1px rgba(0, 0, 0, 0.13)
    box-shadow           0 1px 0 #fff, inset 0 2px 1px rgba(0, 0, 0, 0.13)

  &:before
    content              none
    margin               0


/* kdwhite-btn
*******************************************************************************/

.kdwhitebtn
  display                 inline-block
  cursor                  pointer
  text-align              center
  padding                 7px 12px 7px 12px
  line-height             9px
  background              linear-gradient(top, white 0%,#e6e5e5 93.7%)
  border                  1px solid #ddd
  border-bottom-color     #cfcfcf
  text-decoration         none
  color                   #666
  text-shadow             0 1px 0 #fff
  line-height             auto
  overflow                hidden
  margin-bottom           0px
  font-size               11px
  shadow                  0 1px 0 rgb(255, 255, 255)
  rounded                 3px
  &:hover
    background            linear-gradient(top, #E9E8E8 0%,#D7D4D4 93.7%)
    shadow                0 1px 0 #fff
  &:active
    border                1px solid #afafaf
    border-bottom         1px solid #ddd
    background            linear-gradient(top, #E9E8E8 0%,#D7D4D4 93.7%)
    shadow                inset 0 2px 1px rgba(0, 0, 0, 0.13)

button.new-item-button
  border            1px solid #eee
  color             #333
  font-family       lucida
  font-size         11px
  font-weight       bold
  line-height       11px
  padding           3px 8px 4px 8px
  text-align        center
  width             auto
  height            auto!important
  top               20px
  bg(color,#FFC)
  margin-left       0
  rounded           9px
  &:hover
    cursor          pointer
    color           white
    text-shadow     0 1px 0 #000
    shadow(inset 0 0 1px 0 #000)
    gradient(#666,#888)
  &:active
    gradient(#444,#666)
    shadow(inset 0 0 2px 1px #000)

button.save-edit-button
  z-index           10
  top               40px
  fr()
  border            1px solid #63a62f
  border-color      #63a62f #63a62f #5b992b #63a62f
  color             #fff
  font-family       lucida
  font-size         11px
  font-weight       bold
  line-height       1
  padding           3px 12px 4px 12px
  text-align        center
  text-shadow       0 -1px 0 #4c9021
  size(auto,20px)
  gradient(#7fbf4d,#63a62f)
  rounded           10px
  shadow(inset 0 1px 0 0 #96ca6d)
  &:hover
    cursor          pointer
    gradient(#76b347,#5e9e2e)
    shadow(inset 0 1px 0 0 #8dbf67)
  &:active
    border          1px solid #5b992b
    border-bottom   1px solid #538c27
    shadow(inset 0 0 8px 4px #548c29\, 0 1px 0 0 #eee)

button.cancel-edit-button
  z-index           10
  top               60px
  border            1px solid #fff
  color             #333
  font-family       lucida
  font-size         11px
  font-weight       bold
  line-height       11px
  padding           3px 8px 4px 8px
  text-align        center
  width             auto
  height            auto!important
  margin-right      0
  fr()
  bg(color,transparent)
  rounded           9px
  &:hover
    cursor          pointer
    color           white
    text-shadow     0 1px 0 #000
    shadow(inset 0 0 1px 0 #000)
    gradient(#666,#888)
  &:active
    gradient(#444,#666)
    shadow(inset 0 0 2px 1px #000)

.modal-clean-gray
  border            1px solid #ccc
  border-color      #787878 #787878 #6c6c6c #787878
  color             #5e5e5e
  font-size         12px
  font-weight       normal
  line-height       1
  padding           5px 12px!important
  text-align        center
  text-shadow       0 1px 0 #f1f1f0
  width             150px
  background        linear-gradient(top, #f7f7f5 0%,#a2a2a2 100%)
  rounded           3px
  &.w-loader
    padding         5px 20px!important
  &:hover
    border          1px solid #bbb
    border-color    #bbb #bbb #999 #bbb
    cursor          pointer
    text-shadow     0 1px 0 #ddd
    background      linear-gradient(top, #ddd 0%,#bbb 100%)
  &:active
    border          1px solid #aaa
    border-bottom   1px solid #888
    shadow(inset 0 0 5px 2px #aaa\, 0 1px 0 0 #eee)

.modal-clean-red
    border            1px solid #ccc
    border-color      #c63929 #c63929 #b51700 #c63929
    color             #fff
    font-size         12px
    font-weight       normal
    line-height       1
    padding           5px 12px !important
    text-align        center
    text-shadow       0px -1px 0 rgba(0,0,0,0.3)
    width             150px
    background        linear-gradient(top, #ee432e 0%,#c63929 100%)
    rounded           3px
    &:hover
      border          1px solid #b51700
      border-color    #b51700 #b51700 #999 #b51700
      cursor          pointer
      text-shadow     0 1px 0 rgba(0, 0, 0, .3)
      // gradient(#ee432e,#b51700)
    &:active
      border          1px solid #b51700
      border-bottom   1px solid #951700
      shadow(inset 0 0 5px 2px #b51700)

.modal-clean-green
  border            1px solid #63a62f
  border-color      #63a62f #63a62f #5b992b #63a62f
  color             #fff
  font-size         12px
  font-weight       normal
  line-height       1
  padding           5px 12px
  text-align        center
  text-shadow       0px -1px 0 rgba(0, 0, 0, .3)
  width             150px
  background        linear-gradient(top, #7fbf4d 0%,#63a62f 100%)
  rounded           3px
  &.w-loader
    padding         5px 20px!important
  &:hover
    border          1px solid #5b992b
    border-color    #5b992b #5b992b #999 #5b992b
    // background      linear-gradient(top, lighten(#7fbf4d,25%) 0%,lighten(#63a62f,25%) 100%)
    cursor          pointer
    shadow(inset 0 0 5px 2px #8dbf67)
  &:active
    border          1px solid #5b992b
    border-bottom   1px solid #999
    shadow(inset 0 0 5px 2px #5b992b)

.modal-cancel
  border            none
  line-height       15px !important
  color             rgb(176, 176, 176)
  text-shadow       0 1px 1px #fbfbfb
  display           inline-block
  vertical-align    middle
  padding           6px
  bg(color,transparent) !important
  &:hover
    color           #787878




.right-overflow
  width           auto
  display         block
  overflow        hidden

.avatarview
  rel()
  display         block
  min-width       10px
  min-height      10px
  bg              position,center center
  bg              repeat,no-repeat
  cite
    abs()
    bottom        -2px
    right         -2px
    size          20px,20px
    bg            position, 20px 20px
    sprite()
    &.staff
      bg          position, -480px -60px

.super .avatarview cite.exempt
  size          40px, 40px
  top           50%
  left          50%
  margin        -20px 0 0 -20px
  bg            position, -500px -40px

.avatar
  min-width       10px
  min-height      10px
  fl()
  &.s40
    size          40px,40px
  &.s50
    size          50px,50px
  &.s60
    size          60px,60px
  &.s90
    size          90px,90px
  &.s94
    size          94px,94px
  &.s140
    size          140px,140px



//
// KDModalView Override Styles
//

.kdmodal
  padding                 7px 7px 7px 7px
  border                  1px solid rgba(255,255,255,.3)
  shadow                  none !important
  bg(color,rgba(0,0,0,.2))
  .kdmodal-shadow
    shadow(0 0 45px 15px rgba(0,0,0,.4))
  .kdmodal-inner
    height                auto
    rounded               3px
    bg(color,white)
    .kdmodal-title
      height              50px
      font-size           15px
      color               #474646
      line-height         15px
      margin              0
      padding             0
      span.title
        height            100%
        line-height       50px
        padding-left      20px
        max-width         440px
        text-overflow     ellipsis
        white-space       nowrap
        overflow          hidden
        blockMid()

    .showHelp
      abs()
      top                 26px
      color               #AAA
      right               45px
      font-size           11px
      cursor              pointer
      &:hover
        color             #555

    .close-icon
      right               23px
      top                 23px
      z-index             10
      bg                  position,-80px -220px
      &:hover
        bg                position,-80px -240px

    .kdmodal-content
      margin              0
      padding             0
      line-height         1
      border-bottom       none
  .kdmodal-buttons
    height              43px
    width               auto
    borderBox()
    .modal-clean-gray,.modal-clean-red,.modal-clean-green,.modal-cancel
      margin            10px 10px 7px -2px
  .kdmodal.with-buttons
    rel() !important
    top                 -43px
  .modalformline
    border-bottom       1px solid #e5e5e5
    padding             11px 20px 11px 20px
    size                auto,auto
    // borderBox()
    &:last-child
      border-bottom     none
    label
      min-width         90px
      blockMid()
    input,textarea
      min-width         160px
      margin-right      15px
      border            1px solid #c9c9c9
      // text-shadow       1px 0 0 #d3d3d3
      color             #282521 !important
      line-height       14px
      blockMidTop()
    .on-off
      float             right
      margin-top        0
    .select
      margin-right      10px
    p
      line-height       22px
    a
      text-decoration   none
      color             linkColor1

    div.kdselectbox
      span.title
        line-height     23px
        height          22px
    .linkholder
      padding           0 0 10px 0
      display           inline-block
      width             200px
      a
        display         block
        cursor          pointer
        margin-bottom   5px
  .help-box
    top               -34px
    left              10px
    width             180px


.kddialog-buttons
  .modal-clean-gray
    margin              10px 10px 0 0

.application-page
  padding                 5px
  bg                      color,white
  width                   auto
  borderBox()
  .kddialog-buttons
    .modal-clean-gray
      margin            10px 10px 10px 0

    .modal-cancel
      margin            9px 5px 0 0

  > .app-loading
    height              100% !important
    width               100% !important
    .canvas-loader > canvas
      top               50%
      left              50%
      position          absolute
      margin-left       -64px
      margin-top        -64px

/* sitewide help */
.help-box
  color                 #c5c5c5
  height                auto!important

  > span
    margin-right        6px
    size(20px,20px)
    sprite()
    bg(position,-100px -500px)
    fl()

  > div
    font-size           9px
    overflow            hidden

    a
      font-size         11px
      text-decoration   none
      color             #ffbb60

    cite
      font-style          normal
      display             block

  &:hover
    color               #000
    cursor              pointer

    > span
      bg                position,-120px -500px

    a
      color             #ff9202
      text-decoration   underline

.feeder-tabs
  width                     auto
  border-left               1px solid #e8e8e8
  borderBox()
  .feeder-header
    padding            0 18px
    min-height         29px
    line-height        28px
    font-size          13px
    color              #4F4F4F
    border-bottom      1px solid rgba(0, 0, 0, 0.075)
    height             auto
    top                0
    z-index            2
    bg                color,rgba(255,255,255,.9)
    borderBox()
    > p
      height           28px
      line-height      28px
      bg               color, white
      rel()

  .onboarding-wrapper
    size                    auto, auto
    margin-top              -1000px
    margin-bottom           18px
    padding                 18px
    color                   #90756d
    overflow                hidden
    opacity                 .1
    bg                      color, #f5ede3
    vendor                  transition, margin-top .4s ease-in\,\
                                        opacity .4s ease-in
    rel()
    &.no-anim
      vendor                transition, none!important
    &.in
      opacity               1
    .onboarding-close
      right                 18px
      top                   18px
      rounded               10px
      // shadow                inset 0 0 4px rgba(0, 0, 0, .75)
      // bg                    color, rgba(0, 0, 0, .3)
      abs()
    .title
      font-weight           400
      font-size             18px
      line-height           18px
      padding-bottom        18px
      color                 #735d57
      text-shadow           0 1px 0 rgba(255,255,255,.6)
    p
      padding               0 0 18px 0
      font-size             12px
      line-height           20px
      text-shadow           0 1px 0 rgba(255,255,255,.3)
      &:last-child
        padding-bottom      0
    .close-icon
      top                   0
      left                  0
      bg                    position, -80px -240px
      rel()

.header-facets
  right                     0
  top                       0
  size                      auto, auto
  z-index                   3
  line-height               28px
  height                    28px
  abs()
  span.title
    margin-right            8px
    text-transform          uppercase
    font-size               10px
    font-weight             600
    color                   #ddd
  a.active-facet
    rel()
    display                 inline-block
    text-decoration         none
    font-weight             600
    margin-right            20px
    padding-right           16px
    font-size               12px
    line-height             28px
    color                   linkColor1
    cite
      abs()
      top                   4px
      right                 0
      display               block
      background-color      red
      sprite()
      size                  16px, 20px
      bg                    position, -82px -260px

.common-inner-nav
  width                     auto!important
  padding                   6px 14px 19px 0px
  margin                    0 0 0 14px
  min-height                350px
  borderBox()
  .list
    height                  auto
    padding                 9px
    border-bottom           1px solid #f5f5f5
    borderBox()
    h4
      font-size             9px
      border                none
      line-height           20px
      color                 #9f9d9a
      margin-bottom         4px
      span
        margin              0
      .arrow
        abs()
        top                 0
        right               0
        size                20px,20px
        blockMid()
        sprite()
        bg                  position,-140px -500px
    .feed
    .showme
    .actions
      padding-bottom        18px
    ul
      margin                0
      width                 93px
    li
      color                 #7C603B
      line-height           16px
      margin-bottom         6px
      font-size             12px
      a
        color               #7c603b
        display             block
        font-weight         normal
        cursor              pointer
        text-decoration     none
        &:hover
          color             #299FC6
          font-weight       normal
      a.active
        color               linkColor1
        font-weight         bold
    li.active
    li.selected
      a
        color               linkColor1
        font-weight         bold

  .list.feed
    border-bottom         1px solid #f2f2f2
  .list.showme
    padding               19px 9px 15px 9px
  .actions-sort,.actions-tags
    height              34px
    border-top          1px solid #f2f2f2
    padding             6px 9px 6px 9px
    h4
      margin-bottom     4px
      cursor            pointer
      cursor            pointer
      height            20px
      span
        display         inline-block
  .actions-tags
    border-bottom         1px solid #f2f2f2
    margin-bottom         30px
  .actions-sort.active,.actions-tags.active
    height              auto
  .help-box
    abs()
    bottom              10px
  > button
    display             block
    width               100%
    margin              9px 0

.langtags
  -webkit-font-smoothing          antialiased
  span
    display       inline-block
    padding       0 6px 0 6px
    line-height   17px
    font-size     10px
    font-weight   800
    rounded       5px
    color         white
  span.color1
    bg(color,#a75375)
  span.color2
    bg(color,#ab4113)
  span.color3
    bg(color,#f38903)
  span.color4
    bg(color,#419234)
  span.color5
    bg(color,#b36643)
  .kdlistitemview-default
    width               auto
    margin-right        5px
    blockMid()


.kdsplitview-panel.toggling
  .generic-menu-toggler
    abs()
    right             2px
    top               3px
    z-index           2
    size              10px,10px
    cursor            pointer
    sprite()
    bg                position,-60px -320px
    opacity           .4
  &.collapsed
    cursor            pointer
    z-index           10
    overflow          hidden //removing scrollbars to be able to click on right side of collapsed panel to be able to expand it
    .generic-menu-toggler
      bg              position,-80px -320px
      right           0px
    &:hover
      bg              color,rgba(255, 146, 0, 0.2)
      shadow          1px 0 2px rgba(0, 0, 0, 0.1)
      border-right    1px solid #ddd




.tags-selected-item-wrapper
  .kdview.kdautocompletedlistitem
    bg                color,#E80
    border            none
    margin-right      5px
    margin-bottom     5px
    padding           0 20px 0 0
    line-height       18px
    height            18px
    rounded           3px
    &:hover
      color           white
      bg              color,#0A92BA
      .ttag
        bg            color,#0A92BA
    .ttag
      color           white
      margin-right    0
      cursor          pointer
      &:hover
        color         white
    .close-icon
      bg              position, -60px -241px

.kdautocomplete.listview-wrapper.tags
  max-width             300px
  .kdview.kdlistview.kdautocompletelist
    .kdautocompletelistitem
      clear             none
      float             left
      width             auto
      &.suggest
        width           100%
        float           none
        clear           both
        &.active
          bg            color, #7dbef1
          .ttag
            bg          color, #ff9200
        .ttag
          bg            color, #ff9200
          max-width     560px

      &.active
        bg              color, transparent
        shadow          none
        .ttag
          bg            color, #0a92ba
          text-shadow   none


figure.code-container
  rel()
  margin-bottom         10px
  pre
    padding             10px
    margin              0
    overflow            visible
    size                auto, auto
    bg                  color, #2E2E2E
    rounded             3px
    word-wrap           normal
    white-space         pre
    min-height          36px
    code
      max-height        250px
      overflow          hidden
      padding           6px
      bg                color, transparent
  > strong
    abs()
    right             -1px
    top               7px
    color             #fff
    padding           3px 12px 4px 12px
    bg                color,#ff9200
    font-size         10px
    line-height       10px
    text-shadow       0 -1px 0 rgba(0, 0, 0, 0.35)
    text-transform    uppercase
    shadow            0 1px 1px rgba(0, 0, 0, 0.54)
  .button-bar
    abs()
    bg                color,transparent
    bottom            -30px
    right             6px
    overflow          hidden
    shadow            0 -1px 10px rgba(0,0,0,0.3)
    vendor            transition, bottom .15s ease-in-out //.3s
    button
      margin          0
      rounded         0
      border-width    1px 1px 0 1px
      border-color    #4B4B4B #111 #4B4B4B #4B4B4B
      fl()
      height          25px
      &:first-child
        rounded       3px 0 0 0
      &:last-child
        rounded       0 3px 0 0
        border-color  #4B4B4B #4B4B4B #4B4B4B #4B4B4B

  &:hover .button-bar
    bottom        0

/* feed messages */
.activity
  .pane-message
    margin              75px 0 -75px 0

.pane-message
  bg                  color,#FFF7DA
  box-shadow          inset 0 0 5px rgba(0, 0, 0, 0.17)
  box-sizing          border-box
  color               #777
  font-size           12px
  height              auto
  padding             15px 17px 10px 17px
  text-align          left
  text-shadow         0 1px 0 white

  cite
    sprite()
    bg                  position, 0 -670px
    // display             inline-block
    height              20px
    margin-right        12px
    vertical-align      middle
    width               20px
    fl()

  .close-btn
    sprite()
    bg                  position, -80px -240px
    cursor              pointer
    height              20px
    vertical-align      middle
    width               20px
    abs()
    right               20px
    top                 10px

  .message-internals
    overflow            hidden
    width               auto
    margin-right        30px
    max-width           500px
    p
      margin-bottom     5px
      line-height       140%
      strong
        color           #666



.kdnotification.mini.realtime
  max-width           200px
  rounded             2px
  padding-left        8px
  text-shadow         0 1px 0 rgba(0, 0, 0, .5)
  shadow              0 1px 5px rgba(0, 0, 0, .5)
  bg                  color, rgba(0, 0, 0, .55)
  border              1px solid rgba(0, 0, 0, 0.3)
  .kdnotification-timer
    hidden()
  .kdnotification-title span
    size              20px, 12px
    display           inline-block
    bg                position, -162px -443px
    sprite()
  .kdnotification-title a
    color             white
    text-decoration   underline
    &:hover
      color           #ADADAD
  &.like
    .kdnotification-title span
      bg              position, -82px -604px
  &.reply
    .kdnotification-title span
      bg              position, -82px -624px
  &.newMessage
    .kdnotification-title span
      bg              position, -102px -604px
  &.follower
    .kdnotification-title span
      bg              position, -82px -662px

  .kdnotification-title
    font-size         12px
    line-height       20px


  .kdnotification-content
    line-height       20px

  a.kdnotification-close:hover
    shadow            0 1px 0 rgba(0,0,0,.5)

.inner-header
  size                  auto,37px
  color                 #282828
  border                1px solid #e2e2e2
  border-bottom-color   #dadada
  gradient              #f9f9f9,#e7e7e7
  border-width          0 1px 1px
  .title
    font-size           22px
    font-weight         600
    size                auto, 37px
    line-height         37px
    text-indent         10px
    fl()
  button
    top                 7px
    margin-right        10px
    fr()

.admin-kdmodal

  .information-line
    padding             5px 0 5px 0

  .kdautocompletewrapper
    width               79%

  .kdautocompletedlistitem
    width               91%

    span.avatar
      padding           2px
      margin-right      5px
      padding-left      0
  .Presets
    bg color,           #f5f5f5

  .Type

    .type-select
      fl()
      width             auto
      display           inline-block

    .type-explain
      fr()
      display           inline-block
      margin-top        7px
      color             #aaa


.custom-link-view
  display               inline-block
  line-height           20px
  white-space           nowrap
  clearfix()
  noTextDeco()
  span.icon
    size                20px, 20px
    display             inline-block
    vertical-align      top
    sprite()
  span.title
    display             inline-block
    color               linkColor1
    overflow            ellipsis


.application-tab-handle-holder.kdtabhandlecontainer
  padding               0
  border                1px solid #e2e2e2
  border-bottom         0
  height                23px
  overflow              hidden
  gradient              #bbb, #d5d5d5
  borderBox()

  .kdtabhandle
    color               #444
    font-size           11px
    line-height         21px
    height              21px
    border-width        0 1px 0 0
    border-color        rgba(0,0,0,.1)
    rounded             0
    &:first-child
      margin            0
    &.active
      height            21px
      color             normal-text
      bg                color, #f9f9f9
    &:hover
      span.close-tab
        opacity         1
    &:last-child
      border-right      none

    span.close-tab
      bg                color, transparent
      line-height       23px
      height            20px
      top               0px
      right             0px
      opacity           0
      vendor            transition, opacity .1s linear
  .plus
    padding             0 3px 0 3px
  .icon
    margin              1px 0 0 0
    size                20px, 20px
    display             block
    bg                  position, -120px -460px
    sprite()

.introduction-tooltip
  max-width             300px
  padding               5px
  rounded               5px
  bg                    color, rgba(0, 0, 0, .4) !important
  .editor-button
    margin-top          10px
    float               right
  .wrapper
    bg                  color, #FBFBFB !important
    padding-right       20px !important
    border-color        rgba(0, 0, 0, 0.1) rgba(0, 0, 0, 0.15) rgba(0, 0, 0, 0.15) !important
    border-width        1px 1px 3px 1px !important
    .kdview
      overflow          visible
      .close-icon
        bg              position, -79px -223px !important
        right           -20px
        top             1px !important
        &:hover
          bg            position, -79px -243px !important

.admin-introduction-header .cell
  border-bottom         1px solid #EEE
.admin-introduction-item
  overflow              hidden
  line-height           20px
  &:hover > .introduction-actions
    display             block
  .introItemText
    float               left
  .admin-introduction-child-item
    text-indent         40px
    &:hover > .introduction-actions
      display           block
  .cell
    float               left
    width               100px
    .arrow
      abs()
      sprite()
      size              16px, 16px
      left              0
      bg                position, -140px -562px
      &.down
        bg              position, -120px -563px
    &.name
      pointer()
      padding-left      20px
      position          relative
      width             280px
    &.icon
      size              16px, 16px
      top               4px
      position          relative
      margin            0 17px
      sprite()
      &.yep
        bg              position, -82px -502px
      &.nope
        bg              position, -82px -481px
      &.allTogether
        bg              position, 0 -301px
      &.stepByStep
        bg              position, -40px -299px
    &.mini
      width             50px
      text-align        center

  .introduction-actions
    abs()
    right               0
    display             none
    text-align          right
    span
      font-size         11px
      cursor            pointer
    span.icon
      display           inline-block
      size              16px, 16px
      sprite()
      &.add
        bg              position, -120px -458px
      &.update
        bg              position, -120px -398px
      &.delete
        bg              position, -78px -518px
    span:first-child
      margin-right      3px
.introduction-admin-buttons
  padding               10px 0
  text-align            right
  button
    right               10px
.introduction
  .help-text
    position            absolute
    top                 14px
    height              12px
    rounded             4px
    padding             3px
    &.warning
      width             415px
      background        #a80000
      left              171px
      color             #FFF
    &.info
      width             300px
      left              283px
      background        #FEF0B1
      color             #BE9C17
.introduction-group-name
  height                13px
  .groupName
    font-weight         bold
    font-style          italic
.introduction-admin-content
  padding               0 10px 10px 20px
  width                 auto
  .kdloader
    left                50%
    margin-left         -18px
.introduction-not-found
  font-style            italic
  font-size             13px
.introduction-ace-editor
  padding               0 !important
  height                130px !important
  width                 487px !important
  .kdlabel.intro-snippet, .kdlabel.callback
    margin              11px 4px 0px 20px
.introduction-snippet-switch
  position              absolute
  z-index               12999
  color                 #ff9200
  left                  466px
  top                   4px
  cursor                pointer
  height                12px
  width                 134px

// introduction tooltip arrows
div.introduction-tooltip
  .arrow
    width               0 !important
    height              0 !important
  &.placement-top
    div.arrow
      border-left       8px solid transparent
      border-right      8px solid transparent
      border-top        8px solid rgba(0, 0, 0, .4)
      bottom            -8px !important
  &.placement-bottom
    div.arrow
      border-left       8px solid transparent
      border-right      8px solid transparent
      border-bottom     8px solid rgba(0, 0, 0, .4)
      top              -8px !important
  &.placement-right
    div.arrow
      border-top        8px solid transparent
      border-bottom     8px solid transparent
      border-right      8px solid rgba(0, 0, 0, .4)
      left              -8px !important
      background        none !important
  &.placement-left
    div.arrow
      border-top        8px solid transparent
      border-bottom     8px solid transparent
      border-left       8px solid rgba(0, 0, 0, .4)
      right             -8px !important

.workspace
  .workspace-loader
    size                60px, 60px
    top                 50%
    margin              -30px auto 0 auto
    text-align          center
    .text
      top               40px
      position          relative
    .kdloader
      top               -14px
  .kdheaderview
    padding             10px 10px 5px 10px
  .inner-header
    font-size           16px
    font-weight         bold
    background          #EEE
    .join-button
      width             60px
      height            24px
      line-height       7px
    .help, .users
      height            20px
      width             16px
      top               9px
      position          relative
      margin-right      10px
      border-radius     100px
      cursor            pointer
      bg                position, -142px -458px
      sprite()
      fr()
    .users
      size              21px, 22px
      bg                position, 1px -58px
      fr()
    .session-key
      width             auto
      padding           2px 4px
      float             right
      font-size         12px
      font-weight       300
      color             #999
      margin            12px 8px 0 0
  .placeholder
    font-size           18px
    font-weight         600
    text-align          center
    top                 30%
  .client-webterm
    .pane
      size              100%, 100%
      z-index           3000
    .kdinput
      z-index           2000
      top               200px
      left              200px
      width             200px
      height            0
      abs()
  .not-valid
    height              150px
    line-height         40px
    font-weight         bold
    font-size           26px
    width               100%
    text-align          center
    top                 50%
    margin-top          -75px
    text-shadow         1px 1px 1px rgba(0, 0, 0, .3)
    text-transform      uppercase
    .description
      font-size         13px
      width             50%
      height            50px
      line-height       20px
      left              50%
      margin-left       -25%
      color             #666
      margin-top        10px
      text-shadow       none
    .cupid-green
      font-size         14px
      padding           10px
  .user-list
    width               250px
    position            absolute
    right               -250px
    z-index             10000
    background          #FFF
    height              auto
    box-shadow          0 0 16px rgba(0, 0, 0, .2)
    margin-top          39px
    vendor              transition, right .2s linear
    .title
      font-size         16px
    .group
      .header
        margin          5px 10px
        border-bottom   1px solid #ccc
        color           #999
        font-size       10px
    .invite-bar
      border            1px solid #63a62f
      border-color      #63a62f #63a62f #5b992b #63a62f
      color             #fff
      font-size         11px
      line-height       1
      padding           4px 0 4px 0
      text-align        center
      text-shadow       0 -1px 0 #4c9021
      gradient          #7fbf4d,#63a62f
      shadow            inset 0 1px 0 0 #96ca6d
      &:hover
        cursor          pointer
        gradient        #76b347,#5e9e2e
        shadow          inset 0 1px 0 0 #8dbf67
    .invite-view
      p
        padding         10px
        text-align      justify
        color           #999
      .session-key
        font-size       22px
        text-align      center
        margin-bottom   10px
      .kdautocompletewrapper
        margin          10px 0px 10px 10px
        input
          margin-bottom 10px
          width         231px
        .kdautocompletedlistitem
          width         84px
          margin        0 3px 3px 0
          .avatar
            top         2px
            position: relative
          .profile span
            left        4px
            position    relative
      .cupid-green
        width           60px
        height          24px
        line-height     9px
        margin-bottom   10px
        left            131px
      .cancel-button
        border          none
        background      none
        color           #AAA
        font-size       12px
        font-weight     normal
        top             2px
        left            131px
    .host-badge
      size              60px, 20px
      top               10px
      right             10px
      color             #999
      font-size         11px
      abs()
      .icon
        size            14px, 14px
        display         inline-block
        bg              position, -42px -400px
        sprite()
    .kdloader
      display           none
    &.loading
      text-align        center
      .kdloader
        margin          0 auto 10px auto
        display         block
    &.active
      right             0 !important
      display           block
    .close
      size              20px, 20px
      right             10px
      top               10px
      bg                position, -80px -240px
      abs()
      sprite()
      pointer()
    .wrapper
      padding-top       10px
    .user-view
      margin            0 0 10px 10px
      .avatarview
        fl()
      .user-name
        width           auto
        margin-left     10px
        top             4px
        font-size       12px
        fl()
.workspace-modal
  p
    padding             10px 20px
    line-height         15px
  .modal-cancel:focus
    border              none
    box-shadow          none
  &.join-modal .text
    width               470px
    margin              0 20px 13px
  &.share-modal .key
    font-size           24px
    margin              0 17px 10px
    font-weight         600
    border              none
    height              42px
    box-shadow          none
    &:focus
      box-shadow        none
      border            none
    &:hover
      box-shadow        none
      border            none
    &:active
      box-shadow        none
      border            none
.host-disconnected-modal
  p
    padding             10px 20px
  .kdmodal-buttons .clean-gray
    margin-top          9px
    right               15px
  .modal-cancel
    top                 -2px

<<<<<<< HEAD
.workspace-chat
  abs()
  size                  240px, 24px
  z-index               10000
  bottom                0px
  right                 0px
  vendor                transition, height .2s ease-in
  &.active
    height              320px
  .dock
    font-size           14px
    font-weight         600
    color               #FFF
    height              24px
    line-height         24px
    text-indent         5px
    border-radius       3px 0 0 0
    background          linear-gradient(top, #ffa615 0%,#c56121 84.7%)
    pointer()
    text-shadow         1px 0px 1px rgba(0,0,0,0.3)
  .toggle
    font-size           18px
    right               9px
    top                 0
    width               16px
    abs()
    &.active
      top               -2px
      right             5px
      &:before
        content         "-"
    &:before
      content           "+"
  .wrapper
    height              296px
    background          #FFF
    &.active
      display           block
  .messages
    height              257px
    margin              5px
    overflow-y          auto
    width               auto
  .kdinput
    margin              5px
    width               230px
  .chat-item
    height              auto
    margin-bottom       3px
    .avatarview
      float             left
      margin-right      6px
    .username
      font-weight       600
      margin-bottom     3px
    .items-container
      width             190px
      font-size         12px
=======
.kdmodal.modal-with-text .kdmodal-content p
  padding               10px
>>>>>>> 160ddfa9

// /*
//   Animation tests
// */


// /* follow-btn-transition
// *******************************************************************************/

// // @keyframes flip
// //   0%
// //     padding 0
// //   50%
// //     padding 0 20px
// //     background-color    rgba(255,0,0,0.2)
// //   100%
// //     padding 0 100px
// //     background-color    rgba(255,0,0,0.9)


// button.follow-btn-clone
//   border            1px solid #ddd
//   border-bottom-color    #cfcfcf
//   color             #7f7f7f
//   font-size         11px
//   width             120px
//   line-height       12px
//   padding           5px 5px 4px 5px
//   text-align        center
//   text-shadow       0 1px 0 #fff
//   font-weight       700
//   vertical-align    inherit
//   background        linear-gradient(top,  white 0%,#e6e5e5 94%)
//   shadow(0 1px 0 rgb(255, 255, 255))
//   rounded(3px,3px,3px,3px)
//   transition        all .3s linear

//   &:hover
//     background           linear-gradient(top, #e9e8e8 0%,#d7d4d4 94%)
//     border               1px solid #afafaf
//     border-bottom        1px solid #ddd
//     -moz-box-shadow      0 1px 0 #fff, inset 0 2px 1px rgba(0, 0, 0, 0.13)
//     -webkit-box-shadow   0 1px 0 #fff, inset 0 2px 1px rgba(0, 0, 0, 0.13)
//     box-shadow           0 1px 0 #fff, inset 0 2px 1px rgba(0, 0, 0, 0.13)

//   &:before
//     content              url(../images/follow.png)
//     margin               0 6px 0 0
//     vertical-align       middle


// /* following-btn
// *******************************************************************************/

// button.following-btn-clone
//   border            1px solid #de7f08
//   border-bottom-color    #9D4E12
//   color             #fff
//   font-size         11px
//   width             80px
//   line-height       12px
//   padding           5px 5px 6px 5px
//   text-align        center
//   text-shadow       0 -1px 0 rgba(0, 0, 0, 0.28)
//   font-weight       700
//   background        linear-gradient(top,  #ffa615 30%,#c56121 90%)
//   shadow(0 1px 0 rgb(255, 255, 255))
//   rounded(3px,3px,3px,3px)
//   transition        all 3s linear

//   &:hover
//     background        linear-gradient(top, #c56121 30%,#e08302 90%)
//     border            1px solid #de7f08
//     border-bottom-color    #e08302
//     -moz-box-shadow      0 1px 0 #fff, inset 0 2px 1px rgba(0, 0, 0, 0.13)
//     -webkit-box-shadow   0 1px 0 #fff, inset 0 2px 1px rgba(0, 0, 0, 0.13)
//     box-shadow           0 1px 0 #fff, inset 0 2px 1px rgba(0, 0, 0, 0.13)

//   &:before
//     content              none
//     margin               0

// /* ****************************************************************************** */

// button.koding-orange-clone
//   border            1px solid rgba(0, 0, 0, 0.72)
//   color             #fff
//   font-size         11px
//   font-weight       600
//   line-height       1
//   padding           10px 15px
//   text-align        center
//   text-shadow       0 -1px 0 rgba(0, 0, 0, 0.38)
//   width             auto
//   shadow    0 1px 0 rgba(255, 255, 255, 0.23)
//   rounded(4px)
//   background        linear-gradient(top,  #ffa615 0%,#c56121 84.7%)
//   transition        all 3s linear

//   &:hover
//     background        linear-gradient(top,  #c56121 0%,#ffa615 84.7%)




<|MERGE_RESOLUTION|>--- conflicted
+++ resolved
@@ -2001,7 +2001,6 @@
   .modal-cancel
     top                 -2px
 
-<<<<<<< HEAD
 .workspace-chat
   abs()
   size                  240px, 24px
@@ -2060,10 +2059,9 @@
     .items-container
       width             190px
       font-size         12px
-=======
+
 .kdmodal.modal-with-text .kdmodal-content p
   padding               10px
->>>>>>> 160ddfa9
 
 // /*
 //   Animation tests
