@import "../../Framework/themes/default/kdfn"
@import "../../Main/styl/appfn"
@import "../../Main/styl/app.fonts"

@css {
/*
Home Page stylesheet
home.styl
*/
}

body.intro
  bg                    color bgColor
  #kdmaincontainer
    hidden()

boink()
  vendor              transform, scale(0)
  -webkit-transition  -webkit-transform .3s cubic-bezier(0.68, -0.55, 0.265, 1.55)
  -moz-transition     -moz-transform .3s ease
  transition          transform .3s cubic-bezier(0.68, -0.55, 0.265, 1.55)
  &.in
    vendor            transform, scale(1)


span.intro-marker
  rounded         50%
  size            52px 52px
  left            0
  top             0
  background      -webkit-radial-gradient(center center, farthest-side circle, #1aaf5d 50%, rgba(26, 175, 93, .2) 57%)
  background      -moz-radial-gradient(center center, farthest-side circle, #1aaf5d 50%, rgba(26, 175, 93, .2) 57%)
  overflow        visible
  border          2px solid logoBg
  cursor          pointer
  z-index         10
  borderBox()
  abs()
  boink()

  &.in:after
    content       ""
    abs           -2px 0 0 -2px
    size          52px 52px
    background    -webkit-radial-gradient(center center, farthest-side circle, rgba(26, 175, 93, 0) 70%, logoBg 100%)
    background    -moz-radial-gradient(center center, farthest-side circle, rgba(26, 175, 93, 0) 70%, logoBg 100%)
    border        1px solid logoBg
    vendor        animation, homeMarkers 5s 3s infinite linear
    opacity       0
    rounded       50%
    borderBox()

.marker-message
  bg              color logoBg
  rounded         6px
  padding         18px
  font-size       18px
  text-align      center
  color           white
  z-index         20
  shadow          0 11px 16px rgba(0, 0, 0, .17)
  abs()
  boink()
  cite
    display       block
    size          2px 0
    left          50%
    top           100%
    bg            color logoBg
    margin-left   -1px
    vendor        transition, height .1s ease-in
    abs()
    &.in
      height      30px

body.about #main-header
#home-header
  margin                0
  size                  100% 65px
  z-index               1000
  overflow              visible
  visibility            visible
  bg                    color homeHeaderBg
  shadow                0 3px 0 rgba(0, 0, 0, .15)
  rel()

  .inner-container
    max-width           1400px
    margin              0 auto
    size                100%, 65px
    vendor              transform, translateY(0)
    -webkit-transition  -webkit-transform .2s ease
    -moz-transition     -moz-transform .2s ease
    transition          transform .2s ease

  a.login
    font-size           14px
    line-height         25px
    margin              20px
    font-weight         400
    color               headerLinkColor
    noTextDeco()

  .logo
    margin              10px
    size                45px 45px
    bg                  color, logoBg
    fl()

    cite
      r-sprite          home 'logo'
      margin            14px
      display           block

  .logotype
    r-sprite            home 'logotype'
    margin              23px 0 0 3px
    font-size           0
    fl()


#home-page
  height                auto
  // opacity               1
  // vendor                transition, opacity .5s ease
  &.out
    hidden()


  main
    padding             55px 16%
    background          url('/a/images/home/photo-small.jpg') no-repeat center center
    background-size     cover
    size                100% 630px
    border-bottom       3px solid logoBg
    borderBox()

  main > div
    max-width           830px
    margin              0 auto


  h1, h2, h3
    text-align          center
    text-shadow         1px 1px 0 rgba(0, 0, 0, .6)
    font-weight         300

  .headings-container
    kalc                width, 97% \- 276px
    fl()

    h1, h2
      text-align        left

  .big-header
    font-family         proximaFamily
    color               logoBg
    text-transform      uppercase
    font-size           39px
    line-height         60px
    font-weight         400

  h2
    font-family         openSansFamily
    color               white
    line-height         40px
    font-size           24px
    margin-bottom       60px

  h3
    color               #d2d2d2
    font-size           16px
    line-height         18px
    margin-top          22px
    a
    a:visited
      color             #d2d2d2
      border-bottom     1px solid #b2b2b2
      noTextDeco()
      &:hover
        color           #fff

    span
      r-sprite            home 'right-arrow'
      display           inline-block
      margin            0 0 -3px 10px
    strong
      font-weight       600
      font-family       openSansFamily
      color             white

  .register-container
    width               276px
    fr()

  form
    size                100%  auto
    margin              0 auto

    .kdbutton.solid.red
      size              100%, 56px

    .kdinput
      border            1px solid #e6e6e6
      shadow            inset 1px 1px 1px rgba(0, 0, 0, .31)
      text-align        center
      margin            0 0 22px
      size              100%, 56px

    .login-input-view
      display           inline-block
      size              100% auto
      margin-right      15px

      // ? [BC]
      .input-loader
      .placeholder-helper
        display         none

      &.validation-error
        input.kdinput.text
          border          1px solid #e79a8f
        // .placeholder-helper
        //   color           #e79a8f
        .validation-icon
          r-sprite          app 'login-validation-fail'
          opacity         1

    .validation-icon
      abs()
      right               10px
      top                 11px
      vendor              transition, opacity .15s ease-out
      opacity             0
      z-index             2

  figure.laptop
    background          url('/a/images/home/laptop.png') no-repeat center center
    background-size     cover
    size                1207px 739px
    margin              -260px 0 0 -603px
    overflow            hidden
    left                50%
    rel()
    > a.play-button
      r-sprite          home play
      top               332px
      left              50%
      margin            -70px 0 0 -70px
      display           block
      abs()

    iframe
      display           block
      rel()

    iframe
    section
      size              919px 588px
      margin            39px auto

      &.teamwork
        background      transparent url('/a/images/home/teamwork.jpg') no-repeat 0 0
        background-size cover

  footer
    rounded             8px 8px 0 0
    font-size           14px
    line-height         23px
    color               footerLinkColor
    bg                  color footerBg
    max-width           1280px
    margin              0 auto
    padding             45px

    .logo
      margin            0 17px 0 0
      size              45px 45px
      bg                color, logoBg
      fl()

      cite
        r-sprite        home 'logo'
        margin          14px
        display         block

    address
      overflow          hidden
      width             auto

    nav
      fr()
      a
        display         inline-block
        color           footerLinkColor
        line-height     45px
        font-size       16px
        margin-left     16px
        noTextDeco()
        &:hover
          color         white


#home-features
  max-width             1207px
  margin                60px auto
  // padding-bottom        60px
  rel()

  > div
    width               33%
    rel()
    fl()

    span.icon
      size              100px, 100px
      bg                color, red
      margin-right      28px
      fl()

    article
      width             auto
      display           block
      overflow          hidden
      font-size         14px
      line-height       1.6
      color             #9e9e9e
      kalc              width, 100% \- 148px
      h4
        font-family     proximaFamily
        font-weight     300
        letter-spacing  1px
        font-size       22px
        line-height     1
        margin-bottom   10px

    &.appstore
      span.icon
        r-sprite          home 'appstore'
      h4
        color           logoBg

    &.teamwork
      span.icon
        r-sprite          home 'teamwork'
      h4
        color           teamworkColor

    &.social
      span.icon
        r-sprite          home 'social'
      h4
        color           socialColor

#pricing
  padding               0
  margin-top            -17px

  h3.pricing-title
    display             block
    text-align          center
    color               #666
    font-size           28px
    font-weight         200
    margin              56px 0 4px

  h6.pricing-subtitle
    display             block
    text-align          center
    color               #666
    font-size           18px
    font-weight         400
    opacity             .5
    margin-bottom       55px

#pricing .product-form
  size                  100%, auto
  background            #e4e4e4
  padding               22px 0 87px
  borderBox()

  h1
    font-size       32px

  h2
    font-size       28px

  h3
    font-size       24px

  h1
  h2
  h3
    font-weight     200
    color           #1c2021
    margin-bottom   8px
    text-shadow     none

  .inner-container
    max-width           1096px
    margin              0 auto

    >header
      padding-bottom    41px
      border-bottom     1px solid #d4d4d4

      p
        font-size       20px
        color           #757575
        font-weight     200
        line-height     26px
        width           702px
        fl()

      .pricing-toggle
        font-family     inherit
        rounded         12px
        background      emphasized
        size            302px, 59px
        shadow          inset 0 0 13px rgba(0, 0, 0, .36)
        fr()

        a
          background    transparent
          border        none
          shadow        none
          height        55px
          kalc          width, 50% \- 2px
          margin        2px 2px 0 0
          padding       0
          line-height   55px
          text-shadow   none
          color         #fff
          font-size     16px
          font-weight   200

          &:first-child
            margin      2px 0 0 2px

        a.active
          background    #27ae60
          color         emphasized
          rounded       10px
          font-weight   400


    .plan-selection
      .developer-plan
      .team-plan
        height          300px
        overflow        visible

    .plan-selection-box
      width           715px
      padding-top     42px
      position        relative
      fl()

      &:nth-of-type(2)
        margin-left   70px

      h4
        font-size     28px
        color         #1c2021
        font-weight   200
        line-height   34px
        display       inline-block
        position      relative

        cite
          display     block
          abs         -4px -53px 0 0
          size        43px, 43px
          line-height 43px
          text-align  center
          font-size   18px
          background  emphasized
          rounded     50%
          color       #fff

      h5
        font-size     22px
        font-weight   400
        color         #757575
        margin        4px 0 0

      .sliderbar-container
        width         100% !important
        background    #dadada
        shadow        inset 1px 1px 0 rgba(0, 0, 0, .16)
        height        7px
        border        none
        margin        67px auto 0

        .handle
          size        26px, 26px
          shadow      none
          border      none
          rounded     50%
          background  #00ba4e
          shadow      inset 0 -1px 2px 1px rgba(0, 0, 0, .1) \,
                      inset 0 -8px 17px #00ba4e \,
                      inset 0  0 0 1px #00ba4e \,
                      inset 0 1px 0 2px rgba(255, 255, 255, .3)
          top         -10px
          margin      0 0 0 -12px

          &:after
          &:before
            hidden()

        .sliderbar-label
          color           transparent
          margin-top      -45px
          margin-bottom   0

          &:after
            size          2px, 14px
            background    #bababa

      .description
        display           block
        font-size         12px
        font-weight       400
        color             #727575
        line-height       23px
        margin            20px 0 0
        span
          color           #999
        cite
          bg              color, #d3d3d3
          rounded         12px
          font-size       10px
          display         inline-block
          min-width       33px
          height          23px
          line-height     23px
          text-align      center
          padding         0 5px
          margin          0 5px 0 15px
          borderBox()

      a.pricing-show-details
        font-size         12px
        font-weight       200
        color             #747474
        abs               174px -30px 0 0

      &.selected
        margin              0
        padding             40px 0 0 50px
        width               275px
        border-left         1px solid #d4d4d4
        fr()

        h5
          font-size         24px
          color             #27ae60
          margin            16px 0
          cite
            font-size       18px
            font-style      italic
            font-weight     200

        .description
          min-height        18px
          margin            0
          color             rgba(242, 242, 242, .3)

        .kdbutton.solid.buy-now
          size              126px, 48px
          line-height       48px
          font-size         18px
          color             #056233
          padding           0
          rounded           6px
          font-weight       600
          margin            29px 0 0
          text-align        center
          text-transform    uppercase
          fl()

          .button-title
            line-height     inherit
            color           inherit
            font-size       inherit
            font-weight     inherit

    .team-plan
      .plan-selection-box
        width                 323px

        .description
          max-width           340px
          text-align          right
          abs                 200px 0px 0 0
          line-height         2
          margin              0

        .pricing-show-details
          abs                 274px 0px 0 0

    .developer-plan

      .sliderbar-container
        shadow                inset 1px 1px 0 rgba(0, 0, 0, .16) !important
        background            -webkit-linear-gradient(left, #00c052 0%, #ffd800 50%, #fe0000 100%) !important

        .opposite.bar
          background          #dadada
          shadow              inset 1px 1px 0 rgba(0, 0, 0, .16) \,
                              0 0 0 1px #dadada

      .pricing-show-details
          abs                 174px -30px 0 0

  .how-it-works
    bg                        color, #f1f1f1
    border                    1px solid #d3d3d3
    border-radius             12px
    max-width                 913px
    padding                   24px
    color                     #747474
    vendor                    column-count, 3
    vendor                    column-gap, 24px
    position                  relative
    margin-top                -88px
    borderBox()

    &:after
      content                 ""
      display                 block
      border                  11px solid transparent
      border-bottom-color     #f1f1f1
      abs                     -22px 192px 0 0

    &:before
      content                 ""
      display                 block
      border                  11px solid transparent
      border-bottom-color     #d3d3d3
      abs                     -23px 192px 0 0

    &.team
      margin-top              0

      &:before
      &:after
        right                 612px

    .item
      font-size               12px
      font-weight             200

      &:not(.cpu)
        vendor                column-break-inside, avoid

      h4
        font-size             18px
        font-weight           400
        margin                0 0 24px

      p
        margin-bottom         24px
        line-height           1.2em

#home-groups
  bg                    color, homeHeaderBg
  padding               100px 0 53px

  h2, h3
    text-shadow         none
    line-height         1

  h2
    font-size           38px
    margin-bottom       30px

  h3
    font-family         openSansFamily
    color               #686868
    font-size           24px
    margin-top          40px

  figure.browser
  figure.education
    background-size     cover
    overflow            hidden
    rounded             4px

  figure.browser
    background          url('/a/images/home/group.jpg') no-repeat center top
    bg                  size, cover
    size                1053px 714px
    margin              80px 0 100px -526px
    left                50%
    shadow              0 20px 50px rgba(0, 0, 0, .5)
    rel()

  figure.education
    background          url('/a/images/home/classroom.jpg') no-repeat center center
    size                1280px 1055px
    margin-top          500px
    margin-left         -640px
    left                50%
    shadow              0 5px 16px rgba(0, 0, 0, .47)
    abs()

  .group-features
    max-width           1053px
    margin              0 auto

    rel()

    > div
      width             33%
      rel()
      fl()

      span.icon
        size            100px, 100px
        margin-bottom   28px
        display         block
        margin          0 auto

      article
        color             homeHeaderBg
        font-family       openSansFamily
        width             auto
        display           block
        font-size         15px
        line-height       1.5
        padding           40px
        font-weight       300
        borderBox()
        h4
          color           white
          font-family     proximaFamily
          font-weight     300
          letter-spacing  1px
          font-size       18px
          line-height     1
          margin-bottom   10px
      a
        color           white

      &.white-label
        span.icon
          r-sprite          home 'group-of-people'

      &.school
        span.icon
          r-sprite          home 'post-head'

      &.project
        span.icon
          r-sprite          home 'text-balloons'


/* Media Queries */

@media all and (max-width: 1020px)
  .intro
    .big-header
      font-size             26px !important
      line-height           36px !important

      ~h2
        font-size           18px !important
        line-height         28px !important
        margin-bottom       30px !important

    .laptop
    .intro-marker
      display               none !important

    main
      height                auto !important

    #home-features
      padding               0 30px

    figure.browser
      display               none

    figure.education
      height                778px !important
      margin-top            100px !important

    .group-features
      margin-top            200px !important

    #pricing
      header
        margin-left         3%

      .pricing-toggle
        abs                 110px 20px 0 0

      .plan-selection-box
        margin-left         5% !important
        float               left !important

        h4
          font-size         22px !important

@media all and (max-width: 1020px) and (min-width: 720px)
  .intro
    #pricing
      .plan-selection-box
        float               left !important
        borderBox()

      .developer-plan
        .plan-selection-box
          width             54% !important

          &.selected
            width           36% !important
            padding         35px 35px 0 !important

      .team-plan
        .plan-selection-box
          width             28% !important

          &.selected
            padding         35px 35px 0 !important



@media all and (max-width: 900px) and (min-width: 510px)
  .intro
    #home-features
      >div
        text-align        center

        span.icon
          margin          0 auto
          float           none

        article
          width           100%
          padding         0 20px
          borderBox()

        &.appstore .icon
          margin-top      6px
          margin-bottom   20px

        &.teamwork .icon
          margin-bottom   12px

        &.social .icon
          margin-bottom   15px

    #pricing
      header
        h2
          font-size       24px !important

        p
          font-size       18px !important

      .pricing-toggle
        width             233px !important

@media all and (max-width: 720px)
  .intro
    .headings-container
    .register-container
      float                 none !important
      width                 75% !important
      margin-left           auto !important
      margin-right          auto !important

      h1,h2
        text-align          center !important

    .big-header
      font-size             26px !important
      margin-bottom         24px !important

      ~h2
        font-size           18px !important
        margin-bottom       30px !important

    main
      padding               36px 60px 44px !important

    .group-features
      >div
        width               100% !important
        float               none !important
        text-align          center

        article
          width             auto !important

    .kdbutton.pricing
      margin                20px auto !important
      width                 90% !important

    figure.education
      height                1035px !important

    #pricing
      .product-form
        padding-top         60px !important
        height              auto !important

      header
        text-align          center
        margin-right        5% !important

        h2
          text-align        center !important

        p
          width             100% !important

      .pricing-toggle
        position            static
        margin              104px auto 0
        width               60% !important
        float               none !important

      div.plan-selection-box
        width               90% !important
        float               none !important

        &.selected
          text-align        center
          padding           40px 0 0 !important
          border            none !important

          .kdbutton
            margin          42px auto 0 !important
            float           none !important
            width           50% !important

        br
          content           ""
          display           inline-block
          margin-left       8px

        h5
          margin            0 !important
          hidden()

        .description
          max-width         90% !important
          width             90% !important
          text-align        center !important
          margin            24px auto 0 !important
          position          static !important


@media all and (max-width: 510px)
  .intro
    .headings-container
    .register-container
      width               100% !important

    .big-header
      margin              0 16px 22px

      &~h2
        margin            0 16px 22px

    #home-features
      padding             0 15px
      margin              40px auto
      >div
        float             none
        width             auto

        .icon
          vendor          transform, scale(.7) translateY(-10px)

        &~div
          margin          28px 0 0

        &.appstore .icon
          margin-left     6px
          margin-right    20px

        &.teamwork .icon
          margin-right    12px

        &.social .icon
          margin-right    22px
          margin-left     6px


<<<<<<< HEAD
// campaign related stuff
.campaign-container
  overflow                inherit
=======
    #home-bottom
      padding-top         690px !important

>>>>>>> ceda948f
.intro-marker.in.help
  size                    20px, 20px
  top                     20px
  left                    13px
  background              none
  border                  none
  &:after
    size                  20px, 20px

.custom-views
  h3
    margin                50px 0 10px
    font-size             22px
    color                 #6a6a6a
    font-weight           400
    position              relative
    top                   37px
    &.home-pages
      margin-top          0

  .kdselectbox
  .koding-on-off
    abs()
    top                   20px
    right                 130px

  .koding-on-off
    &.preview-toggle
      right               200px
    span
      font-size           11px
      top                 2px
      left                7px
      position            relative

  .kdselectbox
    width                 90px
    &.preview-select
      right               230px

  .select-label
    font-size             11px
    abs()
    top                   50px
    right                 260px
    &.assign
      right               160px

  .button-container
    text-align            right

  .koding-on-off.on
    bg                    color, #1AAF5D

  .preview
    &.green
      bg                  color, #1AAF5D !important
    size                  150px, 40px !important
    padding               0 !important
    rounded               30px !important
    span
      font-size           13px !important
      line-height         40px !important
      position            relative
      top                 1px

.custom-views-dashboard
  &.home-pages .kdbutton.add-new
    left                  140px

  &.widgets .kdbutton.add-new
    left                  92px
  .kdbutton.icon-only
    size                  32px, 32px
    rounded               32px
    border                none
    &.add-new
      bg                  color, #1AAF5D
      .icon
        sprite            "dashboard", "add"
        position          relative
        left              4px
        top               1px
    &.edit
      bg                  color, #1AAF5D
      .icon
        r-sprite          "dashboard", "edit"
        position          relative
        left              2px
    &.delete
      bg                  color, #E96550
      .icon
        r-sprite          "dashboard", "delete"
        position          relative
        left              3px
  .add-new-view
    p
      font-weight         400
      font-size           16px
      margin              10px 0
    .page-name
      border              none
      padding             10px
      font-size           16px
      width               876px
      rounded             4px
      box-sizing          border-box
    .button-container
      margin              20px 0
    .ace_editor
      rounded             4px
  .loader
    left                  50%
    margin                25px 0 0 -16px
  .no-view
    font-size             20px
    line-height           24px
    text-align            center
    margin-top            40px
  .views
    margin-top            20px
  .custom-view-item
    overflow              hidden
    margin                2px 0
    height                68px
    background            #fff
    rounded               4px
    box-sizing            border-box
    p
      padding-left        28px
      line-height         68px
      font-weight         400
      font-size           14px
      color               #6a6a6a
      fl()
    .button-container
      fr()
      border-left         2px solid #E9E9E7
      padding             18px 20px 18px 23px
      .kdbutton
        margin-left       7px
        &.delete
          margin-left     0<|MERGE_RESOLUTION|>--- conflicted
+++ resolved
@@ -992,15 +992,9 @@
           margin-left     6px
 
 
-<<<<<<< HEAD
 // campaign related stuff
 .campaign-container
   overflow                inherit
-=======
-    #home-bottom
-      padding-top         690px !important
-
->>>>>>> ceda948f
 .intro-marker.in.help
   size                    20px, 20px
   top                     20px
