class HomePage extends JView

  iframe = """<iframe src="//www.youtube.com/embed/5E85g_ddV3A?autoplay=1&origin=https://koding.com&showinfo=0&rel=0&theme=dark&modestbranding=1&autohide=1&loop=1" width="853" height="480" frameborder="0" webkitAllowFullScreen mozallowfullscreen allowFullScreen></iframe>"""

  partialData = KD.customPartial?.partial or {}

  constructor:(options = {}, data)->

    options.domId = 'home-page'

    super options, data

<<<<<<< HEAD
=======
    @pricingButton = new KDButtonView
      title       : "Check our Pricing<cite>for you or for your team</cite>"
      cssClass    : 'solid green shadowed pricing'
      icon        : 'yes'
      iconClass   : 'dollar'
      callback    : (event)->
        KD.utils.stopDOMEvent event
        KD.mixpanel "Pricing button in Home, click"
        KD.singletons.router.handleRoute '/Pricing'

>>>>>>> 1a042fab
    @registerForm = new HomeRegisterForm
      callback    : (formData)->
        KD.mixpanel "Register button in / a, click"
        @doRegister formData

    @githubLink   = new KDCustomHTMLView
      tagName     : "a"
      partial     : "Or you can sign up using <strong>GitHub</strong>"
      click       : ->
        KD.mixpanel "Github auth button in /, click"
        KD.singletons.oauthController.openPopup "github"

    @play = new KDCustomHTMLView
      tagName : 'a'
      cssClass : 'play-button'
      attributes : href : 'http://www.youtube.com/embed/5E85g_ddV3A'
      click : (event)=>
        KD.utils.stopDOMEvent event
        if window.innerWidth > 1024
        then @showVideo()
        else
          window.open "/teamwork.html",
            "Koding Teamwork",
            "width=#{w},height=#{h},left=#{Math.floor (screen.width/2) - (w/2)},top=#{Math.floor (screen.height/2) - (h/2)}"

    @markers = new MarkerController
    @widgetPlaceholder = new KDCustomHTMLView
      cssClass         : "home-widget-placeholder"

<<<<<<< HEAD
    @productForm = new IntroPricingProductForm

=======
    if partialData.css
      tag           = document.createElement "style"
      tag.innerHTML = Encoder.htmlDecode partialData.css
>>>>>>> 1a042fab

      document.head.appendChild tag

    if partialData.js
      try
        eval Encoder.htmlDecode partialData.js
      catch
        console.warn "Home page custom code failed to execute"

  showVideo:->
    @play.hide()
    @markers.hide 'teamwork'
    @$('figure.laptop section.teamwork').hide()
    @$('figure.laptop').append iframe

  hideVideo:->
    @play.show()
    @$('figure.laptop section.teamwork').show()
    @$('figure.laptop iframe').remove()
    KD.utils.wait 1000, => @markers.show 'teamwork'

  show:->
    @appendToDomBody()  unless document.getElementById 'home-page'

    @unsetClass 'out'
    document.body.classList.add 'intro'

    super

    KD.utils.defer => @markers.reset()

  hide:->
    @setClass 'out'
    document.body.classList.remove 'intro'

    super

    @hideVideo()


  viewAppended:->

    super

    vms = @markers.create 'vms',
      client    : '#home-page .laptop .teamwork'
      container : this
      wait      : 1000
      message   : 'ACCESS YOUR VMS ONLINE'
      offset    :
        top     : 150
        left    : 50

    nav = @markers.create 'nav',
      client    : '#home-page .laptop .teamwork'
      container : this
      wait      : 1300
      message   : 'EASY ACCESS TO YOUR APPS'
      offset    :
        top     : -30
        left    : 240

    chat = @markers.create 'chat',
      client    : '#home-page .laptop .teamwork'
      container : this
      wait      : 1600
      message   : 'WORK TOGETHER, HAVE FUN!'
      offset    :
        top     : 150
        left    : 700

    play = @markers.create 'play',
      client    : '#home-page .laptop .teamwork'
      container : this
      wait      : 1900
      message   : 'INSTANTLY SPIN UP PLAYGROUNDS'
      offset    :
        top     : 375
        left    : 600

    logo = @markers.create 'logo',
      client    : '#home-page .browser'
      container : this
      wait      : 2200
      message   : 'WHITE-LABEL KODING'
      offset    :
        top     : 25
        left    : 25

    @markers.group 'teamwork', vms, nav, chat, play

  pistachio:->
    if partialData.html
      return Encoder.htmlDecode partialData.html

    """
      <header id='home-header'>
        <div class="inner-container">
          <a href="/" class="logo"><cite></cite></a>
          <a href="/" class="logotype">Koding</a>
          <a href="/Login" class="login fr">LOGIN</a>
        </div>
      </header>
      {{> @widgetPlaceholder}}
      <main>
        <div class="clearfix">
          <div class="headings-container">
            <h1 class='big-header'>Develop, Together!</h1>

            <h2>Learn programming or make apps.
              <br/>Hack Ruby, Go, Java, NodeJS, PHP, C, and Python.
              <br/>Install Wordpress, Laravel, Django, and Bootstrap.
              <br/>Play with MySQL, Mongo, and enjoy root access.
              <br/>Sign up now and join the fun!
            </h2>

          </div>
          <div class="register-container">
            {{> @registerForm}}
            <h3>{{> @githubLink}}</h3>
          </div>
        </div>
      </main>
      <figure class='laptop'>
        {{> @play}}
        <section class='teamwork'></section>
      </figure>
      <section id='home-features' class='clearfix'>
        <div class='appstore clearfix'>
          <span class='icon'></span>
          <article>
            <h4>APPSTORE</h4>Speed up with user contributed apps, or create your own app, Koding has a great toolset to interact with VMs and to build UIs around.
          </article>
        </div>
        <div class='teamwork clearfix'>
          <span class='icon'></span>
          <article>
            <h4>TEAMWORK</h4>Collaborative development environment for lecture groups, pair programming, or simply for sharing what you're doing with a total stranger.
          </article>
        </div>
        <div class='social clearfix'>
          <span class='icon'></span>
          <article>
            <h4>SOCIAL</h4>Share with the community, learn from the experts or help those who have yet to start coding. Socialize with like minded people and have fun.
          </article>
        </div>
      </section>
      <section id='home-groups'>
        <h2 class='big-header'>Groups, have your own koding</h2>
        <h3>Have all your development needs in a single private space.</h3>
        <figure class='education'></figure>
        <figure class='browser'></figure>
        <div class='group-features clearfix'>
          <div class='white-label clearfix'>
            <span class='icon'></span>
            <article>
              <h4>WHITE-LABEL KODING</h4>
              You can have your private Koding in the cloud, with your rules, your apps and your own members. Please <a id='home-contact-link' href='mailto:education@koding.com?subject=Koding, white label' target='_self'>contact us</a> for further information.
            </article>
          </div>
          <div class='school clearfix'>
            <span class='icon'></span>
            <article>
              <h4>USE IT IN YOUR SCHOOL</h4>
              Prepare your files online and share them with the whole class instantly. Collaborate live with your students or let them follow along what you're doing.
            </article>
          </div>
          <div class='project clearfix'>
            <span class='icon'></span>
            <article>
              <h4>CREATE PROJECT GROUPS</h4>
              Want to work on a project with your buddies and use the same workspace? Share your VM with your fellow developers.
            </article>
          </div>
        </div>
      </section>
<<<<<<< HEAD
      <section id="pricing" class="clearfix">
        {{> @productForm}}
      </section>
=======
>>>>>>> 1a042fab
      <footer class='clearfix'>
        <div class='fl'>
          <a href="/" class="logo"><cite></cite></a>
          <address>
          #{(new Date).getFullYear()} © Koding, Inc. </br>358 Brannan Street, San Francisco, CA, 94107
          </address>
        </div>
        <nav>
          <a href="/Activity">Activity</a>
          <a href="/About">About</a>
          <a href="/Pricing">Pricing</a>
          <a href="mailto:hello@koding.com" target='_self'>Contact</a>
          <a href="http://learn.koding.com/">University</a>
          <a href="http://koding.github.io/jobs/">Jobs</a>
          <a href="http://blog.koding.com">Blog</a>
          <a href="http://status.koding.com">Status</a>
        </nav>
      </footer>
    """

KD.introView = new HomePage

if location.hash in ['#!/Home', '/', '']
  KD.introView.show()<|MERGE_RESOLUTION|>--- conflicted
+++ resolved
@@ -10,8 +10,6 @@
 
     super options, data
 
-<<<<<<< HEAD
-=======
     @pricingButton = new KDButtonView
       title       : "Check our Pricing<cite>for you or for your team</cite>"
       cssClass    : 'solid green shadowed pricing'
@@ -22,7 +20,6 @@
         KD.mixpanel "Pricing button in Home, click"
         KD.singletons.router.handleRoute '/Pricing'
 
->>>>>>> 1a042fab
     @registerForm = new HomeRegisterForm
       callback    : (formData)->
         KD.mixpanel "Register button in / a, click"
@@ -52,14 +49,9 @@
     @widgetPlaceholder = new KDCustomHTMLView
       cssClass         : "home-widget-placeholder"
 
-<<<<<<< HEAD
-    @productForm = new IntroPricingProductForm
-
-=======
     if partialData.css
       tag           = document.createElement "style"
       tag.innerHTML = Encoder.htmlDecode partialData.css
->>>>>>> 1a042fab
 
       document.head.appendChild tag
 
@@ -235,13 +227,8 @@
             </article>
           </div>
         </div>
+        {{> @pricingButton}}
       </section>
-<<<<<<< HEAD
-      <section id="pricing" class="clearfix">
-        {{> @productForm}}
-      </section>
-=======
->>>>>>> 1a042fab
       <footer class='clearfix'>
         <div class='fl'>
           <a href="/" class="logo"><cite></cite></a>
