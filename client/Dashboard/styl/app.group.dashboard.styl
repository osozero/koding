--- conflicted
+++ resolved
@@ -179,42 +179,6 @@
       rounded                 36px
       margin-right            10px
 
-<<<<<<< HEAD
-        .kdbutton.solid.green
-          margin              0
-          padding             0
-          size                98px, 33px
-          rounded             26px
-          fr()
-
-          span
-            font-size         12px
-            line-height       33px
-
-  .group-logo
-    figure
-      size                    55px, 55px
-      rounded                 6px 6px 0 0
-    &.default
-      figure
-        r-sprite              "dashboard", "group-default-logo-bg"
-        background-color      #CACACA !important
-  .upload-button
-    size                      55px, 25px
-    rounded                   0
-    padding                   0
-    span
-      font-size               10px !important
-      line-height             25px !important
-      text-align              center
-      text-transform          uppercase
-      width                   55px
-      display                 block
-    &.save, &.cancel
-      margin-top              3px
-      rounded                 36px
-      margin-right            10px
-
   .group-image-preview
     vendor                    transform, translate(-50%, -50%)
     abs()
@@ -222,15 +186,6 @@
     top                       50%
     max-width                 120px
 
-=======
-  .group-image-preview
-    vendor                    transform, translate(-50%, -50%)
-    abs()
-    left                      50%
-    top                       50%
-    max-width                 120px
-
->>>>>>> ca6799c1
   .group-logo-uploader
     .file-drop
       font-size               14px
@@ -270,19 +225,11 @@
         width                auto
         height               auto
         float                none
-<<<<<<< HEAD
-        line-height          16px
-
-      .avatarview
-        position             relative
-        top                  0 !important
-=======
         line-height          20px
 
       .avatarview
         position             relative
         top                  4px !important
->>>>>>> ca6799c1
         left                 0
         fl()
         margin-right         20px
@@ -492,32 +439,6 @@
         margin-left       20px
         display           inline-block
         hidden()
-  .policy-overlay
-    size                  100%, 100vh
-    position              fixed
-    top                   58px
-    margin-left           -34px
-    z-index               10000
-    background            rgba(0,0,0,.2)
-    div
-      size                460px, 128px
-      bg                  color, #E4E4E4
-      rounded             6px
-      top                 50%
-      left                50%
-      margin              -64px 0 0 -460px
-      abs()
-      p
-        font-size         30px
-        color             #1aaf5d
-        line-height       128px
-        text-align        center
-        .icon
-          r-sprite        "dashboard", "coming-soon"
-          display         inline-block
-          margin-right    22px
-          position        relative
-          top             4px
 
   .policy-overlay
     size                  100%, 100vh
@@ -645,13 +566,7 @@
           span
             font-size         16px
             line-height       35px
-<<<<<<< HEAD
-          &.delete
-            bg                color, #EC492C
-            padding           0
-=======
-
->>>>>>> ca6799c1
+
       .status
         font-size             14px
         height                35px
@@ -1061,21 +976,13 @@
     form > .permissions-header:first-child
       position              fixed
       z-index               99
-<<<<<<< HEAD
-      bg                    color, rgba(255, 255, 255, .75)
-      size                  876px, 33px
-=======
       gradient              rgba(228, 228, 228, .8) #e4e4e4
       size                  876px, 33px
       top                   0
       padding               77px 0 30px
->>>>>>> ca6799c1
 
       .header-item
         text-align          center !important
-
-      .role-admin
-        margin-left         160px
 
     .permissions-form
       overflow              visible
@@ -1083,15 +990,6 @@
       .permission-switch
         fl()
         margin              0 61px
-<<<<<<< HEAD
-        size                38px, 18px
-        a
-          size              14px, 14px
-        &.on
-          a
-            vendor          transform, translateX(19px)
-=======
->>>>>>> ca6799c1
 
       .formline
         borderBox()
