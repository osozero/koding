--- conflicted
+++ resolved
@@ -614,14 +614,9 @@
     display                 inline-block
     height                  auto
     vertical-align          top
-<<<<<<< HEAD
     overflow                visible
     gradient                #fff, #fafafa
     shadow                  0 2px 5px rgba(0,0,0,.15)
-=======
-    background-size         cover
-    vendor                  filter, blur(5px)
->>>>>>> c7a6b83b
 
     &:hover
       div.groups-settings-menu
