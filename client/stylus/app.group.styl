@import "./client/Framework/themes/default/kdfn"
@import "./client/stylus/appfn"
@import "nib"
@import "nib/gradients"
@import "nib/vendor"

/*

  Groups ListView

*/

<<<<<<< HEAD
.group-landing
  height                  100%
  overflow                auto
  vendor transition,      height .2s linear

.group-landing-content
  borderBox()
  rel()
  overflow                visible
  max-height              660px
  max-width               980px
  width                   90%
  border                  1px solid rgba(255,255,255,0.16)
  rounded                 8px
  margin                  60px auto 30px auto
  shadow                  0 0 150px rgba(0,0,0,0.32)
  bg color,               rgba(255,255,255,0.05)

  .group-wrapper
    // max-height            650px
    overflow              auto

  .avatar
    borderBox()
    padding               30px 30px 10px 30px
    fl()

    img
      padding             5px
      border              1px solid rgba(255,255,255,0.2)
      bg color,           rgba(0,0,0,0.2)
      rounded             5px
      vendor transition,  all 0.2s ease-in-out
      width               150px
      height              150px

  .content-title
    vendor transition,    margin-left 0.2s ease-in-out
    font-weight           500
    overflow              hidden
    white-space           nowrap
    text-overflow         ellipsis
    font-size             24px
    padding               30px 30px 20px 0
    color                 #f5f5f5
    vendor                font-smoothing antialiased
    text-rendering        geometricPrecision
    margin-left           215px

    .betatag
      text-indent         -9999px
      abs()
      top                 -2px
      right               -3px
      width               64px
      height              38px
      sprite()
      bg position,        -400px -120px

  .content-body
    vendor transition,    margin-left 0.2s ease-in-out
    color                 rgba(227, 227, 227, 0.5)
    font-weight           300
    margin-left           215px
    padding-right         30px

  .content-meta
    fr()
    borderBox()
    clear                 both
    height                27px
    rounded               4px
    padding               5px 8px 5px 5px
    margin                -25px 30px 15px 30px
    shadow                0 -1px 0 rgba(0,0,0,0.6), -1px 0 0 rgba(0,0,0,0.35), 1px 1px rgba(255,255,255,0.1)

    bg color,             rgba(0,0,0,0.25)
    div
      vertical-align      top
      color               rgba(227,227,227,0.5)
      font-weight         300
      display             inline-block
      .count
        color             #f5f5f5
        vertical-align    top
      .icon
        sprite()
        width             20px
        height            20px
        display           inline-block
      .text
        vertical-align    top
      &.followers
        .icon
          bg position,    -201px -523px
      &.posts
        .icon
          bg position,    -99px -523px

  .group-content
    clear                 both
    borderBox()
    height                394px
    overflow              auto
    margin                30px
    bg color,             rgba(0, 0, 0, 0.25) //#282520
    border                10px solid rgba(0, 0, 0, 0) //#282520
    shadow                0 -1px 0 rgba(0,0,0,0.6), -1px 0 0 rgba(0,0,0,0.35), 1px 1px rgba(255,255,255,0.1)
    rounded               5px
    width                 auto

  .content-markdown
    overflow              auto
    padding               10px

.group-koding-logo
  abs()
  left                    0
  bottom                  0
  text-align              center
  width                   auto
  .text
    margin                30px 30px 10px 30px
    .logo
      cursor              pointer
      display             inline-block
      width               140px
      height              40px
      sprite()
      bg position,        -400px 0px

@media screen and (max-width: 500px)
  .group-landing-content
    margin-top            30px
    .avatar
      padding-right       10px
      img
        padding           2px
        width             40px
        height            40px
    .content-title
      margin-left         90px
    .content-body
      margin-left         90px
    .content-meta
      float               none
      margin-top          20px
      margin-bottom       0px
    .content-markdown
      img
        max-width         100%

.group-navigation
  width                   100%
  height                  100px
  text-align              center
  .bigLink
    display               inline-block
    text-shadow           0 -1px 0 rgba(0,0,0,0.8)
    font-size             20px
    line-height           40px
    margin-right          40px
    color                 #ffb500
    noTextDeco()
    vertical-align        baseline
    bg color,             transparent
    &:hover
      color               white
    cursor                pointer
=======
.own-group
  background-color        chartreuse !important

#group-landing
  height                100%
  width                 100%
  z-index               99
  abs()
  bg image,             url("../images/koding-new-bg.png");
  bg repeat,            repeat-x
  vendor transition,    opacity 1s ease

  shadow 0 0 50px 20px rgba(0,0,0,0.4)
  &.group-leaving
    rel()
  &.group-shrinking
    height 0
  &.group-fading
    opacity             0
  &.group-hidden
    z-index             1
    display             none


.group-header
  width                 100%
  height                51px
  display               none

.group-personal-wrapper
  height                100%
  width                 160px
  fl()

.group-avatar
  height                76px
  width                 160px
  background-position   center center
  background-repeat     no-repeat
  vendor background-size, 160px auto
  shadow                inset 0 0 13px 0 rgba(0,0,0,0.6)


.group-buttons
  min-height                27px
  border-top            1px solid #403d37
  width                 100%
  bg color,             rgba(0,0,0,0.2)
  padding 0 5px 5px 0
  borderBox()
.group-content-wrapper
  margin-left           160px
  height                100%
  width                 auto
  bg color,             white
  borderBox()

.group-title
  borderBox()
  height                77px
  width                 auto
  bg                    color, white
  border-bottom         1px solid rgb(229,229,229)
  shadow                inset 0 3px 1px 3px rgba(250,250,250,.5)
  gradient              rgb(255,255,255),rgb(242,242,242)
  padding 20px 23px
  .group-title-wrapper
    height auto
    width auto
  .group-name
    borderBox()
    color #ff9200
    font-size 16px
    width auto
    display inline-block
  .group-bio
    borderBox()
    color #888
    font-size 12px
    height 29px
    overflow-y scroll
    width auto
    font-weight 300

.group-nickname
  borderBox()
  font-size 14px
  width auto
  display inline-block
  color #aaa
  padding 5px 5px 0 13px

.group-links
  margin                24px 0 27px 15px
  ul
    li
      a
        color             #adadad!important
        noTextDeco()
        font-size         14px
        font-weight       300
      line-height       20px
      margin-bottom     4px
      span.icon
        sprite()
        fl()
        size            20px, 20px
        margin-right    18px
      &.blog
        span.icon
          bg position,  0 -80px
      &.twitter
        span.icon
          bg position,  0 -100px
      &.github
        span.icon
          bg position,  0 -280px

  ul.admin
    li
      a
        padding-top 3px
        font-size         11px
  hr
    border-top          1px solid rgba(44,41,36,0.5)
    border-bottom       1px solid rgba(255,255,255,0.07)
    width               auto
    height              0
    margin              20px 20px 10px 6px
    padding             0 11px

.group-splitview
  height 100%

.group-content-links
  margin-right          0px
  width                 139px
  height                100%
  border-right          1px solid #e8e8e8
  padding               19px 23px 19px 23px
  fl()
  borderBox()

  h4
    text-transform      uppercase
    font-size           9px
    color               #9f9d9a
    font-weight         400
    margin-bottom       9px

  li
    color               #7c603b
    font-weight         normal
    noTextDeco()
    cursor              pointer
    line-height         16px
    font-size           12px
    vertical-align      baseline
    margin-bottom       6px

.group-koding-logo
  height 100%
  .logo
    cursor pointer
    sprite()
    width 120px
    height 30px
    bg position, -240px -40px
    position fixed
    bottom 12px
    left 15px
    &.animate
      vendor transition, top 0.5s ease-in-out
    &.top
      top 12px!important
      bottom none

  vertical-align bottom

.kdlistview.kdview.group-loading-content
.group-loading-content
  overflow auto
  margin-left 125px
  borderBox()
  height 100%
  width auto
  padding 30px


// .group-loader
//   width                   30px
//   height                  30px
//   size                    30px, 30px
//   margin                  auto
//   bg                      position,-240px -40px
//   sprite()

// #group-loader-container
//   top                     40px
//   width                   100%
//   abs()

// .landing-button
//   font-size               17px !important

// .group-landing-content
//   borderBox()
//   rel()
//   overflow                visible
//   max-height              660px
//   max-width               980px
//   width                   90%
//   border                  1px solid rgba(255,255,255,0.16)
//   rounded                 8px
//   margin                  100px auto 30px auto
//   shadow                  0 0 150px rgba(0,0,0,0.32)
//   bg color,               rgba(255,255,255,0.05)
//   vendor transition,      height .2s linear

//   .group-wrapper
//     // max-height            650px
//     overflow              auto

//   .avatar
//     borderBox()
//     padding               30px 30px 10px 30px
//     fl()

//     img
//       padding             5px
//       border              1px solid rgba(255,255,255,0.2)
//       bg color,           rgba(0,0,0,0.2)
//       rounded             5px
//       vendor transition,  all 0.2s ease-in-out
//       width               150px
//       height              150px

//   .content-title
//     vendor transition,    margin-left 0.2s ease-in-out
//     font-weight           500
//     overflow              hidden
//     white-space           nowrap
//     text-overflow         ellipsis
//     font-size             24px
//     padding               30px 30px 20px 0
//     color                 #f5f5f5
//     vendor                font-smoothing antialiased
//     text-rendering        geometricPrecision
//     margin-left           215px

//     .betatag
//       text-indent         -9999px
//       abs()
//       top                 -3px
//       right               -3px
//       width               64px
//       height              38px
//       sprite()
//       bg position,        -400px -120px

//   .content-body
//     vendor transition,    margin-left 0.2s ease-in-out
//     color                 rgba(227, 227, 227, 0.5)
//     font-weight           300
//     margin-left           215px
//     padding-right         30px

//   .content-meta
//     fr()
//     borderBox()
//     clear                 both
//     height                27px
//     rounded               4px
//     padding               5px 8px 5px 5px
//     margin                -25px 30px 15px 30px
//     shadow                0 -1px 0 rgba(0,0,0,0.6), -1px 0 0 rgba(0,0,0,0.35), 1px 1px rgba(255,255,255,0.1)

//     bg color,             rgba(0,0,0,0.25)
//     div
//       vertical-align      top
//       color               rgba(227,227,227,0.5)
//       font-weight         300
//       display             inline-block
//       .count
//         color             #f5f5f5
//         vertical-align    top
//       .icon
//         sprite()
//         width             20px
//         height            20px
//         display           inline-block
//       .text
//         vertical-align    top
//       &.followers
//         .icon
//           bg position,    -201px -523px
//       &.posts
//         .icon
//           bg position,    -99px -523px

//   .group-content
//     clear                 both
//     borderBox()
//     height                394px
//     overflow              auto
//     margin                30px
//     bg color,             rgba(0, 0, 0, 0.25) //#282520
//     border                10px solid rgba(0, 0, 0, 0) //#282520
//     shadow                0 -1px 0 rgba(0,0,0,0.6), -1px 0 0 rgba(0,0,0,0.35), 1px 1px rgba(255,255,255,0.1)
//     rounded               5px
//     width                 auto

//   .content-markdown
//     overflow              auto
//     padding               10px

// .group-koding-logo
//   abs()
//   left                    0
//   bottom                  0
//   text-align              center
//   width                   auto
//   .text
//     margin                30px 30px 10px 30px
//     .logo
//       cursor              pointer
//       display             inline-block
//       width               140px
//       height              40px
//       sprite()
//       bg position,        -400px 0px

// @media screen and (max-width: 500px)
//   .group-landing-content
//     margin-top            30px
//     .avatar
//       padding-right       10px
//       img
//         padding           2px
//         width             40px
//         height            40px
//     .content-title
//       margin-left         90px
//     .content-body
//       margin-left         90px
//     .content-meta
//       float               none
//       margin-top          20px
//       margin-bottom       0px
//     .content-markdown
//       img
//         max-width         100%

// .group-navigation
//   width                   90%
//   max-width               980px
//   text-align              center
//   margin                  auto
//   margin-top              8px

//   .group-login-buttons
//     // border                1px solid rgba(255,255,255,0.1)
//     // border-radius         7px
//     padding               3px
//     opacity               0
//     // background-color      rgba(255,255,255,0.1)
//     vendor transition,    opacity .3s linear

//     &.ready
//       opacity             1.0
//       height              25px
//       display             block

//     .bigLink
//       text-shadow           0 -1px 0 rgba(0,0,0,0.8)
//       font-size             20px
//       color                 #ffb500
//       noTextDeco()
//       vertical-align        baseline
//       bg color,             transparent
//       &:hover
//         color               white
//       cursor                pointer
>>>>>>> 4e4cfb89

#group-content
  height            100%
  width             64%
  margin            15px
  min-width         370px
  overflow          auto !important
  height            2000px
  a
    color           grouppage-link
  #group-left-pane, #group-right-pane
    padding           10px 40px 0 5px
    borderBox()
    .kdview
      overflow        visible
      height          auto

  #group-left-pane
    //bg(color,aqua)
    width                 70%
    overflow              visible
    padding-left          50px
    height                100%
    fl()
    .group-meta
      margin-top            20px
      img
        width               160px
        height              150px
        rel()
        border              1px solid white
        margin              0 25px 10px 0
        blockMidTop()
        shadow(0px 0px 8px 1px #c5c5c5)
      > div
        width               70%
        blockMidTop()
      h2
        font-weight         bold
        font-size           36px
        line-height         30px
        color               #000
        margin-bottom       18px
      p
        line-height         23px
        font-size           14px
        color               #7c7c7c
        margin-bottom       18px
      .group-privacy
        span
          padding           3px 8px
          color             #229ee3
          bg(color,#ebf7fe)
          rounded(3px,3px,3px,3px)
          shadow(0 1px 1px 0 #b9e4fc)
    //group-meta
  //group-left-pane
  #group-right-pane
    //bg(color,orange)
    display               inline-block
    width                 20%
    padding-top           45px
    height                100%

    section
      padding-bottom      20px
      margin-bottom       20px
      border-bottom       1px solid #bfbfbf
      &:last-child
        border-bottom     none
      h4
        margin-bottom     10px
        color             #7f7f7f
        font-weight       normal
        font-size         11px
    .subscribe
      border-bottom       none
      padding-bottom      0
      div
        color             #0a90e0
        text-decoration   none
        padding           6px 10px
        display           inline-block
        rounded(4px,4px,4px,4px)
        bg(color,#f2f2f2)
        cite
          font-style      normal
          font-size       11px
          blockMid()
        span
          cursor          pointer
          margin-left     5px
          padding         4px 5px
          line-height     8px
          font-size       12px
          font-weight     bold
          color           #f2f2f2
          blockMid()
          rounded(10px,10px,10px,10px)
          width(12px,12px)
          bg(color,#ddd)
        shadow(0 2px 2px 0 #e3e3e3)
    .stats
      ul
        list-style        none
        mp0()
        color               #2e2d2a
        li
          padding             5px
          border-bottom       1px solid #eeeeee
          &:last-child
            border-bottom     none
      cite
        font-style        normal
      span
        margin-right      20px
        blockMid()
        size(20px,20px)
      .members span
        sprite()
        bg(position,-140px -440px)
      .shared span
        sprite()
        bg(position,-100px -460px)
      .activity span
        sprite()
        bg(position,-100px -420px)
    .tags
      .langtags span
        margin-bottom     3px
    .links
      ul
        mp0()
        list-style            none
        a
          text-decoration     none
    .moderators
      ul
        mp0()
        list-style        none
        li
          blockMid()
//group-content-layout

.test-btn
  // bg(color,lightBlue)
  width                 auto
  height                auto
  abs()
  left                  0
  top                   0

.list-filter
  margin                20px 0
  //padding               10px
  color                 #acacac
  rel()
  font-size             10px
  bg(color,#f2f2f2)
  rounded(4px,4px,4px,4px)
  div,span,a
    blockMid()
  a.filtered
    color               grouppage-link
    shadow(inset 0 1px 1px 0 #d7d7d7)
    bg(color,white)
    rounded(4px,4px,4px,4px)
    border-right        none
  a
    color               #9c9b9b
    padding             2px 6px
    font-size           12px
    line-height         12px
    text-decoration     none
    blockMid()
  .sort
    float               right
    display             inine-block
    span
      margin-right      10px
  > span
    blockMid()
    width               55px

.list-filter.kdlistview-sorter
    width                 100%
    padding               3px 10px 3px 15px
    height                35px
    borderBox()
    span
      text-shadow         0px 1px 1px #fff
    a
      color               #eba63c
      padding             5px 6px
      font-size           13px
      // border              1px solid #e9e9e9
      gradient            #f1f1f1,#fefefe
      shadow              inset 0 1px 1px -1px rgba(0,0,0,0.2)
      blockMid()



.content-page.groups

  .kdlistitemview-groups
    borderBox()
    border-bottom           1px solid #f5f5f5
    min-height              131px
    min-width 250px
    clear                   none
    width                   50%
    display                 inline-block
    height auto
    vertical-align top

    &:hover
      div.groups-settings-menu
        opacity 1

    &:nth-child(2n+1)
      border-right           1px solid #f5f5f5

    div.groups-settings-menu
        vendor            transition, opacity .1s ease-out
        size              21px, 18px
        opacity           .2
        abs()
        top               0
        right             0
        z-index           10
        button.kdbutton.with-icon
          padding         1px 2px
          padding-right   3px!important
          span.icon
            bg            position, -81px -281px
            size          16px, 16px
            padding       0
            margin        0
          &:hover
            gradient      #eee, #ddd
            rounded       2px
        .chevron
          display         none
        .chevron-separator
          display         none




    span.avatar
      margin 20px 20px 5px 20px
      padding         1px
      border          1px solid #E3E3E3
      fl()
      display         block
      size(60px,60px)
      .avatar-image
        display         block
        text-decoration   none
        background-size   cover
        background-position   center
        size(60px,60px)

    .content
      width auto
      margin-left : 103px
      borderBox()
      padding-top 10px
      h3
        borderBox()
        width auto
        padding-bottom 10px
        padding-right 20px
        margin-top 12px
        overflow-y hidden
        overflow-x hidden
        white-space nowrap
        text-overflow ellipsis
        height 30px
        color #ff9200
        font-size 13px
        a
          borderBox()
          width auto
          color #ff9200
          font-weight 400
          noTextDeco()
          overflow-y hidden
          overflow-x hidden
          white-space nowrap
          text-overflow ellipsis
          div.data
            borderBox()
            overflow-y hidden
            overflow-x hidden
            white-space nowrap
            text-overflow ellipsis
            display block

      article
        borderBox()
        width auto
        margin-right 95px
        padding-bottom 20px
        overflow-x hidden
        overflow-y hidden
        text-overflow ellipsis
        line-height 1.2em
        height 3.6em
        color #5f5f5f
        font-size 12px
        div.data
          borderBox()
          overflow-y hidden
          overflow-x hidden
          white-space nowrap
          text-overflow ellipsis
          display block

    .topicmeta
      abs()
      left 18px
      bottom 12px

      .topicstats
        .posts
          margin-right 5px
        .followers, .posts
          display inline-block
          a
            color black
            font-weight bold
            noTextDeco()

    .button-container
      abs()
      right 10px
      bottom 10px

      button
        fr()
        clear both
        display block
        margin-top 5px

        &.joined
          bg color, #444

      .enter-button
        borderBox()
        cursor            pointer
        border            1px solid #ddd
        border-bottom-color    #cfcfcf
        color             #7f7f7f
        font-size         11px
        width             80px
        line-height       12px
        padding           5px 5px 4px 5px
        text-align        center
        text-shadow       0 1px 0 #fff
        font-weight       700
        vertical-align    inherit
        background        linear-gradient(top,  white 0%,#e6e5e5 94%)
        shadow(0 1px 0 rgb(255, 255, 255))
        rounded(3px,3px,3px,3px)

        &:hover
          background           linear-gradient(top, #e9e8e8 0%,#d7d4d4 94%)
          border               1px solid #ddd
          border-bottom-color  #cfcfcf
          -moz-box-shadow      0 1px 0 #fff
          -webkit-box-shadow   0 1px 0 #fff
          box-shadow           0 1px 0 #fff

        &:active
          background           linear-gradient(top, #e9e8e8 0%,#d7d4d4 94%)
          border               1px solid #afafaf
          border-bottom        1px solid #ddd
          -moz-box-shadow      0 1px 0 #fff, inset 0 2px 1px rgba(0, 0, 0, 0.13)
          -webkit-box-shadow   0 1px 0 #fff, inset 0 2px 1px rgba(0, 0, 0, 0.13)
          box-shadow           0 1px 0 #fff, inset 0 2px 1px rgba(0, 0, 0, 0.13)

      .enter-group
        noTextDeco()
        color #7f7f7f
        &:before
          content               ''
          padding 0px 10px
          sprite()
          bg position, -20px -263px
          size 15px 15px
          margin               0 6px 0 0
          vertical-align       middle


/*

  Groups Content Display

*/

.grouptabhandle.dirty .new
  background-color  #0a92ba
  color             white
  font-weight       bold
  font-size         11px
  line-height       1
  padding           1px 4px
  rounded           3px


.group-admin-modal
  div.general-settings  > .kdformview
    margin-top 5px
    > .formline
      width 100%
      borderBox()
      overflow:auto
      border none
      padding 5px 0px 7px 18px
      &.button-field
        padding-right 10px

  > .kdformview
    margin-top 20px
    > .formline
      width 100%
      borderBox()
      overflow:auto
      border none
      &.button-field
        bg color, transparent
        rounded 0
        border none
        padding 0
        margin-left 108px
        margin-top 15px


  div.avatar
    .kdlabel
      margin-top:30px
    .kdfileuploadarea
      width 80px
      height 80px

  div.body
    textarea
      min-height 150px


.groups-member-permissions-view

  .kdview.kdloader
    display           block
    margin            10px auto

  .kdview.kdlistitemview.kdlistitemview-member-item
    line-height       24px

    .kdselectbox
      display         inline-block
      float           right

    .profile
      font-size       13px

    .role
      color           #999

    span.icon
      &.edit
        bg            position, -120px -400px
      &.delete
        bg            position, -80px -520px
      &.save
        bg            position, -80px -500px

    .kd-radio-holder
      line-height       30px
      margin-right      10px
      display           inline-block

      input[type=radio]
        vertical-align  middle
        display         inline
        width           auto
        margin          0 10px 0 3px

      label
        float           none
        display         inline


  .edit-container
    padding             5px 10px
    border              1px solid #ccc
    rounded             4px
    bg                  color, #f5f5f5
    borderBox()

    .buttons
      margin            10px 0 5px 0
      padding           10px
      bg                color, #e2e2e2
      rounded           3px
      border            1px solid #ccc
      .kdbutton
        width           auto
        margin-right    10px

.invitation-request
  .username
    font-weight         bold
    color               #ff9200
  &.invitation-sent
    background-color    #eee

.group-header
  margin-top            20px
  padding               20px 20px 0
  borderBox()
  .avatar
    margin-right        20px
    fl()
    span
      display           block
      border            1px solid #eee
      padding           1px
      size              60px, 60px
  section
    height              auto
    rel()
    h2
      font-size         36px
      font-weight       normal
      line-height       64px
      height            64px
      border-bottom     none
      padding           0
      overflow          ellipsis
      margin-right      180px
    .buttons
      top               0
      right             0
      size              auto, 100%
      padding           18px 5px
      borderBox()
      abs()
      .custom-link-view.enter-group
        margin-right    5px
  .navbar
    bg                  color, #f5f5f5
    height              60px
    margin              20px 0 0
    borderBox()
    .custom-link-view
      margin            20px 20px 0
      span.title
        color           #aaa
        // noTextDeco()
      &.enter-group
        margin-left     20px
      .icon
        &.enter-group
          bg            position, -180px -518px
          opacity       .2
        &.admin
          bg            position, -180px -439px
          opacity       .5

.group-content-display
  .sub-header
    gradient            #fff, #f8f8f8
    width               100%
    z-index             100
    fix()
    &.shadow
      shadow            0 0 15px rgba(0,0,0,.1)


  .loader
    fl()
    margin-top 10px
  .loader-text
    display block
    width auto
    margin-top 8px
    padding-left 5px
  .readme
    borderBox()
    padding             0px 0 0 0
    width 100%

    .data
      borderBox()
      border none
      padding 10px 0 0 0

    .edit
      margin-top 10px
      borderBox()
      width 100%
      min-height 200px
      max-height 400px
      .preview_content
        padding 10px
    .button-bar
      margin-top 10px
      margin-bottom 5px
      text-align right
      width auto
      opacity 0.95
      vendor transition, opacity 0.2s linear
      &:hover
        opacity 1
    .edit-cancel
      font-size 12px
      margin-top 4px
      margin-right 5px
      span
        noTextDeco()
        color #aaa
  .desc
    border-bottom       1px solid #f2f2f2
    padding             20px 0

  .group-content
    borderBox()
    height auto
    padding 0px 20px

    .kdtabhandlecontainer
      padding-top           0
      // background            linear-gradient(top, #555 0%,#666 93.7%)
      height                27px
      padding               0px 10px 0px 10px
      // shadow                inset 0 2px 5px rgba(0,0,0,.1)
      bg color,             #f5f5f5
      borderBox()
      border none
      .kdtabhandle
<<<<<<< HEAD
        // border              1px solid transparent
=======
>>>>>>> 4e4cfb89
        border-width        0
        height              27px
        line-height         27px
        color               #aaa
        font-size           13px
<<<<<<< HEAD
        padding             0 10px
        min-width           120px
        width               auto!important
        borderBox()
        rounded(0)
        // text-align center
=======
        padding             0 40px 0 10px
        width               auto!important
        borderBox()
        rounded(0)
>>>>>>> 4e4cfb89
        b
          margin-right      0
          font-weight normal
        &.active
          // border-color      #ccc
          border none
          bg color, transparent
          height            21px
          // background        linear-gradient(top, #ffaf43 0%,linkColor1 100%)
          color             #444
          // text-shadow       0 -1px 0 rgba(0,0,0,.05)
          // shadow            inset 0 2px 2px -2px rgba(0,0,0,0.40)
          b
            // text-decoration underline
            font-weight       600

    .members
      .listview-wrapper
        borderBox()
        padding 20px
        .kdlistitemview-member-item
          // width 50%
          width auto
          min-width 350px
          display inline-block
          margin 2px
          padding 10px
          borderBox()
          vendor transition, background-color 0.2s ease-in-out
          background-color rgba(248,248,248,0.5)
          &:hover
            background-color rgba(248,248,248,1)

          section
            .profile
              borderBox()
              margin-left 60px
              padding 2px
              display block
            .role
              borderBox()
              margin-left 60px
              padding 2px
              display block
            .edit-link
            .save-link
            .cancel-link
              fr()

<<<<<<< HEAD
    .invitations
    .membership-policy
    .approval-requests
      padding-top: 20px
=======
    .policy-view-wrapper
      padding-top 20px

    .invitations
    .membership-policy
    .approval-requests
>>>>>>> 4e4cfb89

      section.formline
        margin-left 100px
        margin-top 10px
        padding 10px

        h2
          padding-left 0
          padding-bottom 0px
          height 17px
          // font-weight 600
          font-size 14px
          // border none
        h3
          font-size 12px
          padding-bottom 10px

        p
          margin-top 0px
          margin-bottom 15px
          padding-left 0px

        > a
          margin-left 10px

        button
          min-width 80px
          height 24px
          line-height 8px
          margin 5px 5px 5px 0

        .policylanguage-editor

          textarea
            min-width 400px
            min-height 100px

        div.formline
          borderBox()
          margin 0
          padding 10px 0
          bg color, transparent
          border none

          > span
            margin-left 20px
            display inline-block
            hidden()

      a.edit-link
      > div.kdview > div.on-off
        fl()
        margin-left 25px
        margin-top 20px
        display inline-block
        width auto

      a.edit-link
        margin-top 16px
        padding-left 17px

<<<<<<< HEAD
=======


>>>>>>> 4e4cfb89
    .invitations
    .approval-requests
      padding-top 20px

      div.formline.button-field
        margin 0
        padding 0
        height auto

      div.formline
        overflow hidden
        width 100%

      section.formline
        overflow hidden
        min-width 200px
        width 50%
        borderBox()
        margin 0
        padding 20px
        fl()

        button
          margin 0
          fr()

        &.status-quo
          width 100%

      .requests-list
        margin-top 20px

        .default-item
          padding-left 10px

        .formline.invitation-request
          padding 0px 10px 10px 0
          display inline-block
          borderBox()

          .request
            margin-left 55px

          .username
            width auto

          .requested-at

            span
              display inline-block

          .is-sent

            span
              font-weight 600

          span.avatar
            border              1px solid #E3E3E3
            padding             1px
            margin-right        10px
            size(40px,40px)
            bg(color,#fff)
            fl()

            a
              display               block
              background-position   center
              background-image      url('../images/defaultavatar/default.avatar.40.png')
              bg(size,cover)
              bg(repeat,no-repeat)
              size(30px,30px)

    .approval-requests
      section.formline
        button
          margin-left 10px
          width 60px

    .form-generator
<<<<<<< HEAD
      overflow scroll
      .wrapper
        width 880px
      .form-builder
        width 100%
      .add-header
        bg color, #f5f5f5
        rounded 5px 5px 0 0
        div
          color #aaa
          borderBox()
          padding 5px 8px 4px 8px
          margin 0
          width 200px
=======
      overflow hidden
      .wrapper
        width auto
      .form-builder
        width 100%
      .add-header
        // bg color, #f5f5f5
        border-bottom 1px solid #f5f5f5
        rounded 5px 5px 0 0
        div
          color #444
          borderBox()
          padding 5px 8px 4px 8px
          margin 0
          width 150px
>>>>>>> 4e4cfb89
          font-weight bold
          font-size 12px
          display inline-block
          vertical-align top
<<<<<<< HEAD
      .add-inputs
        padding-top 10px
        bg color, #f5f5f5
        width 880px
        rounded 0 0 5px 5px
        .add-input
          width  200px
=======
          &:first-child
            width 100px
      .add-inputs
        padding-top 10px
        border-top 1px solid #f5f5f5
        // bg color, #f5f5f5
        width auto
        rounded 0 0 5px 5px
        .add-input
          width  150px
>>>>>>> 4e4cfb89
          borderBox()
          display inline-block
          padding 4px 9px
          vertical-align top
<<<<<<< HEAD
=======
          &:first-child
            width 100px
            .kdselectbox
              width 80px
>>>>>>> 4e4cfb89

          &.button
            padding 0
            width auto

          &.select
            display block

          .kdinput
<<<<<<< HEAD
            width auto

          .kdselectbox
            width 180px
        .select-fields
        .radio-fields
          margin-left 600px
          padding 5px
          width 255px
=======
            width 140px

          .kdselectbox
            width 130px
        .select-fields
        .radio-fields
          margin-left 450px
          padding 5px
          width 205px
>>>>>>> 4e4cfb89
          borderBox()
          > input.text
            display inline-block
          h3
<<<<<<< HEAD
            bg color, #f5f5f5
            color #444
=======
            // bg color, #f5f5f5
            // color #444
>>>>>>> 4e4cfb89
            padding 5px 5px 5px 0
          .form-builder-select
          .form-builder-radio
            margin-bottom 10px
            .default-item
              color #aaa
            .kdlistitemview
              width auto
              bg color, white
              margin 3px
              padding 5px 5px 0px 5px
              span.value
                color #aaa
              .title
                display inline-block
                width auto
              .remove-button
                display inline-block
                width auto
<<<<<<< HEAD
=======
                margin-left 5px
>>>>>>> 4e4cfb89
                fr()
      .form-item
        borderBox()
        width auto
<<<<<<< HEAD
        border-right 1px solid #f5f5f5
        border-left 1px solid #f5f5f5
        > div
          borderBox()
=======
        // border-left 1px solid #f5f5f5

        &:hover
          > div
            bg color, #f5f5f5
        > div
          borderBox()
          border-right 1px solid #f5f5f5
>>>>>>> 4e4cfb89
          overflow-x hidden
          overflow-y hidden
          text-overflow ellipsis
          white-space nowrap
<<<<<<< HEAD
          width 200px
=======
          width 150px
>>>>>>> 4e4cfb89
          // min-width 200px
          display inline-block
          padding 3px 9px
          margin 0
          border none
          line-height 1.5
          vertical-align middle
<<<<<<< HEAD
=======
          &:first-child
            width 100px
>>>>>>> 4e4cfb89

          &.title
            font-weight 500
          // height 25px
          .kdselectbox
            margin-top -4px
            height 18px
<<<<<<< HEAD
            width 180px
=======
            width 130px
>>>>>>> 4e4cfb89
            span.title
              height 18px
              line-height 18px
              overflow hidden
              text-overflow ellipsis
            span.arrows
              top 0
          div.default
          fieldset
            &.textarea
              white-space normal
            opacity 0.5
            vendor transition, opacity 0.15s ease-in-out
            &:hover
              opacity 1
            span
              color #aaa
              &.title
                color #444
          &:first-child
            border-left none
          &:last-child
            border-right 1px solid #f5f5f5
        &:last-child //> div
          padding-bottom 4px
    span.add-button
      noTextDeco()
      cursor pointer
<<<<<<< HEAD
=======
      margin 0 0 0 5px
>>>>>>> 4e4cfb89
      span.title
        noTextDeco()
        color black
        line-height 2.5
        font-weight 600

<<<<<<< HEAD
=======
    button.save-button
      margin-left 10px

>>>>>>> 4e4cfb89
    span.remove-button
      borderBox()
      noTextDeco()
      display inline-block
<<<<<<< HEAD
      margin 0
=======
      margin 0 0 0 5px
>>>>>>> 4e4cfb89
      cursor pointer
      span.title
        noTextDeco()

    .permissions-view
      .add-role-dialog
        z-index 100000

        .add-role-header
          padding-top 15px
          padding-bottom 15px
          font-size 14px
          font-weight 500

        .add-role-button
          margin-bottom 10px
        .add-role-cancel
          margin-top 8px

        label.label-role-name
          display inline-block
        input.role-name
          display inline-block
          width 289px

        label.label-copy-permissions
          margin-top 10px
          display inline-block
        div.kdselectbox.copy-permissions
          margin-top 0px

      // .kdview.kdloader
      //   display           block
      //   margin            10px auto

      .permissions-header
        abs()
        top 0px
        left 0
        right 0
        z-index 20000
        bg color, white
        &.scrolling
           shadow 0 5px 15px -5px rgba(0,0,0,0.1)
        > .input-wrapper > .kdview
          borderBox()
          width auto
          line-height 20px
          top 0
          overflow-x hidden
          display block
          text-overflow ellipsis
          white-space nowrap

      .permissions-form
        overflow-y scroll
        overflow-x hidden
        // max-height 300px
        margin-top 20px
<<<<<<< HEAD

        fraction(full,divisor)
          fraction = full/divisor

        for num in 2 3 4 5 6 7 8 9 10 11 12
          &.col-{num}
            .formline .input-wrapper
              width fraction(340,num)px

        .formline
          &.button-field
            borderBox()
            &.scrolling
              shadow 0 -5px 10px -3px rgba(0,0,0,0.1)
            abs()
            left 0
            right 0
            // bottom 0
            height 50px
            padding 15px 20px 0 15px
            border-top 1px solid #e5e5e5

            button.add-role
              fl()

          &:nth-last-child(2)
            margin-bottom 49px
            border-bottom-color transparent

          borderBox()
          padding 0px
          border-bottom 1px solid #f5f5f5
          border-left 1px solid #f5f5f5
          border-right 1px solid #f5f5f5

          .input-wrapper:first-child
            border-left none
            width 160px
            > .kdview
              borderBox()
              min-height 15px
              line-height 15px
              padding 3px
              padding-left 7px
              display inline-block
              width 160px
              overflow hidden
              text-overflow ellipsis
              white-space nowrap
              text-align left

          input.kdinput.permission-checkbox
            display inline
            margin-right 2px
            width auto
            margin-top 5px
            vertical-align middle
          .input-wrapper
            border-left 1px solid #f5f5f5
            borderBox()
            display inline-block
            width 100%
            height 20px
            vertical-align top
            text-align center
            > .input-wrapper
              vertical-align middle

        .permissions-module
          background      linear-gradient(top, #555 0%,#666 93.7%)
          color white
          .input-wrapper
            text-align left
=======

        fraction(full,divisor)
          fraction = full/divisor

        for num in 2 3 4 5 6 7 8 9 10 11 12
          &.col-{num}
            .formline .input-wrapper
              width fraction(340,num)px

        .formline
          &.button-field
            borderBox()
            &.scrolling
              shadow 0 -5px 10px -3px rgba(0,0,0,0.1)
            abs()
            left 0
            right 0
            // bottom 0
            height 50px
            padding 15px 20px 0 15px
            border-top 1px solid #e5e5e5

            button.add-role
              fl()

          &:nth-last-child(2)
            margin-bottom 49px
            border-bottom-color transparent

          borderBox()
          padding 0px
          border-bottom 1px solid #f5f5f5
          border-left 1px solid #f5f5f5
          border-right 1px solid #f5f5f5

          .input-wrapper:first-child
            border-left none
            width 160px
            > .kdview
              borderBox()
              min-height 15px
              line-height 15px
              padding 3px
              padding-left 7px
              display inline-block
              width 160px
              overflow hidden
              text-overflow ellipsis
              white-space nowrap
              text-align left

          input.kdinput.permission-checkbox
            display inline
            margin-right 2px
            width auto
            margin-top 5px
            vertical-align middle
          .input-wrapper
            border-left 1px solid #f5f5f5
            borderBox()
            display inline-block
            width 100%
            height 20px
            vertical-align top
            text-align center
            > .input-wrapper
              vertical-align middle

        .permissions-module
          background      linear-gradient(top, #555 0%,#666 93.7%)
          color white
          .input-wrapper
            text-align left

@media screen and (max-width:1000px)

  .group-content-display .group-content
    .kdtabhandlecontainer
      .kdtabhandle
        padding-right 20px
>>>>>>> 4e4cfb89

// .kdview.jcontextmenu.kdbuttonmenu.groups-settings-context
//   border-color          rgba(0,0,0,.2)
//   .chevron-ghost-wrapper
//     border-color        rgba(0,0,0,.2)
//     rounded             2px 2px 0 0
//     width               19px
//     span.chevron-ghost
//       margin            0 auto
//       bg                position, -80px -261px
//   .kdcontextmenutreeview
//     margin              3px 0
//     .kdview.kdtreeitemview.default
//       padding           2px
//       font-size         11px<|MERGE_RESOLUTION|>--- conflicted
+++ resolved
@@ -10,177 +10,6 @@
 
 */
 
-<<<<<<< HEAD
-.group-landing
-  height                  100%
-  overflow                auto
-  vendor transition,      height .2s linear
-
-.group-landing-content
-  borderBox()
-  rel()
-  overflow                visible
-  max-height              660px
-  max-width               980px
-  width                   90%
-  border                  1px solid rgba(255,255,255,0.16)
-  rounded                 8px
-  margin                  60px auto 30px auto
-  shadow                  0 0 150px rgba(0,0,0,0.32)
-  bg color,               rgba(255,255,255,0.05)
-
-  .group-wrapper
-    // max-height            650px
-    overflow              auto
-
-  .avatar
-    borderBox()
-    padding               30px 30px 10px 30px
-    fl()
-
-    img
-      padding             5px
-      border              1px solid rgba(255,255,255,0.2)
-      bg color,           rgba(0,0,0,0.2)
-      rounded             5px
-      vendor transition,  all 0.2s ease-in-out
-      width               150px
-      height              150px
-
-  .content-title
-    vendor transition,    margin-left 0.2s ease-in-out
-    font-weight           500
-    overflow              hidden
-    white-space           nowrap
-    text-overflow         ellipsis
-    font-size             24px
-    padding               30px 30px 20px 0
-    color                 #f5f5f5
-    vendor                font-smoothing antialiased
-    text-rendering        geometricPrecision
-    margin-left           215px
-
-    .betatag
-      text-indent         -9999px
-      abs()
-      top                 -2px
-      right               -3px
-      width               64px
-      height              38px
-      sprite()
-      bg position,        -400px -120px
-
-  .content-body
-    vendor transition,    margin-left 0.2s ease-in-out
-    color                 rgba(227, 227, 227, 0.5)
-    font-weight           300
-    margin-left           215px
-    padding-right         30px
-
-  .content-meta
-    fr()
-    borderBox()
-    clear                 both
-    height                27px
-    rounded               4px
-    padding               5px 8px 5px 5px
-    margin                -25px 30px 15px 30px
-    shadow                0 -1px 0 rgba(0,0,0,0.6), -1px 0 0 rgba(0,0,0,0.35), 1px 1px rgba(255,255,255,0.1)
-
-    bg color,             rgba(0,0,0,0.25)
-    div
-      vertical-align      top
-      color               rgba(227,227,227,0.5)
-      font-weight         300
-      display             inline-block
-      .count
-        color             #f5f5f5
-        vertical-align    top
-      .icon
-        sprite()
-        width             20px
-        height            20px
-        display           inline-block
-      .text
-        vertical-align    top
-      &.followers
-        .icon
-          bg position,    -201px -523px
-      &.posts
-        .icon
-          bg position,    -99px -523px
-
-  .group-content
-    clear                 both
-    borderBox()
-    height                394px
-    overflow              auto
-    margin                30px
-    bg color,             rgba(0, 0, 0, 0.25) //#282520
-    border                10px solid rgba(0, 0, 0, 0) //#282520
-    shadow                0 -1px 0 rgba(0,0,0,0.6), -1px 0 0 rgba(0,0,0,0.35), 1px 1px rgba(255,255,255,0.1)
-    rounded               5px
-    width                 auto
-
-  .content-markdown
-    overflow              auto
-    padding               10px
-
-.group-koding-logo
-  abs()
-  left                    0
-  bottom                  0
-  text-align              center
-  width                   auto
-  .text
-    margin                30px 30px 10px 30px
-    .logo
-      cursor              pointer
-      display             inline-block
-      width               140px
-      height              40px
-      sprite()
-      bg position,        -400px 0px
-
-@media screen and (max-width: 500px)
-  .group-landing-content
-    margin-top            30px
-    .avatar
-      padding-right       10px
-      img
-        padding           2px
-        width             40px
-        height            40px
-    .content-title
-      margin-left         90px
-    .content-body
-      margin-left         90px
-    .content-meta
-      float               none
-      margin-top          20px
-      margin-bottom       0px
-    .content-markdown
-      img
-        max-width         100%
-
-.group-navigation
-  width                   100%
-  height                  100px
-  text-align              center
-  .bigLink
-    display               inline-block
-    text-shadow           0 -1px 0 rgba(0,0,0,0.8)
-    font-size             20px
-    line-height           40px
-    margin-right          40px
-    color                 #ffb500
-    noTextDeco()
-    vertical-align        baseline
-    bg color,             transparent
-    &:hover
-      color               white
-    cursor                pointer
-=======
 .own-group
   background-color        chartreuse !important
 
@@ -564,7 +393,6 @@
 //       &:hover
 //         color               white
 //       cursor                pointer
->>>>>>> 4e4cfb89
 
 #group-content
   height            100%
@@ -1207,28 +1035,15 @@
       borderBox()
       border none
       .kdtabhandle
-<<<<<<< HEAD
-        // border              1px solid transparent
-=======
->>>>>>> 4e4cfb89
         border-width        0
         height              27px
         line-height         27px
         color               #aaa
         font-size           13px
-<<<<<<< HEAD
-        padding             0 10px
-        min-width           120px
-        width               auto!important
-        borderBox()
-        rounded(0)
-        // text-align center
-=======
         padding             0 40px 0 10px
         width               auto!important
         borderBox()
         rounded(0)
->>>>>>> 4e4cfb89
         b
           margin-right      0
           font-weight normal
@@ -1278,19 +1093,12 @@
             .cancel-link
               fr()
 
-<<<<<<< HEAD
+    .policy-view-wrapper
+      padding-top 20px
+
     .invitations
     .membership-policy
     .approval-requests
-      padding-top: 20px
-=======
-    .policy-view-wrapper
-      padding-top 20px
-
-    .invitations
-    .membership-policy
-    .approval-requests
->>>>>>> 4e4cfb89
 
       section.formline
         margin-left 100px
@@ -1352,11 +1160,8 @@
         margin-top 16px
         padding-left 17px
 
-<<<<<<< HEAD
-=======
-
-
->>>>>>> 4e4cfb89
+
+
     .invitations
     .approval-requests
       padding-top 20px
@@ -1436,22 +1241,6 @@
           width 60px
 
     .form-generator
-<<<<<<< HEAD
-      overflow scroll
-      .wrapper
-        width 880px
-      .form-builder
-        width 100%
-      .add-header
-        bg color, #f5f5f5
-        rounded 5px 5px 0 0
-        div
-          color #aaa
-          borderBox()
-          padding 5px 8px 4px 8px
-          margin 0
-          width 200px
-=======
       overflow hidden
       .wrapper
         width auto
@@ -1467,20 +1256,10 @@
           padding 5px 8px 4px 8px
           margin 0
           width 150px
->>>>>>> 4e4cfb89
           font-weight bold
           font-size 12px
           display inline-block
           vertical-align top
-<<<<<<< HEAD
-      .add-inputs
-        padding-top 10px
-        bg color, #f5f5f5
-        width 880px
-        rounded 0 0 5px 5px
-        .add-input
-          width  200px
-=======
           &:first-child
             width 100px
       .add-inputs
@@ -1491,18 +1270,14 @@
         rounded 0 0 5px 5px
         .add-input
           width  150px
->>>>>>> 4e4cfb89
           borderBox()
           display inline-block
           padding 4px 9px
           vertical-align top
-<<<<<<< HEAD
-=======
           &:first-child
             width 100px
             .kdselectbox
               width 80px
->>>>>>> 4e4cfb89
 
           &.button
             padding 0
@@ -1512,17 +1287,6 @@
             display block
 
           .kdinput
-<<<<<<< HEAD
-            width auto
-
-          .kdselectbox
-            width 180px
-        .select-fields
-        .radio-fields
-          margin-left 600px
-          padding 5px
-          width 255px
-=======
             width 140px
 
           .kdselectbox
@@ -1532,18 +1296,12 @@
           margin-left 450px
           padding 5px
           width 205px
->>>>>>> 4e4cfb89
           borderBox()
           > input.text
             display inline-block
           h3
-<<<<<<< HEAD
-            bg color, #f5f5f5
-            color #444
-=======
             // bg color, #f5f5f5
             // color #444
->>>>>>> 4e4cfb89
             padding 5px 5px 5px 0
           .form-builder-select
           .form-builder-radio
@@ -1563,20 +1321,11 @@
               .remove-button
                 display inline-block
                 width auto
-<<<<<<< HEAD
-=======
                 margin-left 5px
->>>>>>> 4e4cfb89
                 fr()
       .form-item
         borderBox()
         width auto
-<<<<<<< HEAD
-        border-right 1px solid #f5f5f5
-        border-left 1px solid #f5f5f5
-        > div
-          borderBox()
-=======
         // border-left 1px solid #f5f5f5
 
         &:hover
@@ -1585,16 +1334,11 @@
         > div
           borderBox()
           border-right 1px solid #f5f5f5
->>>>>>> 4e4cfb89
           overflow-x hidden
           overflow-y hidden
           text-overflow ellipsis
           white-space nowrap
-<<<<<<< HEAD
-          width 200px
-=======
           width 150px
->>>>>>> 4e4cfb89
           // min-width 200px
           display inline-block
           padding 3px 9px
@@ -1602,11 +1346,8 @@
           border none
           line-height 1.5
           vertical-align middle
-<<<<<<< HEAD
-=======
           &:first-child
             width 100px
->>>>>>> 4e4cfb89
 
           &.title
             font-weight 500
@@ -1614,11 +1355,7 @@
           .kdselectbox
             margin-top -4px
             height 18px
-<<<<<<< HEAD
-            width 180px
-=======
             width 130px
->>>>>>> 4e4cfb89
             span.title
               height 18px
               line-height 18px
@@ -1647,31 +1384,21 @@
     span.add-button
       noTextDeco()
       cursor pointer
-<<<<<<< HEAD
-=======
       margin 0 0 0 5px
->>>>>>> 4e4cfb89
       span.title
         noTextDeco()
         color black
         line-height 2.5
         font-weight 600
 
-<<<<<<< HEAD
-=======
     button.save-button
       margin-left 10px
 
->>>>>>> 4e4cfb89
     span.remove-button
       borderBox()
       noTextDeco()
       display inline-block
-<<<<<<< HEAD
-      margin 0
-=======
       margin 0 0 0 5px
->>>>>>> 4e4cfb89
       cursor pointer
       span.title
         noTextDeco()
@@ -1731,7 +1458,6 @@
         overflow-x hidden
         // max-height 300px
         margin-top 20px
-<<<<<<< HEAD
 
         fraction(full,divisor)
           fraction = full/divisor
@@ -1805,80 +1531,6 @@
           color white
           .input-wrapper
             text-align left
-=======
-
-        fraction(full,divisor)
-          fraction = full/divisor
-
-        for num in 2 3 4 5 6 7 8 9 10 11 12
-          &.col-{num}
-            .formline .input-wrapper
-              width fraction(340,num)px
-
-        .formline
-          &.button-field
-            borderBox()
-            &.scrolling
-              shadow 0 -5px 10px -3px rgba(0,0,0,0.1)
-            abs()
-            left 0
-            right 0
-            // bottom 0
-            height 50px
-            padding 15px 20px 0 15px
-            border-top 1px solid #e5e5e5
-
-            button.add-role
-              fl()
-
-          &:nth-last-child(2)
-            margin-bottom 49px
-            border-bottom-color transparent
-
-          borderBox()
-          padding 0px
-          border-bottom 1px solid #f5f5f5
-          border-left 1px solid #f5f5f5
-          border-right 1px solid #f5f5f5
-
-          .input-wrapper:first-child
-            border-left none
-            width 160px
-            > .kdview
-              borderBox()
-              min-height 15px
-              line-height 15px
-              padding 3px
-              padding-left 7px
-              display inline-block
-              width 160px
-              overflow hidden
-              text-overflow ellipsis
-              white-space nowrap
-              text-align left
-
-          input.kdinput.permission-checkbox
-            display inline
-            margin-right 2px
-            width auto
-            margin-top 5px
-            vertical-align middle
-          .input-wrapper
-            border-left 1px solid #f5f5f5
-            borderBox()
-            display inline-block
-            width 100%
-            height 20px
-            vertical-align top
-            text-align center
-            > .input-wrapper
-              vertical-align middle
-
-        .permissions-module
-          background      linear-gradient(top, #555 0%,#666 93.7%)
-          color white
-          .input-wrapper
-            text-align left
 
 @media screen and (max-width:1000px)
 
@@ -1886,7 +1538,6 @@
     .kdtabhandlecontainer
       .kdtabhandle
         padding-right 20px
->>>>>>> 4e4cfb89
 
 // .kdview.jcontextmenu.kdbuttonmenu.groups-settings-context
 //   border-color          rgba(0,0,0,.2)
