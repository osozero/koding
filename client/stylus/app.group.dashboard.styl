--- conflicted
+++ resolved
@@ -285,16 +285,7 @@
 
   .group-content
     borderBox()
-<<<<<<< HEAD
-    height                    auto
-
-    .kdtabpaneview
-      borderBox()
-      overflow-y              auto
-      padding                 0px 20px
-=======
     // height                    auto
->>>>>>> c6d4a276
 
     .kdtabhandlecontainer
       padding-top             0
