class IDE.TerminalPane extends IDE.Pane

  constructor: (options = {}, data) ->

    options.cssClass  = 'terminal-pane terminal'
    options.paneType  = 'terminal'
    options.readOnly ?= no

    super options, data

    {@machine} = @getOptions()

    @createTerminal()

  createTerminal: ->
    @webtermView       = new WebTermView
      delegate         : this
      readOnly         : @getOption 'readOnly'
      machine          : @machine
      mode             : @getMode()
      cssClass         : 'webterm'
      advancedSettings : no

    @addSubView @webtermView

    @webtermView.on 'WebTermConnected', (remote) =>
      @remote = remote
      @emit 'WebtermCreated'

      KD.utils.wait 166, =>
        {path} = @getOptions()
        @runCommand "cd #{path}" if path

    @webtermView.connectToTerminal()

    @webtermView.once "WebTerm.terminated", =>
      paneView = @parent
      tabView  = paneView.parent

      tabView.removePane paneView

  getMode: ->
    return 'create'

  runCommand: (command, callback) ->
    return unless command

    unless @remote
      return new Error 'Could not execute your command, remote is not created'

    if callback
      @webtermView.once 'WebTermEvent', callback
      command += ';echo $?|kdevent'

    @remote.input "#{command}\n"

  notify: (message) -> console.log 'notify:', message

  resurrect: ->
    @destroySubViews()
    @createTerminal()

<<<<<<< HEAD
  serialize: ->
    {label, ipAddress, slug, uid} = @machine
    {path, paneType} = @getOptions()

    data       =
      path     : path
      machine  : { label, ipAddress, slug, uid }
      session  : @remote.session
      paneType : paneType
      hash     : @hash
=======
  setFocus: (state) ->
    super state
    @webtermView.setFocus state
>>>>>>> e0f059a5
<|MERGE_RESOLUTION|>--- conflicted
+++ resolved
@@ -60,7 +60,11 @@
     @destroySubViews()
     @createTerminal()
 
-<<<<<<< HEAD
+  setFocus: (state) ->
+    super state
+    @webtermView.setFocus state
+
+
   serialize: ->
     {label, ipAddress, slug, uid} = @machine
     {path, paneType} = @getOptions()
@@ -70,9 +74,4 @@
       machine  : { label, ipAddress, slug, uid }
       session  : @remote.session
       paneType : paneType
-      hash     : @hash
-=======
-  setFocus: (state) ->
-    super state
-    @webtermView.setFocus state
->>>>>>> e0f059a5
+      hash     : @hash