@import "../../Framework/src/themes/default/kdfn"
@import "../../Core/styl/appfn"

@css {
/*
IDE stylesheet
ide.styl
*/
}

// variables
dark-panel-bg         = #2B2B2B
dark-tab-header-bg    = #131313
dark-active-tab-color = #9C9C9C
dark-tab-color        = #5C5C5C
text-color-green      = #4EA04C


// theming
body.ide.dark
  bg                    color, dark-panel-bg
  .application-page
    border-left         2px solid dark-tab-header-bg
    &.blurred
      .panel
        vendor          filter, blur(2px)
        vendor          transform, rotate3d(0,0,0)

  #kdmaincontainer .kdtabview
    bg                  color, dark-panel-bg

  .kdtabhandlecontainer
    bg                  color, dark-tab-header-bg

  .kdtabhandle
    color               dark-tab-color
    &.active
      bg                color, dark-panel-bg
      color             dark-active-tab-color
    &.plus
      border-left-color transparent

  .ace-koding, .ace-tm
    bg                  color, dark-panel-bg
    .ace_gutter
      bg                color, dark-panel-bg
      color             dark-active-tab-color
    .ace_gutter-active-line
      bg                color, dark-tab-header-bg
    .ace_print-margin
      bg                color, #3F3F3F

  .editor-bottom-bar
    bg                  color, dark-tab-header-bg

  .kdsplitview-resizer
    bg                  color, dark-tab-header-bg

  .terminal .green-on-black.console
    bg                  color, dark-panel-bg

  .kdtabhandle.plus
    r-sprite            'ide', 'tab-plus'
    border-left         none
    margin              4px
    .icon
      bg                image, none
      margin            0

  .ace-find-replace-view
    bottom              34px !important
    bg                  color, dark-tab-header-bg
    border-bottom-color dark-tab-header-bg
    box-shadow          inset 0 -1px 0 dark-tab-header-bg
    a, input
      border-color      dark-panel-bg
      &.active
        border-color    dark-panel-bg !important

    input
      bg                color, dark-panel-bg
      box-shadow        0 1px 0 dark-panel-bg
      color             dark-active-tab-color
      &:hover
        bg              color, dark-panel-bg
        border          1px solid dark-panel-bg
        box-shadow      0 1px 0 dark-panel-bg
      &:focus
        bg              color, dark-panel-bg
        border          1px solid dark-panel-bg
        box-shadow      0 1px 0 dark-panel-bg
    button
      bg                color, dark-panel-bg
      color             dark-active-tab-color
      border            1px solid dark-panel-bg
      &:hover
        bg              color, dark-panel-bg
        opacity         .8

// common app styling
.ide
  .kdsplitview-resizer
    z-index             1000 // yes!
    &.vertical
      width             2px
    &.horizontal
      height            2px

  .ace_editor
    height              100%

  .kdtabhandle.dummy
  .kdview.dummy
    display             none

  .application-tabview
    >.kdtabpaneview
      overflow          visible

      >.pane
        overflow        visible

  .kdselectbox
    bg                  color, transparent
    border              1px solid #555555
    rounded             3px
    width               120px
    borderBox()
    .arrows
      r-sprite          'finder', 'expanded'
      top               8px

  .nfinder.file-container
  .ide-files-tab .kdtabhandle-tabs
    min-width           234px

// sidebar icons
.ide-files-tab
  .application-tab-handle-holder
    vendor              transition, none
  .kdtabhandle
    b
      text-indent       -1000px
    &.files
      r-sprite          'ide', 'files-off'
      &.active
        r-sprite        'ide', 'files-on'
    &.vms
      r-sprite          'ide', 'vms-off'
      &.active
        r-sprite        'ide', 'vms-on'
    &.settings
      r-sprite          'ide', 'settings-off'
      &.active
        r-sprite        'ide', 'settings-on'
  .toggle
    display             inline-block
    r-sprite            'ide', 'nav-collapse'
    right               0
    abs()
    pointer()

.sidebar-collapsed .toggle
  r-sprite              'ide', 'nav-expand'

.sidebar-collapsed
  .ide-files-tab
    .kdtabhandle-tabs
      position          relative
      top               38px

// floating left
.floating.kdsplitview-panel
  .ide-files-tab
    .application-tab-handle-holder
      size              39px, 100%
      fl()
    .kdtabhandle
      float             none
    .application-tabview
      top               0
      left              0
      margin-left       39px
      height            100%
      abs()
      fl()
    .kdtabpaneview.active
      margin-right      39px
      width             auto
      border-right      2px solid dark-tab-header-bg


// vm list pane
.vm-list-pane
  height                auto

  .vm-item
    size                auto, 39px
    bg                  color, dark-tab-header-bg
    position            relative
    margin              16px 13px
    rounded             2px
    .domain-name
      text-decoration   underline
      line-height       39px
      color             #949290
      font-size         13px
      margin-left       14px
      pointer()
    .actions-menu
      border            none
      display           inline-block
      r-sprite          'ide', 'horizontal-dots'
      pointer()
      abs()
      right             12px
      top               11px
      &:focus
        box-shadow      none

  .buy-vm-button
    rounded             2px
    color               #FFF
    margin              0 13px
    font-size           13px
    line-height         39px
    background          none
    display             block
    size                auto, 39px
    position            relative
    border              1px dashed #5A5A5A
    text-decoration     none
    text-align          center
    .icon
      display           inline-block
      r-sprite          'ide', 'add-vm'
      float             none
      vertical-align    sub
      margin-right      4px

// settings pane
.settings-pane
  line-height           20px
  font-size             12px
  .settings-header
    color               text-color-green
    padding             25px 20px 10px
  .kdselectbox
    min-width           100px
    display             block
    float               right
  p
    color               #D4CFC9
    padding             5px 20px
    clear               both
    borderBox()
    &.with-select
      line-height       32px
    .settings-on-off
      display           block
      float             right
      &.on
        bg              color, text-color-green
      &.off
        bg              color, dark-tab-header-bg

// key mappings
.key-mappings
  padding               50px
  font-size             13px
  size                  auto, auto
  .container
    min-width           370px
    width               45%
    margin-right        3%
    fl()
    p
      color             text-color-green
      margin-bottom     24px
  .key-map
    margin-bottom       16px
    overflow            hidden
  .keys
    overflow            hidden
    width               230px
    fl()
  .key
    size                60px, 33px
    line-height         33px
    text-align          center
    margin-right        12px
    text-transform      uppercase
    color               dark-tab-color
    border              1px solid #979797
    fl()
  .description
    color               #F4F1ED
    height              33px
    line-height         33px
    fl()

// status bar
.ide
  .kdsplitcomboview
    > .kdsplitview
      > .panel-1
        .pane-wrapper
          kalc          height, 100% \- 34px

  .status-bar
    abs()
    bottom              0
    width               100%
    height              34px
    line-height         34px
    color               dark-tab-color
    background          dark-tab-header-bg
    font-size           13px
    .status
      margin-left       12px
      fl()
      p
        display         inline-block
        &.line
          width         50px

    .actions-button
      abs()
      pointer()
      display           inline-block
      right             2px
      r-sprite          'ide', 'hamburger'

  .status-bar-menu
    top                 inherit !important
    position            fixed
    bottom              34px
    ul
      bg                color, dark-tab-header-bg !important
      padding           2px !important
      rounded           0 !important
    li
      color             #E6E1DC !important
      rounded           0 !important
      padding-left      15px !important
      &:hover
        bg              color, dark-panel-bg !important
      &.selected
        bg              color, dark-panel-bg !important
      &.separator
        border-bottom   1px solid dark-panel-bg !important
        margin          14px !important

  .syntax-selector
    padding             3px 10px 3px 0
    span
      font-size         13px
    .kdselectbox
      height            24px
      margin-left       29px
      span
        line-height     24px !important
        height          24px !important
      .arrows
        r-sprite        'finder', 'expanded'
        top             2px

// file-finder
.ide .file-finder
  abs()
  z-index               10000
  top                   96px
  left                  50%
  margin-left           -235px
  width                 450px
  padding               10px
  rounded               5px
  bg                    color, dark-tab-header-bg
  vendor                box-shadow, 0px 2px 28px rgba(0, 0, 0, .5)
  .icon
    abs()
    z-index             2
    top                 20px
    right               20px
    r-sprite            'ide', 'search'
  .kdinput
    color               #928D87
    bg                  color, #D4CFC9
    border              1px solid dark-panel-bg
    height              36px
    font-size           14px
    &.has-text
      color             dark-tab-header-bg !important
    &:focus
      box-shadow        none
      border            1px solid dark-panel-bg
    &:hover
      border            1px solid dark-panel-bg
  .kdlistitemview.selected
    rounded             3px
    bg                  color, dark-panel-bg
  .kdlistview
    max-height          200px
    overflow            auto !important
    margin-top          10px
  .warning
    padding             20px 20px 10px 20px
    color               #74706B
    font-size           14px
    text-align          center
  .file-item
    font-size           12px
    padding             12px
    width               auto
    p
      line-height       14px
    .name
      color             #D4CFC9
    .path
      color             #858585
    &:hover
      rounded           3px
      bg                color, dark-panel-bg
      pointer()

// content search view
.ide .search-result
  .filename
    color               #858585
    margin              30px 0 20px 20px
    font-size           14px
  pre
    font-family         Menlo, Monaco, Consolas, monospace
    margin              0 20px
    color               #d4cfc9
    width               auto
    font-size           14px
    line-height         20px
    overflow            hidden
    span
      fl()
      &.line-number
        width           30px
  .separator
    color               #d4cfc9
    margin              -5px 0 5px 20px
  .match
    bg                  color, #4EA04C
    color               #fff
    display             inline
    rounded             3px
    pointer()

// content search modal
.ide .content-search-modal
  .kdtabview
    bg                  color, #F9F7F3

  .kdmodal-inner
  .kdmodal-content
    margin              0 !important
    rounded             4px

  .formline.button-field
    height              55px !important
    margin-top          16px !important

  .kdtabview
    padding             25px 32px
    width               auto

  label
    font-size           14px
    margin              0 0 4px 0

  .findinput  label
  .whereinput label
    float               none

  .whereinput
    margin-bottom       28px

  .close-icon
    display             none

  .kdinput.text
    bg                  color, #FFF
    border              1px solid #E6E1DC
    rounded             3px
    &:hover
      border            1px solid #E6E1DC
    &:focus
      box-shadow        none

  .formline.switch
    size                180px, 35px
    label
      fl()
      left              45px
      position          relative
      top               -2px

  .switch
    .input-wrapper
      width             45px !important
      abs()

  .warningview
    margin-top          7px

  .notification
    height              42px
    line-height         42px
    text-align          center
    color               #FFF
    font-size           14px
    rounded             2px
    margin-bottom       26px
    bg                  color, #FECD77
    color               #846837
    &.error
      bg                color, #DC4832
      color             #FFF

  .kdbutton#cancel-button
    text-transform      capitalize
    border              none
    font-size           14px
    color               #767676
    padding             6px 12px !important
    margin              0 !important
    height              29px
    position            relative
    top                 9px
    left                -6px
    &:focus
      box-shadow        none

  .kdbutton#search-button
    rounded             5px !important
    bg                  color, #4EA04C
    height              45px
    padding             0
    padding             13px 18px 15px 19px
    span
      font-size         14px
      font-weight       normal
      line-height       45px
      position          relative
      top               -13px
    &.loading
      span
        top             0

  .icon
    abs()
    z-index             2
    top                 67px
    right               45px
    r-sprite            'ide', 'search'

// save as dialog
body.ide .kddialogview.save-as-dialog
  right                 auto
  left                  50%
  size                  390px, auto
  margin-left           -195px
  background            #F9F7F3

  .kddialog-wrapper
    padding             25px 32px 0
    margin              0 0 108px 0

  form
    .kdlabel
      font-size         14px
      color             #8B8B8B
      display           block
      margin            0 0 13px
      opacity           .99
      line-height       1em

    .kdinput
      margin            0 0 17px
      background        #fff
      border            1px solid #E6E1DC
      rounded           3px
      color             #9A9A9A
      font-size         14px

  .save-file-container
    background          #2B2B2B
    border              none
    rounded             3px

    .vm-header
      .buttons
        display         none

    .jtreeview-wrapper
      height            100%

    button.finder-mountvm
      display           none

  .kddialog-buttons
    background          transparent
    border              none
    rounded             0 0 4px 4px
    padding             0 32px 32px
    borderBox()

    .kdbutton.green
      background        #4EA04C
      rounded           5px
      width             82px

    .kdbutton.nobg
      background        transparent
      padding           0
      margin            0 25px 0 0

      .button-title
        color           #767676
        text-decoration underline

// machine state modal
.ide-modal-overlay
  bg                    color, rgba(43, 43, 43, .75)
  opacity               1
  abs()

.ide-modal
  bg                    color, #E7E7E7
  min-height            235px
  .kdmodal-inner
    margin              0
    bg                  color, #E7E7E7

  .content-container
    text-align          center

  .kdbutton
    rounded             4px !important
    bg                  color, #4EA04C !important
    height              40px !important
    &:focus
      vendor            box-shadow, none !important

  .footer
    bg                  color, #DCDCDC
    font-size           14px
    color               #5E5E5E
    padding             25px 30px
    rounded             0 0 6px 6px


.ide-onboarding-modal

  .kdmodal-title
    hidden()

  .kdmodal-content
    margin-top          0

  .kdbutton
    margin              17px auto !important

  .top-container
    height              285px

  .footer
    height              130px
    borderBox()

    .headline
      color             #5e5e5e
      font-size         18px
      font-weight       600

    .dont-show-label
      font-size         12px
      color             #6d6d6d
      text-decoration   underline


.ide-machine-state
  left                  50% !important
  margin-left           -91px

  .kdbutton
   &.turn-on
     padding            0 20px 0 14px
     .icon
       r-sprite         'ide', 'turn-on'
<<<<<<< HEAD
=======
       margin           12px 12px 0 0 !important
>>>>>>> f93b4c46
       padding          0

  .content-container
    margin-bottom       30px

    .error-message
      padding           12px 0
      margin            22px 0 -30px 0
      background        #D95F5F
      color             #FFF
      p
        font-size       12px
        line-height     17px

  .state-label
    margin              14px 0 18px 0
    font-size           18px
    color               #7D7D7D

    font-weight         600
    strong
      color             #404040
    .icon
      display           inline-block
      r-sprite          'ide', 'vm-state-stopped'
      margin-right      11px
      vertical-align    middle
    &.starting
    &.building
      .icon
        r-sprite        'ide', 'vm-state-starting'
    &.running
      .icon
        r-sprite        'ide', 'vm-state-running'

  .footer
    .upgrade-link
      color             #4EA04C
      display           block
    .info-link
      color             #A8A8A8
      font-size         12px
      text-decoration   none
      border-bottom     1px solid #A8A8A8
    .more-icon
      display           inline-block
      r-sprite          'ide', 'question-mark'
      margin-left       8px
      top               5px
      position          relative

  .progressbar-container
    size                268px, 20px
    margin              34px auto
    border              none
    rounded             4px
    bg                  image, none
    bg                  color, #D8D8D8
    .bar
      bg                image, none
      bg                color, #5DC45A
      vendor            box-shadow, none
      rounded           4px

// Collaboration
.ide
  .firepad
    height              100%<|MERGE_RESOLUTION|>--- conflicted
+++ resolved
@@ -693,10 +693,7 @@
      padding            0 20px 0 14px
      .icon
        r-sprite         'ide', 'turn-on'
-<<<<<<< HEAD
-=======
        margin           12px 12px 0 0 !important
->>>>>>> f93b4c46
        padding          0
 
   .content-container
