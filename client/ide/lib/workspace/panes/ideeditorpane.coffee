--- conflicted
+++ resolved
@@ -421,9 +421,6 @@
 
   destroy: ->
 
-<<<<<<< HEAD
     @file.off [ 'fs.save.failed', 'fs.saveAs.failed' ], @bound 'handleSaveFailed'
-    super
-=======
-    @file.off [ 'fs.save.failed', 'fs.saveAs.failed' ], @bound 'handleSaveFailed'
->>>>>>> 13a46815
+
+    super