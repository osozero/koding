kd                           = require 'kd'
React                        = require 'kd-react'
KDReactorMixin               = require 'app/flux/reactormixin'
ActivityFlux                 = require 'activity/flux'
immutable                    = require 'immutable'
classnames                   = require 'classnames'
ThreadSidebar                = require 'activity/components/threadsidebar'
ThreadHeader                 = require 'activity/components/threadheader'
PublicChannelLink            = require 'activity/components/publicchannellink'
ImmutableRenderMixin         = require 'react-immutable-render-mixin'
PublicChatPane               = require 'activity/components/publicchatpane'
Link                         = require 'app/components/common/link'
Modal                        = require 'app/components/modal'
showNotification             = require 'app/util/showNotification'
CollaborationComingSoonModal = require 'activity/components/collaborationcomingsoonmodal'

module.exports = class ChannelThreadPane extends React.Component

  @include [ ImmutableRenderMixin ]

  { getters } = ActivityFlux

  getDataBindings: ->
    return {
      channelThread         : getters.selectedChannelThread
      channelThreadMessages : getters.selectedChannelThreadMessages
      messageThread         : getters.selectedMessageThread
      messageThreadComments : getters.selectedMessageThreadComments
      channelParticipants   : getters.selectedChannelParticipants
    }


  constructor: (props) ->

    super props

    @state =
      showDropTarget        : no
      isComingSoonModalOpen : no
      channelThread         : immutable.Map()
      channelThreadMessages : immutable.List()
      messageThread         : immutable.Map()
      messageThreadComments : immutable.List()
      channelParticipants   : immutable.List()


  componentDidMount: -> reset @props, @state


  componentWillReceiveProps: (nextProps) -> reset nextProps, @state


  startVideoCall: ->

    @setState isComingSoonModalOpen: yes


  onDragEnter: (event) ->

    kd.utils.stopDOMEvent event
    @setState showDropTarget: yes


  onDragOver: (event) -> kd.utils.stopDOMEvent event


  onDragLeave: (event) ->

    kd.utils.stopDOMEvent event
    @setState showDropTarget: no


  onDrop: (event) ->

    kd.utils.stopDOMEvent event
    @setState showDropTarget: no
    showNotification 'Coming soon...', type: 'main'


  getDropTargetClassNames: -> classnames
    'ChannelThreadPane-dropContainer': yes
    'hidden': not @state.showDropTarget


  onClose: ->

    @setState isComingSoonModalOpen: no


  renderDropSection: ->

    <div
      onDrop={@bound 'onDrop'}
      onDragOver={@bound 'onDragOver'}
      onDragLeave={@bound 'onDragLeave'}
      className={@getDropTargetClassNames()}>
<<<<<<< HEAD
      <div className='ChannelThreadPane-dropContainerContent'>Drop VM's here<br/> to start collaborating</div>
=======
      <div className='ChannelThreadPane-dropContainerContent'>Drop VMs here<br/> to start collaborating</div>
>>>>>>> e405480b
    </div>


  renderHeader: ->
    return  unless @state.channelThread
    thread = @state.channelThread
    channelName = thread.getIn ['channel', 'name']

    <ThreadHeader thread={thread}>
      <PublicChannelLink to={thread}>
        {"##{channelName}"}
      </PublicChannelLink>
    </ThreadHeader>


  renderVideoCallArea: ->

    <Link className='ChannelThreadPane-videoCall' onClick={@bound 'startVideoCall'}>
      <span>Start a Video Call</span>
      <i className='ChannelThreadPane-videoCallIcon'></i>
    </Link>


  render: ->
    <div className="ChannelThreadPane is-withChat">
      <CollaborationComingSoonModal
        onClose={@bound 'onClose'}
        isOpen={@state.isComingSoonModalOpen}/>
      <section className="ChannelThreadPane-content"
        onDragEnter={@bound 'onDragEnter'}>
        {@renderDropSection()}
        <header className="ChannelThreadPane-header">
          {@renderHeader()}
          {@renderVideoCallArea()}
        </header>
        <div className="ChannelThreadPane-body">
          <section className="ChannelThreadPane-chatWrapper">
            <PublicChatPane
              thread={@state.channelThread}
              messages={@state.channelThreadMessages} />
          </section>
        </div>
      </section>
      <aside className="ChannelThreadPane-sidebar">
        <ThreadSidebar
          channelThread={@state.channelThread}
          channelParticipants={@state.channelParticipants}/>
      </aside>
    </div>


React.Component.include.call ChannelThreadPane, [KDReactorMixin]

reset = (props, state) ->

  { channelName, postId } = props.routeParams
  { thread, channel: channelActions, message: messageActions } = ActivityFlux.actions

  # if there is no channel in the url, and there is no selected channelThread,
  # then load public.
  unless channelName
    unless state.channelThread
      channelName = 'public'

  if channelName
    channel = ActivityFlux.getters.channelByName channelName
    thread.changeSelectedThread channel.id  if channel

    channelActions.loadChannel('public', channelName).then ({ channel }) ->
      thread.changeSelectedThread channel.id
      channelActions.loadParticipants channel.id, channel.participantsPreview

      if postId
        messageActions.changeSelectedMessage postId
      else
        messageActions.changeSelectedMessage null

  else if not state.channelThread
    thread.changeSelectedThread null

<|MERGE_RESOLUTION|>--- conflicted
+++ resolved
@@ -94,11 +94,7 @@
       onDragOver={@bound 'onDragOver'}
       onDragLeave={@bound 'onDragLeave'}
       className={@getDropTargetClassNames()}>
-<<<<<<< HEAD
-      <div className='ChannelThreadPane-dropContainerContent'>Drop VM's here<br/> to start collaborating</div>
-=======
       <div className='ChannelThreadPane-dropContainerContent'>Drop VMs here<br/> to start collaborating</div>
->>>>>>> e405480b
     </div>
 
 
@@ -178,4 +174,3 @@
 
   else if not state.channelThread
     thread.changeSelectedThread null
-
