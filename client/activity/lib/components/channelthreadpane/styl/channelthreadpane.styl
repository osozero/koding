$header-height              = 52px

.ChannelThreadPane
.ChannelThreadPane-body
  dFlex()
  vendor                    flex-direction, row

.ChannelThreadPane-content
  dFlex()
  rel()
  vendor                    flex, 1
  vendor                    flex-direction, column

.ChannelThreadPane-dropContainer
  abs()
  borderBox()
  margin                    10px
  rounded                   6px
  border                    2px dashed $gray-10
  top                       0
  left                      0
  size                      calc(100% \- 20px), calc(100% \- 20px)
  bg                        color, rgba(255, 255, 255, 0.9)
  z-index                   3
  font-size                 30px
  text-align                center

.ChannelThreadPane-dropContainerContent
  rel()
  line-height             40px
  top                     50%
  margin-top              -65px
  color                   $gray-10

  &:before
    rel()
    dBlock()
    margin                0 auto 20px
    content               ''
    r-sprite              'activity', 'cloud-icon'

.ChannelThreadPane-header
  bg                        color, #fcfcfc
  padding                   0 20px 0 34px
  vendor                    flex, 0 0 52px
  vendor                    align-items, center
  dFlex()
  rel()

.ChannelThreadPane-videoCall
  abs()
  top                       18px
  right                     25px
  color                     #3d3c40 !important

  span:after
    rel()
    dIBlock()
    content                 ''
    margin-left             10px
    r-sprite                'activity', 'right-arrow'

.ChannelThreadPane-videoCallIcon
  rel()
  dIBlock()
  content                   ''
  margin-left               10px
  top                       2px
  r-sprite                  'activity', 'video-call'

.ChannelThreadPane-footer
  vendor                    flex, 0 0 1px

.ChannelThreadPane-body
  vendor                    flex, 1

.ChannelThreadPane.is-withFeed
  .ChannelThreadPane-feedWrapper
    vendor                  flex, 1
    bg                      color #f5f5f5

.ChannelThreadPane.is-withChat
  .ChannelThreadPane-chatWrapper
    vendor                  flex, 1

.ChannelThreadPane-feedWrapper
.ChannelThreadPane-chatWrapper
.ChannelThreadPane-postWrapper
  vendor                    flex, .00001
  vendor                    transition, flex .177s ease

.ChannelThreadPane-sidebar
  bg                        color, #f5f5f5
  vendor                    flex, 0 0 240px

<<<<<<< HEAD
@media only screen and (max-width : 950px)
  .ChannelThreadPane-sidebar
    vendor                  flex, 0 0 40px
=======
// @media only screen and (max-width : 950px)
//   .ChannelThreadPane-sidebar
//     vendor                  flex, 0 0 40px
>>>>>>> e405480b
<|MERGE_RESOLUTION|>--- conflicted
+++ resolved
@@ -93,12 +93,6 @@
   bg                        color, #f5f5f5
   vendor                    flex, 0 0 240px
 
-<<<<<<< HEAD
-@media only screen and (max-width : 950px)
-  .ChannelThreadPane-sidebar
-    vendor                  flex, 0 0 40px
-=======
 // @media only screen and (max-width : 950px)
 //   .ChannelThreadPane-sidebar
-//     vendor                  flex, 0 0 40px
->>>>>>> e405480b
+//     vendor                  flex, 0 0 40px