--- conflicted
+++ resolved
@@ -2,10 +2,7 @@
 React                = require 'kd-react'
 ChatList             = require 'activity/components/chatlist'
 ActivityFlux         = require 'activity/flux'
-<<<<<<< HEAD
-=======
 whoami               = require 'app/util/whoami'
->>>>>>> e405480b
 Scroller             = require 'app/components/scroller'
 ScrollerMixin        = require 'app/components/scroller/scrollermixin'
 Link                 = require 'app/components/common/link'
@@ -66,8 +63,6 @@
     'visible': @props.showIntegrationTooltip
 
 
-<<<<<<< HEAD
-=======
   renderAuthor: ->
 
     if @props.createdBy._id is whoami()._id
@@ -78,18 +73,11 @@
       </ProfileLinkContainer>
 
 
->>>>>>> e405480b
   renderProfileLink: ->
 
     createdAt = @getChannelCreationDate @channel 'createdAt'
     <span>, created by&nbsp;
-<<<<<<< HEAD
-      <ProfileLinkContainer origin={@props.createdBy}>
-        <ProfileText />
-      </ProfileLinkContainer> {createdAt}. <br/>
-=======
       {@renderAuthor()} {createdAt}. <br/>
->>>>>>> e405480b
     </span>
 
   renderChannelName: ->
