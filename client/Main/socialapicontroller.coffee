class SocialApiController extends KDController

  constructor: (options = {}, data) ->
    super options, data

  mapActivity = (data)->
    message = data?.message or data
    # if no result, no need to do something
    return message unless message

    {SocialMessage} = KD.remote.api
    message._id = message.id
    m = new SocialMessage message
<<<<<<< HEAD
    m._id = message.id
=======
>>>>>>> 1df5b3c8
    m.account = {}
    m.account.constructorName = "JAccount"
    m.account._id = data.accountOldId
    m.meta = {}
    m.meta.likes = data.interactions?.like?.length or 0
    m.meta.createdAt = message.createdAt
<<<<<<< HEAD
    m.replies = data.replies
=======
    m.replies = mapActivities data.replies
>>>>>>> 1df5b3c8
    m.repliesCount = data.replies?.length or 0
    m.interactions = data.interactions

    return m

  mapActivities = (messages)->
    # if no result, no need to do something
    return messages unless messages
    # get messagees from result set if they are not at the first level
    messages = messages.messageList if messages.messageList
    messages = [].concat(messages)
    revivedMessages = []
    {SocialMessage} = KD.remote.api
    revivedMessages = (mapActivity message for message in messages)
    return revivedMessages

  getCurrentGroup = (callback)->
    groupsController = KD.getSingleton "groupsController"
    groupsController.ready ->
      callback  KD.getSingleton("groupsController").getCurrentGroup()

  fetchChannelActivities = (options, callback)->
    unless options.id
      return callback {message: "Channel id is not set for request"}
    getCurrentGroup (group)->
      options.groupName = group.slug
      channelApiActivitiesResFunc "fetchActivities", options, callback

  fetchGroupActivities = (options, callback)->
    getCurrentGroup (group)->
      unless group.socialApiChannelId
        return callback {message: "Group doesnt have socialApiChannelId"}
      options.id        = group.socialApiChannelId
      options.groupName = group.slug
      channelApiActivitiesResFunc "fetchActivities", options, callback

  fetchChannels = (options, callback)->
    getCurrentGroup (group)->
      options.groupName = group.slug
      channelApiChannelsResFunc 'fetchChannels', options, callback

  fetchPopularTopics = (options, callback)->
    getCurrentGroup (group)->
      options.groupName = group.slug
      channelApiChannelsResFunc 'fetchPopularTopics', options, callback

  messageApiMessageResFunc = (name, rest..., callback)->
    KD.remote.api.SocialMessage[name] rest..., (err, res)->
      return callback err if err
      return callback null, mapActivity res

  channelApiActivitiesResFunc = (name, rest..., callback)->
    KD.remote.api.SocialChannel[name] rest..., (err, result)->
      return callback err if err
      return callback null, mapActivities result

  channelApiChannelsResFunc = (name, rest..., callback)->
    KD.remote.api.SocialChannel[name] rest..., (err, result)->
      return callback err if err
      return callback null, mapChannels result

  sendPrivateMessageRequest = (name, rest..., callback)->
    KD.remote.api.SocialMessage[name] rest..., (err, result)->
      return callback err if err
      return callback null, mapPrivateMessages result

  mapPrivateMessages = (messages)->
    messages = [].concat(messages)
    return [] unless messages?.length > 0

    mappedMessages = []

    for messageContainer in messages
      message = mapActivity messageContainer.lastMessage
      message.channel = mapChannels(messageContainer)[0]
      mappedMessages.push message

    return mappedMessages

  mapChannels = (channels)->
    return channels unless channels
    revivedChannels = []
    channels = [].concat(channels)
    {SocialChannel} = KD.remote.api
    for channel in channels
      data = channel.channel
      data.isParticipant = channel.isParticipant
      data.participantCount = channel.participantCount
      data.participantsPreview = channel.participantsPreview

      c = new SocialChannel data
      # until we create message id's
      # programmatically
      # inorder to make realtime updates work
      # we need `channel-` here
      c._id = "channel-#{c.id}"

      # bind all events
      registerAndOpenChannel c

      c.on "*", -> console.log arguments
      c.on "MessageAdded", -> console.log arguments, "messageadded"
      # push channel into stack
      revivedChannels.push c

    return revivedChannels

  forwardMessageEvents = (source, target,  events)->
    events.forEach (event) ->
      source.on event, (message, rest...) ->
        message = mapActivity message
        target.emit event, message, rest...

  registerAndOpenChannel = (socialApiChannel)->
    getCurrentGroup (group)->
      subscriptionData =
        serviceType: 'socialapi'
        group      : group.slug
        channelType: socialApiChannel.typeConstant
        channelName: socialApiChannel.name
        isExclusive: yes

      name = "socialapi.#{socialApiChannel.groupName}-#{socialApiChannel.typeConstant}-#{socialApiChannel.name}"
      brokerChannel = KD.remote.subscribe name, subscriptionData
      forwardMessageEvents brokerChannel, socialApiChannel, [
        "MessageAdded",
        "MessageRemoved"
      ]

  message:
    edit   :(rest...)-> messageApiMessageResFunc 'edit', rest...
    post   :(rest...)-> messageApiMessageResFunc 'post', rest...
    reply  :(rest...)-> messageApiMessageResFunc 'reply', rest...
    delete :(rest...)-> KD.remote.api.SocialMessage.delete rest...
    like   :(rest...)-> KD.remote.api.SocialMessage.like rest...
    unlike :(rest...)-> KD.remote.api.SocialMessage.unlike rest...
    listLikers:(rest...)-> KD.remote.api.SocialMessage.listLikers rest...
    sendPrivateMessage :(rest...)->
      sendPrivateMessageRequest 'sendPrivateMessage', rest...
    fetchPrivateMessages :(rest...)->
      sendPrivateMessageRequest 'fetchPrivateMessages', rest...
    revive : mapActivity

  channel:
    list                 : fetchChannels
    fetchActivities      : fetchChannelActivities
    fetchGroupActivities : fetchGroupActivities
    fetchPopularTopics   : fetchPopularTopics
    fetchPinnedMessages  : (rest...)->
      channelApiActivitiesResFunc 'fetchPinnedMessages', rest...
    pin                  : (rest...)->
      KD.remote.api.SocialChannel.pinMessage rest...
    unpin                : (rest...)->
      KD.remote.api.SocialChannel.unpinMessage rest...
    follow               : (rest...)->
      KD.remote.api.SocialChannel.follow rest...
    unfollow             : (rest...)->
      KD.remote.api.SocialChannel.unfollow rest...
    fetchFollowedChannels: (rest...)->
      channelApiChannelsResFunc 'fetchFollowedChannels', rest...
    searchTopics: (rest...)->
      channelApiChannelsResFunc 'searchTopics', rest...<|MERGE_RESOLUTION|>--- conflicted
+++ resolved
@@ -11,21 +11,14 @@
     {SocialMessage} = KD.remote.api
     message._id = message.id
     m = new SocialMessage message
-<<<<<<< HEAD
     m._id = message.id
-=======
->>>>>>> 1df5b3c8
     m.account = {}
     m.account.constructorName = "JAccount"
     m.account._id = data.accountOldId
     m.meta = {}
     m.meta.likes = data.interactions?.like?.length or 0
     m.meta.createdAt = message.createdAt
-<<<<<<< HEAD
-    m.replies = data.replies
-=======
     m.replies = mapActivities data.replies
->>>>>>> 1df5b3c8
     m.repliesCount = data.replies?.length or 0
     m.interactions = data.interactions
 
