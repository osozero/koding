--- conflicted
+++ resolved
@@ -38,28 +38,17 @@
 
           return  if KD.showError err
 
-<<<<<<< HEAD
           { machineUId, rootPath } = workspace
           { router, appManager   } = KD.singletons
 
           if deleteRelatedFiles
             methodName = 'deleteWorkspaceRootFolder'
             appManager.tell 'IDE', methodName, machineUId, rootPath
-=======
-          { machineUId, rootPath } = workspace.data
-          if deleteRelatedFiles
-            KD.getSingleton('appManager').tell 'IDE', "deleteWorkspaceRootFolder", machineUId, rootPath
->>>>>>> 32f2a5da
 
           navItem.destroy()
           @destroy()
 
-<<<<<<< HEAD
           router.handleRoute "/IDE/#{workspace.machineLabel}/my-workspace"
-=======
-          KD.singletons
-            .router.handleRoute "/IDE/#{workspace.machineLabel}/my-workspace"
->>>>>>> 32f2a5da
 
     @buttonContainer.addSubView field = new KDCustomHTMLView
         tagName : 'li'
@@ -78,12 +67,8 @@
     field.addSubView title
     field.addSubView fieldSwitch
 
-<<<<<<< HEAD
-    @addSubView new KDCustomHTMLView
-=======
     _addSubView = KDView::addSubView.bind this
 
     _addSubView new KDCustomHTMLView
->>>>>>> 32f2a5da
       cssClass : 'modal-arrow'
       position : top : 40