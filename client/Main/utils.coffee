__utils.extend __utils,

  getPaymentMethodTitle: (billing)->
    # for convenience, accept either the payment method, or the billing object
    { billing } = billing  if billing.billing?

    { cardFirstName, cardLastName, cardType, cardNumber } = billing

    """
    #{ cardFirstName } #{ cardLastName } (#{ cardType } #{ cardNumber })
    """

  botchedUrlRegExp: /(([a-zA-Z]+\:)?\/\/)+(\w+:\w+@)?([a-zA-Z\d.-]+\.[A-Za-z]{2,4})(:\d+)?(\/\S*)?/g

  webProtocolRegExp: /^((http(s)?\:)?\/\/)/

  proxifyUrl:(url="", options={})->

    options.width   or= -1
    options.height  or= -1
    options.grow    or= yes

    if url is ""
      return "data:image/gif;base64,R0lGODlhAQABAAAAACH5BAEKAAEALAAAAAABAAEAAAICTAEAOw=="

    if options.width or options.height
      endpoint = "/resize"
    if options.crop
      endpoint = "/crop"
    return "https://i.embed.ly/1/display#{endpoint or ''}?grow=#{options.grow}&width=#{options.width}&height=#{options.height}&key=#{KD.config.embedly.apiKey}&url=#{encodeURIComponent url}"

  showMoreClickHandler:(event)->
    $trg = $(event.target)
    more = "span.collapsedtext a.more-link"
    less = "span.collapsedtext a.less-link"
    $trg.parent().addClass("show").removeClass("hide") if $trg.is(more)
    $trg.parent().removeClass("show").addClass("hide") if $trg.is(less)

  applyTextExpansions: (text, shorten)->
    return null unless text

    text = text.replace /&#10;/g, ' '

    # Expand URLs with intention to replace them after putShowMore
    {links,text} = @expandUrls text, yes

    text = __utils.putShowMore text if shorten

    # Reinsert URLs into text
    if links? then for link,i in links
      text = text.replace "[tempLink#{i}]", link

    text = @expandUsernames text
    return text
    # @expandWwwDotDomains @expandUrls @expandUsernames text

  expandWwwDotDomains: (text) ->
    return null unless text
    text.replace /(^|\s)(www\.[A-Za-z0-9-_]+.[A-Za-z0-9-_:%&\?\/.=]+)/g, (_, whitespace, www) ->
      "#{whitespace}<a href='http://#{www}' target='_blank'>#{www}</a>"

  expandUsernames: (text, excludeSelector) ->
    # excludeSelector is a jQuery selector

    # as a JQuery selector, e.g. "pre"
    # means that all @s in <pre> tags will not be expanded

    return null unless text

    # default case for regular text
    if not excludeSelector
      text.replace /\B\@([\w\-]+)/gim, (u) ->
        username = u.replace "@", ""
        u.link "/#{username}"
    # context-sensitive expansion
    else
      result = ""
      $(text).each (i, element) ->
        $element = $(element)
        elementCheck = $element.not excludeSelector
        parentCheck = $element.parents(excludeSelector).length is 0
        childrenCheck = $element.find(excludeSelector).length is 0
        if elementCheck and parentCheck and childrenCheck
          if $element.html()?
            replacedText =  $element.html().replace /\B\@([\w\-]+)/gim, (u) ->
              username = u.replace "@", ""
              u.link "/#{username}"
            $element.html replacedText
        result += $element.get(0).outerHTML or "" # in case there is a text-only element
      result

  expandTags: (text) ->
    return null unless text
    text.replace /[#]+[A-Za-z0-9-_]+/g, (t) ->
      tag = t.replace "#", ""
      "<a href='#!/topic/#{tag}' class='ttag'><span>#{tag}</span></a>"

  expandUrls: (text,replaceAndYieldLinks=no) ->
    return null unless text

    links = []
    linkCount = 0

    urlGrabber = ///
    (?!\s)                                                      # leading spaces
    ([a-zA-Z]+://)                                              # protocol
    (\w+:\w+@|[\w|\d]+@|)                                       # username:password@
    ((?:[a-zA-Z\d]+(?:-[a-zA-Z\d]+)*\.)*)                       # subdomains
    ([a-zA-Z\d]+(?:[a-zA-Z\d]|-(?=[a-zA-Z\d]))*[a-zA-Z\d]?)     # domain
    \.                                                          # dot
    ([a-zA-Z]{2,4})                                             # top-level-domain
    (:\d+|)                                                     # :port
    (/\S*|)                                                     # rest of url
    (?!\S)
    ///g


    # This will change the original string to either a fully replaced version
    # or a version with temporary replacement strings that will later be replaced
    # with the expanded html tags
    text = text.replace urlGrabber, (url) ->

      url = url.trim()
      originalUrl = url

      # remove protocol and trailing path
      visibleUrl = url.replace(/(ht|f)tp(s)?\:\/\//,"").replace(/\/.*/,"")
      checkForPostSlash = /.*(\/\/)+.*\/.+/.test originalUrl # test for // ... / ...

      if not /[A-Za-z]+:\/\//.test url

        # url has no protocol
        url = '//'+url

      # Just yield a placeholder string for replacement later on
      # this is needed if the text should get shortened, add expanded
      # string to array at corresponding index
      if replaceAndYieldLinks
        links.push "<a href='#{url}' data-original-url='#{originalUrl}' target='_blank' >#{visibleUrl}#{if checkForPostSlash then "/…" else ""}<span class='expanded-link'></span></a>"
        "[tempLink#{linkCount++}]"
      else
        # yield the replacement inline (good for non-shortened text)
        "<a href='#{url}' data-original-url='#{originalUrl}' target='_blank' >#{visibleUrl}#{if checkForPostSlash then "/…" else ""}<span class='expanded-link'></span></a>"

    if replaceAndYieldLinks
      {
        links
        text
      }
    else
      text

  putShowMore: (text, l = 500)->
    shortenedText = __utils.shortenText text,
      minLength : l
      maxLength : l + Math.floor(l/10)
      suffix    : ''

    # log "[#{text.length}:#{Encoder.htmlEncode(text).length}/#{shortenedText.length}:#{Encoder.htmlEncode(shortenedText).length}]"
    text = if Encoder.htmlEncode(text).length > Encoder.htmlEncode(shortenedText).length
      morePart = "<span class='collapsedtext hide'>"
      morePart += "<a href='#' class='more-link' title='Show more...'>Show more...</a>"
      morePart += Encoder.htmlEncode(text).substr Encoder.htmlEncode(shortenedText).length
      morePart += "<a href='#' class='less-link' title='Show less...'>...show less</a>"
      morePart += "</span>"
      Encoder.htmlEncode(shortenedText) + morePart
    else
      Encoder.htmlEncode shortenedText

  shortenText: do ->
    tryToShorten = (longText, optimalBreak = ' ', suffix)->
      unless ~ longText.indexOf optimalBreak then no
      else
        "#{longText.split(optimalBreak).slice(0, -1).join optimalBreak}#{suffix ? optimalBreak}"

    (longText, options={})->
      return unless longText
      minLength = options.minLength or 450
      maxLength = options.maxLength or 600
      suffix    = options.suffix     ? '...'

      longTextLength  = longText.length

      tempText = longText.slice 0, maxLength
      lastClosingTag = tempText.lastIndexOf "]"
      lastOpeningTag = tempText.lastIndexOf "["

      if lastOpeningTag <= lastClosingTag
        finalMaxLength = maxLength
      else
        finalMaxLength = lastOpeningTag

      return longText if longText.length < minLength or longText.length < maxLength

      longText = longText.substr 0, finalMaxLength

      # prefer to end the teaser at the end of a sentence (a period).
      # failing that prefer to end the teaser at the end of a word (a space).
      candidate = tryToShorten(longText, '. ', suffix) or tryToShorten longText, ' ', suffix

      return \
        if candidate?.length > minLength then candidate
        else longText

  getMonthOptions : ->
    ((if i > 9 then { title : "#{i}", value : i} else { title : "0#{i}", value : i}) for i in [1..12])

  getYearOptions  : (min = 1900,max = Date::getFullYear())->
    ({ title : "#{i}", value : i} for i in [min..max])

  getFullnameFromAccount:(account, justName=no)->
    account or= KD.whoami()
    if account.type is 'unregistered'
      name = "a guest"
    else if justName
      name = account.profile.firstName
    else
      name = "#{account.profile.firstName} #{account.profile.lastName}"
    return Encoder.htmlEncode name or 'a Koding user'

  getNameFromFullname :(fullname)->
    fullname.split(' ')[0]

  notifyAndEmailVMTurnOnFailureToSysAdmin: (vmName, reason)->
    if window.localStorage.notifiedSysAdminOfVMFailureTime
      if parseInt(window.localStorage.notifiedSysAdminOfVMFailureTime, 10)+(1000*60*60)>Date.now()
        return

    window.localStorage.notifiedSysAdminOfVMFailureTime = Date.now()

    new KDNotificationView
      title:"Sorry, your vm failed to turn on. An email has been sent to a sysadmin."

    KD.whoami().sendEmailVMTurnOnFailureToSysAdmin vmName, reason

  ###
  password-generator
  Copyright(c) 2011 Bermi Ferrer <bermi@bermilabs.com>
  MIT Licensed
  ###
  generatePassword: do ->

    letter = /[a-zA-Z]$/;
    vowel = /[aeiouAEIOU]$/;
    consonant = /[bcdfghjklmnpqrstvwxyzBCDFGHJKLMNPQRSTVWXYZ]$/;

    (length = 10, memorable = yes, pattern = /\w/, prefix = '')->

      return prefix if prefix.length >= length

      if memorable
        pattern = if consonant.test(prefix) then vowel else consonant

      n   = (Math.floor(Math.random() * 100) % 94) + 33
      chr = String.fromCharCode(n)
      chr = chr.toLowerCase() if memorable

      unless pattern.test chr
        return __utils.generatePassword length, memorable, pattern, prefix

      return __utils.generatePassword length, memorable, pattern, "" + prefix + chr

  # Version Compare
  # https://github.com/balupton/bal-util/blob/master/src/lib/compare.coffee
  # http://phpjs.org/functions/version_compare
  # MIT Licensed http://phpjs.org/pages/license
  versionCompare: (v1,operator,v2) ->
    i  = x = compare = 0
    vm =
      dev   : -6
      alpha : -5
      a     : -5
      beta  : -4
      b     : -4
      RC    : -3
      rc    : -3
      '#'   : -2
      p     : -1
      pl    : -1

    prepVersion = (v) ->
      v = ('' + v).replace(/[_\-+]/g, '.')
      v = v.replace(/([^.\d]+)/g, '.$1.').replace(/\.{2,}/g, '.')
      if !v.length then [-8]
      else v.split('.')

    numVersion = (v) ->
      if !v then 0
      else
        if isNaN(v) then vm[v] or -7
        else parseInt(v, 10)

    v1 = prepVersion(v1)
    v2 = prepVersion(v2)
    x  = Math.max(v1.length, v2.length)

    for i in [0..x]
      if (v1[i] == v2[i])
        continue

      v1[i] = numVersion(v1[i])
      v2[i] = numVersion(v2[i])

      if (v1[i] < v2[i])
        compare = -1
        break
      else if v1[i] > v2[i]
        compare = 1
        break

    return compare unless operator
    return switch operator
      when '>', 'gt'
        compare > 0
      when '>=', 'ge'
        compare >= 0
      when '<=', 'le'
        compare <= 0
      when '==', '=', 'eq', 'is'
        compare == 0
      when '<>', '!=', 'ne', 'isnt'
        compare != 0
      when '', '<', 'lt'
        compare < 0
      else
        null

  getDummyName:->
    u  = KD.utils
    gr = u.getRandomNumber
    gp = u.generatePassword
    gp(gr(10), yes)

  registerDummyUser:->

    return if location.hostname isnt "localhost"

    u  = KD.utils

    uniqueness = (Date.now()+"").slice(6)
    formData   =
      agree           : "on"
      email           : "sinanyasar+#{uniqueness}@gmail.com"
      firstName       : u.getDummyName()
      lastName        : u.getDummyName()
      inviteCode      : "twitterfriends"
      password        : "123123123"
      passwordConfirm : "123123123"
      username        : uniqueness

    KD.remote.api.JUser.register formData, => location.reload yes

<<<<<<< HEAD
  postDummyStatusUpdate:->

    return if location.hostname isnt "localhost"

    body  = KD.utils.generatePassword(KD.utils.getRandomNumber(50), yes) + ' ' + dateFormat(Date.now(), "dddd, mmmm dS, yyyy, h:MM:ss TT")
    if KD.config.entryPoint?.type is 'group' and KD.config.entryPoint?.slug
      group = KD.config.entryPoint.slug
    else
      group = 'koding' # KD.defaultSlug

    KD.remote.api.JNewStatusUpdate.create {body, group}, (err,reply)=>
      unless err
        KD.getSingleton("appManager").tell 'Activity', 'ownActivityArrived', reply
      else
        new KDNotificationView type : "mini", title : "There was an error, try again later!"

=======
>>>>>>> de1e990e
  startRollbar: ->
    @replaceFromTempStorage "_rollbar"

  stopRollbar: ->
    @storeToTempStorage "_rollbar", window._rollbar
    window._rollbar = {push:->}

  startMixpanel: ->
    @replaceFromTempStorage "mixpanel"

  stopMixpanel: ->
    @storeToTempStorage "mixpanel", window.mixpanel
    window.mixpanel = {track:->}

  replaceFromTempStorage: (name)->
    if item = @tempStorage[name]
      window[item] = item
    else
      log "no #{name} in mainController temp storage"

  storeToTempStorage: (name, item)-> @tempStorage[name] = item

  tempStorage:-> KD.getSingleton("mainController").tempStorage

  applyGradient: (view, color1, color2) ->
    rules = [
      "-moz-linear-gradient(100% 100% 90deg, #{color2}, #{color1})"
      "-webkit-gradient(linear, 0% 0%, 0% 100%, from(#{color1}), to(#{color2}))"
    ]
    view.setCss "backgroundImage", rule for rule in rules

  getAppIcon:(name)->

    # resourceRoot = "#{KD.appsUri}/#{authorNick}/#{name}/#{version}/"

    # if appManifest.devMode # TODO: change url to https when vm urls are ready for it
    #   resourceRoot = "http://#{KD.getSingleton('vmController').defaultVm}/.applications/#{__utils.slugify name}/"


    # for size in [64, 128, 160, 256, 512]
    #   if icns and icns[String size]
    #     thumb = "#{resourceRoot}/#{icns[String size]}"
    #     break

    image  = if name is "Ace" then "icn-ace" else "default.app.thumb"
    thumb  = "#{KD.apiUri}/images/#{image}.png"

    img = new KDCustomHTMLView
      tagName     : "img"
      bind        : "error"
      error       : ->
        @getElement().setAttribute "src", "/images/default.app.thumb.png"
      attributes  :
        src       : thumb

    return img


  compileCoffeeOnClient: (coffeeCode, callback = noop) ->
    require ["//cdnjs.cloudflare.com/ajax/libs/coffee-script/1.6.3/coffee-script.min.js"], (coffeeCompiler) ->
      callback coffeeCompiler.eval coffeeCode

  showSaveDialog: (container, callback = noop, options = {}) ->
    container.addSubView dialog = new KDDialogView
      cssClass      : KD.utils.curry "save-as-dialog", options.cssClass
      duration      : 200
      topOffset     : 0
      overlay       : yes
      height        : "auto"
      buttons       :
        Save        :
          style     : "modal-clean-gray"
          callback  : => callback input, finderController, dialog
        Cancel      :
          style     : "modal-cancel"
          callback  : =>
            finderController.stopAllWatchers()
            delete finderController
            finderController.destroy()
            dialog.destroy()

    dialog.addSubView wrapper = new KDView
      cssClass : "kddialog-wrapper"

    wrapper.addSubView form = new KDFormView

    form.addSubView label = new KDLabelView
      title : options.inputLabelTitle or "Filename:"

    form.addSubView input = new KDInputView
      label        : label
      defaultValue : options.inputDefaultValue or ""

    form.addSubView labelFinder = new KDLabelView
      title : options.finderLabel or "Select a folder:"

    dialog.show()
    input.setFocus()

    finderController    = new NFinderController
      nodeIdPath        : "path"
      nodeParentIdPath  : "parentPath"
      foldersOnly       : yes
      contextMenu       : no
      loadFilesOnInit   : yes

    finder = finderController.getView()
    finderController.reset()

    form.addSubView finderWrapper = new KDView cssClass : "save-as-dialog save-file-container", null
    finderWrapper.addSubView finder
    finderWrapper.setHeight 200

  # TODO: Not totally sure what this is supposed to do, but I put it here
  #       to bypass awful hacks by Arvid Kahl:
  getEmbedType: (type) ->
    switch type
      when 'audio', 'xml', 'json', 'ppt', 'rss', 'atom'
        return 'object'

      # this is usually just a single image
      when 'photo','image'
        return 'image'

      # rich is a html object for things like twitter posts
      # link is fallback for things that may or may not have any kind of preview
      # or are links explicitly
      # also captures 'rich content' and makes regular links from that data
      when 'link', 'html'
        return 'link'

      # embedly supports many error types. we could display those to the user
      when 'error'
        log 'Embedding error ', data.error_type, data.error_message
        return 'error'

      else
        log "Unhandled content type '#{type}'"
        return 'error'

  getColorFromString:(str)->
    return [
      "#37B298", "#BA4B3A", "#F1C42C", "#DB4B00", "#009BCB"
      "#37B298", "#35485F", "#D35219", "#FDAB2E", "#19A2C4"
      "#37B298", "#BA4B3A", "#F1C42C", "#DB4B00", "#009BCB"
    ][parseInt (md5.digest str)[0], 16]

  formatMoney: accounting.formatMoney<|MERGE_RESOLUTION|>--- conflicted
+++ resolved
@@ -350,25 +350,6 @@
 
     KD.remote.api.JUser.register formData, => location.reload yes
 
-<<<<<<< HEAD
-  postDummyStatusUpdate:->
-
-    return if location.hostname isnt "localhost"
-
-    body  = KD.utils.generatePassword(KD.utils.getRandomNumber(50), yes) + ' ' + dateFormat(Date.now(), "dddd, mmmm dS, yyyy, h:MM:ss TT")
-    if KD.config.entryPoint?.type is 'group' and KD.config.entryPoint?.slug
-      group = KD.config.entryPoint.slug
-    else
-      group = 'koding' # KD.defaultSlug
-
-    KD.remote.api.JNewStatusUpdate.create {body, group}, (err,reply)=>
-      unless err
-        KD.getSingleton("appManager").tell 'Activity', 'ownActivityArrived', reply
-      else
-        new KDNotificationView type : "mini", title : "There was an error, try again later!"
-
-=======
->>>>>>> de1e990e
   startRollbar: ->
     @replaceFromTempStorage "_rollbar"
 
