--- conflicted
+++ resolved
@@ -53,11 +53,8 @@
       KD.registerSingleton "activityController",      new ActivityController
       KD.registerSingleton "appStorageController",    new AppStorageController
       KD.registerSingleton "kodingAppsController",    new KodingAppsController
-<<<<<<< HEAD
       KD.registerSingleton "localSync",               new LocalSyncController
-=======
       KD.registerSingleton "onboardingController",    new OnboardingController
->>>>>>> 5d2f734f
       # KD.registerSingleton "kontrol",                 new Kontrol
 
       # @showInstructionsBook()
