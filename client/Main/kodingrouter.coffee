--- conflicted
+++ resolved
@@ -52,15 +52,9 @@
     name       = (name.split '?')[0]
 
     log 'handlingRoute', route, 'for the', name, 'app'
-<<<<<<< HEAD
-    if appManager.checkAppAvailability name
-      log 'couldn\'t found', name
-      return KodingAppsController.loadInternalApp name, (err)=>
-=======
     if appManager.isAppAvailable name
       log 'couldn\'t find', name
       return KodingAppsController.putAppScript name, (err)=>
->>>>>>> 5887a423
         log 'Router: loaded', name
         return warn err  if err
         KD.utils.defer => @handleRoute route, options
