class ContentDisplayControllerMember extends KDViewController

<<<<<<< HEAD
  neo4jFacets = [
    "JNewStatusUpdate"
    # "JLink"
    # "JBlogPost"
    # "JTutorial"
    # "JComment"
    # "JOpinion"
    # "JDiscussion"
    # "JCodeSnip"
  ]

=======
>>>>>>> 07ab81d9
  constructor:(options={}, data)->

    {@revivedContentDisplay} = KD.singleton('display')

    options = $.extend
      view : mainView = new KDView
        cssClass : 'member content-display'
        domId    : 'member-contentdisplay'  unless @revivedContentDisplay
        type     : 'profile'
    , options
    super options, data

  loadView:(mainView)->
    member = @getData()
    {lazy} = mainView

    mainView.once 'KDObjectWillBeDestroyed', ->
      KD.singleton('appManager').tell 'Activity', 'resetProfileLastTo'

    # FIX THIS GG

    # @updateWidget = new ActivityUpdateWidget
    #   cssClass: 'activity-update-widget-wrapper-folded'

    # @updateWidgetController = new ActivityUpdateWidgetController
    #   view : @updateWidget

    # mainView.addSubView @updateWidget
    # cdc = KD.singleton('display')
    # if not cdc._updateController
    #   cdc._updateController = {}
    #   cdc._updateController.updateWidget = new ActivityUpdateWidget
    #     cssClass: 'activity-update-widget-wrapper-folded'

    #   cdc._updateController.updateWidgetController = new ActivityUpdateWidgetController
    #     view : cdc._updateController.updateWidget

    # mainView.addSubView cdc._updateController.updateWidget

    @addProfileView member

    if lazy
      viewClass = if KD.isLoggedIn() then KDCustomHTMLView else HomeLoginBar
      mainView.addSubView @homeLoginBar = new viewClass
        domId : "home-login-bar"
      @homeLoginBar.hide()  if KD.isLoggedIn()

    @addActivityView member

  addProfileView:(member)->
    options      =
      cssClass   : "profilearea clearfix"
      domId      : 'profilearea' unless @revivedContentDisplay
      delegate   : @getView()

    if KD.isMine member
      options.cssClass = KD.utils.curry "own-profile", options.cssClass
    else
      options.bind = "mouseenter" unless KD.isMine member

    return @getView().addSubView memberProfile = new ProfileView options, member

  # mouseEnterOnFeed:->
  #
  #   clearTimeout @intentTimer
  #   @intentTimer = setTimeout =>
  #     @getView().$('.profilearea').css "overflow", "hidden"
  #     @getView().setClass "small-header"
  #     @utils.wait 300,=>
  #       KD.getSingleton('windowController').notifyWindowResizeListeners()
  #   , 500
  #
  # mouseEnterOnHeader:->
  #
  #   clearTimeout @intentTimer
  #   @intentTimer = setTimeout =>
  #     @getView().unsetClass "small-header"
  #     @utils.wait 300,=>
  #       KD.getSingleton('windowController').notifyWindowResizeListeners()
  #       @getView().$('.profilearea').css "overflow", "visible"
  #   , 500

  createFilter:(title, account, facets)->
    filter =
      title             : title
      dataSource        : (selector, options, callback)=>
        options.originId = account.getId()
        options.facet   = facets
        KD.getSingleton("appManager").tell 'Activity', 'fetchActivitiesProfilePage', options, callback
    return filter

  addActivityView:(account)->
    @getView().$('div.lazy').remove()
    windowController = KD.getSingleton('windowController')

    KD.getSingleton("appManager").tell 'Activity', 'feederBridge', {
      domId                 : 'members-feeder-split-view' unless @revivedContentDisplay
      itemClass             : ActivityListItemView
      listControllerClass   : ActivityListController
      listCssClass          : "activity-related"
      limitPerPage          : 8
      useHeaderNav          : yes
      delegate              : @getDelegate()
      # help                  :
      #   subtitle            : "Learn Personal feed"
      #   tooltip             :
      #     title             : "<p class='bigtwipsy'>This is the personal feed of a single Koding user.</p>"
      #     placement         : "above"
      filter                :
        everything          : @createFilter("Everything", account, 'Everything')
        statuses            : @createFilter("Status Updates", account, 'JNewStatusUpdate')
#        codesnips           : @createFilter("Code Snippets", account, 'JCodeSnip')
#        blogposts           : @createFilter("Blog Posts", account, 'JBlogPost')
#        discussions         : @createFilter("Discussions", account, 'JDiscussion')
#        tutorials           : @createFilter("Tutorials", account, 'JTutorial')
      sort                  :
        'likesCount'  :
          title             : "Most popular"
          direction         : -1
        'modifiedAt'        :
          title             : "Latest activity"
          direction         : -1
        'repliesCount':
          title             : "Most commented"
          direction         : -1
        # and more
    }, (controller)=>
      @feedController = controller
      @getView().addSubView controller.getView()
      @getView().setCss minHeight : windowController.winHeight
      @emit 'ready'<|MERGE_RESOLUTION|>--- conflicted
+++ resolved
@@ -1,19 +1,5 @@
 class ContentDisplayControllerMember extends KDViewController
 
-<<<<<<< HEAD
-  neo4jFacets = [
-    "JNewStatusUpdate"
-    # "JLink"
-    # "JBlogPost"
-    # "JTutorial"
-    # "JComment"
-    # "JOpinion"
-    # "JDiscussion"
-    # "JCodeSnip"
-  ]
-
-=======
->>>>>>> 07ab81d9
   constructor:(options={}, data)->
 
     {@revivedContentDisplay} = KD.singleton('display')
@@ -123,7 +109,7 @@
       #     title             : "<p class='bigtwipsy'>This is the personal feed of a single Koding user.</p>"
       #     placement         : "above"
       filter                :
-        everything          : @createFilter("Everything", account, 'Everything')
+        # everything          : @createFilter("Everything", account, 'Everything')
         statuses            : @createFilter("Status Updates", account, 'JNewStatusUpdate')
 #        codesnips           : @createFilter("Code Snippets", account, 'JCodeSnip')
 #        blogposts           : @createFilter("Blog Posts", account, 'JBlogPost')
