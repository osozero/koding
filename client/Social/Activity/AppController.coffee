--- conflicted
+++ resolved
@@ -401,13 +401,6 @@
 
     KD.getSingleton("appManager").tell 'Feeder', 'createContentFeedController', options, callback
 
-<<<<<<< HEAD
-  editActivity: (activity) ->
-    @getView().inputWidget.edit activity
-
-  resetProfileLastTo : ->
-    @profileLastTo = null
-=======
   editActivity: (item) ->
     activity = item.getData()
     {inputWidget} = @getView()
@@ -415,4 +408,6 @@
     window.scrollTo 0, 0
     inputWidget.once "Submit", ->
       window.scrollTo 0, item.getElement().getBoundingClientRect().top
->>>>>>> f9018db6
+
+  resetProfileLastTo : ->
+    @profileLastTo = null