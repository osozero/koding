--- conflicted
+++ resolved
@@ -110,11 +110,7 @@
 
   pistachio: ->
     {target} = @getData()
-<<<<<<< HEAD
-    if @actor.getId is KD.whoami().getId()
-=======
     if target.getId() is KD.whoami().getId()
->>>>>>> d155d194
       return "{{> @avatar}} You installed {{> @object}}"
 
     return "{{> @avatar}} {{> @actor}} installed {{> @object}}"
