--- conflicted
+++ resolved
@@ -21,12 +21,6 @@
   getCoverUpdateButton: ->
     if "admin" in KD.config.roles
       new KDButtonView
-<<<<<<< HEAD
-        style  : "solid green small update-cover"
-        type   : "submit"
-        icon   : yes
-        title  : "Update Cover Image"
-=======
         style     : "solid green small"
         type      : "submit"
         title     : "update cover photo"
@@ -39,7 +33,6 @@
                 width  : 914
                 height : 315
 
->>>>>>> 40e8774a
     else
       new KDCustomHTMLView
 
