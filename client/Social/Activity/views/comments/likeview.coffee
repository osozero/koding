class CommentLikeView extends ActivityLikeView

  constructor : (options = {}, data) ->

    super options, data

<<<<<<< HEAD
=======
    @count = new ActivityLikeCount
      cssClass    : 'count'
      tooltip     :
        gravity   : @getOption "tooltipPosition"
        title     : ""
    , data

>>>>>>> 6c48710f
  pistachio: ->

    '''
    {{> @link}}{{> @count}}
    '''<|MERGE_RESOLUTION|>--- conflicted
+++ resolved
@@ -4,8 +4,6 @@
 
     super options, data
 
-<<<<<<< HEAD
-=======
     @count = new ActivityLikeCount
       cssClass    : 'count'
       tooltip     :
@@ -13,7 +11,6 @@
         title     : ""
     , data
 
->>>>>>> 6c48710f
   pistachio: ->
 
     '''
