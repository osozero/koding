--- conflicted
+++ resolved
@@ -32,40 +32,13 @@
 
     @appStorage.setValue 'liveUpdates', off
 
-<<<<<<< HEAD
-=======
-
-
-  lazyLoadThresholdReached: -> @tabs.getActivePane()?.emit 'LazyLoadThresholdReached'
->>>>>>> ee75f3dc
 
 
   lazyLoadThresholdReached: -> @tabs.getActivePane()?.emit 'LazyLoadThresholdReached'
 
-<<<<<<< HEAD
 
   viewAppended: ->
 
-    @addSubView @sidebar
-    @addSubView @tabs
-
-
-  open: (type, slug) ->
-
-    {socialapi, router, notificationController} = KD.singletons
-
-
-    kallback = (data) =>
-      name = if slug then "#{type}-#{slug}" else type
-      pane = @tabs.getPaneByName name
-
-      if pane
-      then @tabs.showPane pane
-      else @createTab name, data
-
-    @sidebar.selectItemByRouteOptions type, slug
-    item = @sidebar.selectedItem
-=======
     @addSubView @sidebar
     @addSubView @tabs
 
@@ -125,41 +98,8 @@
     @tabs.addPane pane = new paneClass {name, itemClass, type, channelId}, data
 
     return pane
->>>>>>> ee75f3dc
-
-    if type is 'public'
-      item = @sidebar.public
-      kallback item.getData()
-
-<<<<<<< HEAD
-    else if not item
-      socialapi.cacheable type, slug, (err, data) ->
-        if err then router.handleNotFound router.getCurrentPath()
-        else
-          notificationController.emit 'AddedToChannel', data
-          KD.utils.wait 1000, -> kallback data
-
-    else
-      kallback item.getData()
 
 
-  createTab: (name, data) ->
-
-    channelId = data.id
-    type      = data.typeConstant
-
-    paneClass = switch type
-      when 'topic' then TopicMessagePane
-      else MessagePane
-
-    itemClass = switch type
-      when 'privatemessage' then PrivateMessageListItemView
-      else ActivityListItemView
-
-    @tabs.addPane pane = new paneClass {name, itemClass, type, channelId}, data
-
-    return pane
-=======
   refreshTab: (name) ->
 
     pane = @tabs.getPaneByName name
@@ -178,7 +118,6 @@
     top       = bounds.y - 40
     left      = bounds.x + bounds.w + 40
     arrowTop  = 40 + (bounds.h / 2) - 10 #10 = arrow height
->>>>>>> ee75f3dc
 
     modal = new PrivateMessageModal
       delegate     : this
@@ -188,41 +127,18 @@
         left       : left
       arrowTop     : arrowTop
 
-<<<<<<< HEAD
-  refreshTab: (name) ->
-=======
     return modal
->>>>>>> ee75f3dc
 
-    pane = @tabs.getPaneByName name
 
-<<<<<<< HEAD
-    pane?.refresh()
-
-    return pane
-=======
   showAllTopicsModal: ->
 
     @open 'public'  unless @tabs.getActivePane()
->>>>>>> ee75f3dc
 
     return new YourTopicsModal delegate : this
 
-<<<<<<< HEAD
-  showNewMessageModal: ->
-
-    @open 'public'  unless @tabs.getActivePane()
-
-    modal = new PrivateMessageModal
-      delegate     : this
-      _lastMessage : @_lastMessage
-
-    return modal
-=======
 
   showAllConversationsModal: ->
 
     @open 'public'  unless @tabs.getActivePane()
 
-    return new ConversationsModal delegate : this
->>>>>>> ee75f3dc
+    return new ConversationsModal delegate : this