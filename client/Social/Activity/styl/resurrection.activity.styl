@import "../../../Framework/themes/default/kdfn"
@import "../../../Main/styl/appfn"


@css {
/*
Activity stylesheet
resurrection.activity.styl
*/
}


.feeder-header
.common-inner-nav
.system-message
.activity-status-context
// .comment-container.no-comment
  display               none

.content-page.activity
  max-width             100%
  min-height            1026px
  margin                85px auto
  padding               0
  position              static
  overflow              visible

  .lazy-loader
    margin              30px 0
    font-size           0
    letter-spacing      0
    word-spacing        0

  > main
    size                  711px, auto
    kalc                  margin-right, 37% \+ 32px
    fr()

    .filter-warning
      background        rgba(37, 46, 48, 1.0)
      width             calc( 100% \- 10px)
      padding           10px 0 10px 10px
      margin            25px 0 10px 0
      border-radius     2px
      color             #89A5A8

      .goback-button
        right           10px
        top             8px
        sprite          app '20-close-tab'
        border          none
        abs()

    .input-wrapper
      size              auto auto
      margin            0 0 0 100px
      position          relative

      .avatarview
        rounded           4px
        top               6px
        left              6px
        z-index           2
        abs()

      .input-view
        border            none
        border-top        1px solid #CDCCC2
        border-left       1px solid #CDCCC2
        rounded           5px
        borderBox()

        > div
          size            100% auto
          line-height     16px
          font-size       14px
          color           #acacac
          padding         15px 100px 14px 56px
          background      #fff
          borderBox()

        &.placeholder
          > div
            color         #acacac

      button[type=submit]
        size            30px, 30px
        bottom          8px
        right           9px
        padding         0
        abs()
        z-index         1

        .icon
          margin        1px 0 0 7px
          sprite        activity, "update-bubble"

        &[disabled=disabled]
          bg            color, #DDD !important

    .activity-content
      size              auto, auto
      margin            0 0 0 100px
      font-size         14px
      overflow          visible

      .kdview
        overflow        visible

  > aside
    right               0
    top                 55px
    padding             0 0 0 33px
    bg                  color, #ebebeb
    size                37%, 100%
    border-left         1px solid #d5d5d5
    borderBox()
    abs()

    .kdloader
      margin            60px 0 0 110px

    .activity-ticker
    .active-users
    .active-topics
      size              269px, auto

    .active-users
    .activity-ticker
      margin-top        18px

    .right-block-box
      size              auto, auto
      margin            30px 0 0

      h3
        display         block
        font-size       14px
        font-weight     400
        color           #37b298
        margin          0 0 17px 0
        .show-all-link
          color         #a6abb1
          font-weight   300
          noTextDeco()
          fr()

      .kdscrollview
        size            auto, 212px
        padding         0

    .kdlistitemview-activity-ticker-item
      size              auto, 53px
      position          relative
      padding           11px 0 0
      margin            0 0 0 44px
      overflow          visible
      border-bottom     1px solid #d3d3d3
      color             #3c4752
      font-weight       400
      font-size         13px
      borderBox()

      .action
        overflow        visible
        width           auto
        line-height     18px

        .kdview
          font-weight   300

      .text-overflow
        overflow        hidden
        text-overflow   ellipsis

      a
        color           inherit
        white-space     nowrap
        display         inline
        noTextDeco()

        &.profile
          font-weight   500

      .avatarview
        size            30px, 30px
        rounded         5px
        display         block
        left            -42px
        top             1px
        abs()

      .follow-btn
        size            25px, 25px
        padding         0
        margin          4px 0 0
        rounded         13px
        bg              color, transparent
        border          2px solid #b5b5b5
        right           0
        vendor          transition, width .1s ease \,\
                                    border-color .3s ease
        abs()
        .icon
          padding       0
          margin        2px 0 0 4px
          sprite        activity, "follow-check"

        .button-title
          z-index       -1
          opacity       0
          right         0
          top           4px
          font-size     12px
          color         #b5b5b5
          vendor        transition, opacity .4s ease
          abs()

        &:hover
          width         64px
          background    #ebebeb
          .button-title
            right       4px
            z-index     1
            opacity     1

        &.following-account
        &.following-topic
          border-color  #2eb398
          .icon
            sprite      activity, "following-check"
          .button-title
            color       #2eb398
          &:hover
            width         78px

    .activity-ticker
      .profile
        display       inline
      &.fixed
        top           55px
        fix()

      .action
        a.ttag
          color      #3aaaab
          span:before
             content    "#"

    .active-users
      .avatarview
        top             11px
      .profile
      .user-numbers
        white-space     nowrap
        width           170px
        overflow        hidden
        text-overflow   ellipsis
        color           #414853
        fl()
      .user-numbers
        height          18px
        margin          4px 0 0
        color           #7A7D82
        font-weight     300

    .active-topics
      .kdlistitemview-activity-ticker-item
        margin          0

<<<<<<< HEAD
    .kdbuttonwithmenu-wrapper.ticker-settings-menu
        abs()
        top                 8px
        right               11px
        size                21px 21px
        padding             0
        button.kdbutton
          size              21px 21px
          bg                color transparent
          border            none
          padding           0
          padding-right     0 !important
          span.icon
            hidden()
        .chevron-separator
          hidden()
        .chevron
          sprite    activity chevron-icon

=======
        .ttag
          line-height   34px

          &:before
            content     "#"
            margin-right 4px
            color        #b5b5b5
>>>>>>> 233939e1

span.collapsedtext
  borderBox()
  vendor              transition, font-size .2s linear
  a.more-link
  a.less-link
    font-size         11px
    font-weight       400
    // padding           0 5px
    margin-left       5px
    color             linkColor1
    vendor            transition, font-size .2s linear
    // bg                color, linkColor1
    // rounded           8px

  &.hide
    font-size         0!important
    *
      visibility      hidden
      display         none
    a.more-link
      font-size       11px!important
      visibility      visible
      display         inline

  &.show
    a.more-link
      font-size       0
      margin-left     0
      padding         0


/* Activity items */
.activity-item
  background      #fff
  rounded         5px
  overflow        visible
  position        relative
  margin          30px 0 0 0
  border          1px solid #d8d8d8
  shadow          1px 1px 0 rgba(196, 196, 196, .75)
  borderBox()

  &:nth-child(1)
    margin-top    32px

  &.content-display-main-section /* Content display */
    kalc          width, 100% \- 100px
    margin-left   100px

  a.ttag
    color         #3aaaab
    noTextDeco()
    span:before
      content     '#'

  .kdbuttonwithmenu-wrapper.activity-settings-menu
    abs()
    top                 8px
    right               11px
    size                21px 21px
    padding             0
    button.kdbutton
      size              21px 21px
      bg                color transparent
      border            none
      padding           0
      padding-right     0 !important
      span.icon
        hidden()
    .chevron-separator
      hidden()
    .chevron
      sprite    activity chevron-icon

  .author-avatar
    display       block
    size          70px, 70px
    rounded       5px
    top           0
    right         100%
    margin        0 9px 0 0
    border        1px solid #bdc3c7
    borderBox()
    abs()

  .profile
  .status-body
    word-break    break-word
    display       block
    color         #3c4752
    font-weight   200

  .status-body
    // to avoid too long posts
    // until we find a better solution - SY
    overflow      auto
    max-height    400px
    padding       5px 23px 0
    line-height   22px

  >.profile
    color         #1aaf5d
    font-weight   500
    padding       18px 22px 0
    display       inline-block
    noTextDeco()

  footer
    size          100%, 25px
    margin        0
    borderBox()

    time
      width       auto
      line-height 14px
      font-size   12px
      color       #dadcdd
      padding     0 22px 0 0
      fr()

    .activity-actions
      width       auto
      padding     0 0 0 10px
      fl()

    .action-link
    .comment-icon
    .share-icon
      display         inline-block
      vertical-align  middle

      &.like-icon
        sprite        activity like-icon

      &.comment-icon
        sprite        activity comment-icon

      &.share-icon
        sprite        activity share-icon

    .action-container
      size            auto 13px
      margin          0 0 0 14px
      fl()

      &.liked .like-icon
        sprite        activity like-icon-liked
      // &.kdview.kdloader
      //   margin-top    0

    .count
      display         inline-block
      vertical-align  text-bottom
      color           #73787e
      font-size       12px
      margin          0 0 0 6px
      noTextDeco()

  .comment-container
    bg                color, #f6f6f6

  .comment-container.commented
    border-top        1px solid #d8d8d8

    .show-more-comments
      size            auto, 40px
      line-height     40px
      bg              color, #ececec
      border-top      1px solid #d8d8d8
      border-bottom   1px solid #d8d8d8
      text-align      center
      margin          -1px 0 0 0

      a
        display         block
        width           auto 55px
        color           rgba(78, 78, 78, .78)
        font-size       13px
        letter-spacing  .2px
        noTextDeco()

      &.new
        bg              color, #2eb398

        a
          color         #fff

  .kdlistitemview-comment
    padding           22px 22px 15px 20px
    borderBox()

    &:last-of-type
      padding-bottom  33px

    .avatarview
      border          1px solid #bdc3c7
      top             20px
      left            20px
      rounded         5px
      abs()

    .comment-contents
      size            auto, auto
      margin          0 0 0 56px
      font-size       13px  !important
      font-weight     400   !important
      color           #515b65

      .profile
        display       inline-block
        color         #1aaf5d
        font-weight   500
        margin        2px 0 10px 0
        noTextDeco()

      .comment-body
        word-break    break-word
        line-height   16px

        a
          color       inherit

      .like-view
      .reply-link
      time
        font-size         11px
        display           inline-block
        margin            14px 0 0
        width             auto

      .reply-link
        margin-left       14px
        position          relative

        &:before
          content         "\2022"
          display         block
          font-size       18px
          left            -12px
          top             -3px
          color           #d8d8d8
          abs()

      .like-view a
      .reply-link
        color           #a6abb1
        noTextDeco()

        &.count
          display       inline-block
          margin        0 0 0 9px
          font-weight   500

      .like-view.liked a
        color           #1aaf5d

      time
        fr()
        opacity         0
        vendor          transition, opacity .2s ease
        color           #a5acad

    &:hover
      time
        opacity         1

    &~.kdlistitemview-comment
      padding-top       0
      border-top        1px solid #d8d8d8

      .avatarview
        top           13px

      .comment-contents
        padding-top   13px

    &.deleted
      width           auto
      padding         16px 0
      margin          0 23px 0 81px
      font-size       12px
      color           #717e80
      .profile
        display       inline

    &~.deleted
      border-top      1px solid #eeeeef


  .item-add-comment-box
    border-top    1px solid #d8d8d8
    borderBox()

    .avatarview
      size        35px, 35px
      display     block
      left        5px
      top         5px
      rounded     3px
      z-index     10
      abs()

    .item-add-comment-form
      margin      -1px
      size        auto, auto

      textarea
        size        100% 47px
        min-height  47px
        border      1px solid #d1d3d3
        box-shadow  none
        background  #fff
        line-height 24px
        padding     9px 9px 8px 54px
        color       #50595a
        font-size   13px
        rounded     0 0 5px 5px
        vendor      transition, line-height .2s ease
        borderBox()

        &::-webkit-input-placeholder
          color     #acacac
        &::-moz-placeholder
          color     #acacac

        &:focus
          line-height     24px

/* Embed Styles */
.embed-image-view
  margin                20px 0 8px
  border-top            2px solid #e4e4e4

  a
  img
    display             block
    margin              0
    padding             0

.embed-link-view
  padding               1px 19px 19px

  .preview-image
    overflow            hidden
    size                144px, 100px
    fl()

    img
      max-width         100%

    &+.preview-text
      kalc              width, 100% \- 144px
      padding           15px

  .preview-text
    font-size           12px
    font-weight         300
    color               #50595a
    bg                  color, #f3f3f3
    height              100px
    borderBox()
    fl()

    .preview-text-link
      size              auto, auto
      color             inherit
      display           block
      word-break        break-word
      overflow          visible
      noTextDeco()

      .preview-title
        font-weight     500

      &.description
        padding         13px 0
        line-height     15px
        height          45px
        overflow        hidden !important
        borderBox()

        .description-input
          width         100%
          margin        15px 0 0 0

    .provider-info
      size              auto, auto
      margin-top        8px
      font-size         12px
      color             #a9aeaf

  .preview-link-pager
    .preview-link-switch
      size                  24px 24px
      margin                9px 0 0
      rounded               5px 0 0 5px
      background            #f7f7f7
      position              relative
      cursor                pointer
      fl()

      &:hover
        opacity             .9

      &:after
        content             ""
        size                0 0
        border              6px solid transparent
        border-right-color  #aab5bc
        left                3px
        top                 6px
        abs()

      &:nth-child(2)
        margin-left         2px
        rounded             0 5px 5px 0

        &:after
          left              9px
          border-right      none
          border-left-color #aab5bc

    .thumb-count
      margin                9px 0 0 7px
      line-height           24px
      font-size             14px
      color                 #7a8287
      fl()

    .thumb-text
      font-size             12px
      vertical-align        middle
      color                 #aab5bc

.input-wrapper
  .link-embed-box
    margin                  18px 0 0
    rounded                 5px
    position                relative
    borderBox()

  .embed-link-view
    margin                  0
    border                  none

  .embed-image-view
    margin                  0 0 -18px
    border                  none

    &:after
      content               ""
      display               block
      size                  38px 38px
      rounded               0 0 0 60%
      bg                    color rgba(255, 255, 255, .6)
      top                   0
      right                 0
      abs()

  .embed-link-view
    padding                 0

  .preview-image
    rounded                 5px 0 0 5px
  .preview-text
    rounded                 0 5px 5px 0

  .hide-embed
    right                   7px
    top                     7px
    border                  none
    outline                 none
    shadow                  none
    z-index                 10
    sprite                  app "20-close-tab"
    abs()

.activity-item.status
  .link-embed-box
    .preview-text-link
      input.preview-title-input
        display             none
      textarea.description-input
        display             none

/* Activity item menu */
body.activity
body.profile
  .kdbuttonmenu.jcontextmenu
    margin              4px 0 0 14px
    rounded             6px
    border              1px solid #e4e4e4
    shadow              0 8px 35px rgba(0, 0, 0, .22)
    padding             5px 0

    &:after
      content             ""
      display             block
      size                0 0
      right               19px
      bottom              100%
      border              7px solid transparent
      border-bottom-color #fff
      z-index             600
      abs()

    &:before
      content             ""
      display             block
      size                0 0
      right               18px
      bottom              100%
      border              8px solid transparent
      border-bottom-color #e4e4e4
      z-index             599
      abs()

    .kdlistitemview-contextitem
      color               #50595f
      font-size           12px
      line-height         24px
      cursor              pointer
      padding             0 0 0 12px

      .icon
        margin            0 7px 0 0
        display           inline-block
        vertical-align    sub
        &.edit
          sprite          activity "edit-icon"
        &.delete
          sprite          activity "delete-icon"

      &:hover
      &.selected
        bg                color #F8f8f8
        text-shadow       none


    .chevron-ghost-wrapper
      opacity           0

/** Markdown Styling **/
p.status-body

  /* Headings */
  h1, h2, h3, h4, h5, h6
    color         #50595a
    font-weight   600
    margin        0 0 12px
  h1
    font-size     22px
  h2
    font-size     20px
  h3
    font-size     18px
  h4
    font-size     16px
  h5
    font-size     14px
  h6
    font-size     12px

  /* Lists */
  ol,ul
    padding               0 25px 12px
    list-style            none
    display               block
    position              relative
    li
      position            relative
    li:before
      color               #c4c4c9
      left                -20px
      abs()
  ol
    counter-reset         i 0
    li:before
      content             counter(i)
      counter-increment   i
  ul
    li:before
      content             "\2022"
      font-size           20px

  /* Paragraphs and other text */
  p
    padding               0 0 12px
  em
    font-style            italic
  strong
    font-weight           600
  a
    color                 inherit
  hr
    height                1px
    background            #c4c4c9
    border                none
  code
    display               inline-block
    font-size             12px
    border                1px solid #e3e3e3
    rounded               5px
    padding               0 4px
    bg                    color #f2f2f2

  pre
    code
      display             block
      padding             14px

.activity-share-popup
  bg                      color, #fff
  margin                  4px 0 0 14px
  rounded                 6px
  border                  1px solid #e4e4e4
  shadow                  0 8px 35px rgba(0, 0, 0, .22)
  padding                 5px 13px 5px 5px

  &:after
    content             ""
    display             block
    size                0 0
    left                98px
    top                 100%
    border              7px solid transparent
    border-top-color    #fff
    z-index             600
    abs()

  &:before
    content             ""
    display             block
    size                0 0
    left                97px
    top                 100%
    border              8px solid transparent
    border-top-color    #e4e4e4
    z-index             599
    abs()

  .context-list-wrapper
    padding               0

  input.share-input
    rounded               6px
    size                  160px, 40px
    margin                0
    fl()

  .icon-link
    size                  24px, 24px
    margin                8px 0 0 8px
    fl()
    &.custom-link-view
      sprite              activity, "link-24"
    &.share-twitter
      sprite              activity, "twitter-24"
    &.share-facebook
      sprite              activity, "facebook-24"
    &.share-linkedin
      sprite              activity, "linkedin-24"



/* Temp style for contentdisplay */

.content-display
  .sub-header
    margin                22px 0 0
    display               inline-block
    padding               5px 15px
    border                1px solid #c4c4c9
    rounded               3px
    &:hover
      opacity             .5
    a
      color               #50595a
      noTextDeco()


<|MERGE_RESOLUTION|>--- conflicted
+++ resolved
@@ -268,7 +268,6 @@
       .kdlistitemview-activity-ticker-item
         margin          0
 
-<<<<<<< HEAD
     .kdbuttonwithmenu-wrapper.ticker-settings-menu
         abs()
         top                 8px
@@ -288,7 +287,6 @@
         .chevron
           sprite    activity chevron-icon
 
-=======
         .ttag
           line-height   34px
 
@@ -296,7 +294,6 @@
             content     "#"
             margin-right 4px
             color        #b5b5b5
->>>>>>> 233939e1
 
 span.collapsedtext
   borderBox()
