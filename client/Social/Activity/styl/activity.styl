--- conflicted
+++ resolved
@@ -284,8 +284,6 @@
         .kdlistview
           overflow        visible
 
-<<<<<<< HEAD
-=======
           .nothing
             background    #d9d9d9
             width         278px
@@ -300,7 +298,6 @@
             margin-bottom 16px
             borderBox()
 
->>>>>>> ee75f3dc
         &.topics
 
           .ttag
@@ -1139,11 +1136,7 @@
       r-sprite              activity, "linkedin-21"
 
 
-<<<<<<< HEAD
-.content-page.activity >main .kdtabpaneview.privatemessage
-=======
 .content-page.activity > main .kdtabpaneview.privatemessage
->>>>>>> ee75f3dc
   min-height                0px
   .chat-heads
     size                    auto, 57px
@@ -1204,10 +1197,7 @@
 
     .activity-content-wrapper
       background            none
-<<<<<<< HEAD
-=======
       margin-bottom         14px
->>>>>>> ee75f3dc
 
       >article
         margin-left         75px
@@ -1220,8 +1210,6 @@
           padding-left      0
           padding-right     34px
 
-<<<<<<< HEAD
-=======
         p:last-of-type
           padding-bottom    6px
 
@@ -1257,7 +1245,6 @@
         text-decoration     none
         fl()
 
->>>>>>> ee75f3dc
     .author-avatar
       border-color          #fff
       top                   19px
@@ -1284,11 +1271,7 @@
       .kdlistitemview-comment
         background          none
         border              none
-<<<<<<< HEAD
-        padding             11px 33px 0 75px
-=======
         padding             11px 33px 14px 75px
->>>>>>> ee75f3dc
 
         &:last-of-type
           padding-bottom    40px
@@ -1299,14 +1282,8 @@
         .comment-body-container
           font-size         14px
           padding-top       4px
-<<<<<<< HEAD
-
-        .like-view
-          display           none
-=======
           padding-bottom    6px
           opacity           .99
->>>>>>> ee75f3dc
 
         .reply-link
           display           none
@@ -1331,11 +1308,7 @@
       .item-add-comment-box
         position            fixed
         bottom              0
-<<<<<<< HEAD
-        size                650px, auto
-=======
         size                649px auto
->>>>>>> ee75f3dc
 
         .avatarview
           border            none
@@ -1344,14 +1317,8 @@
 
         textarea
           rounded           0
-<<<<<<< HEAD
-          border            1px solid #d1d1d1
-          border-bottom-color #e9e9e9
-          border-right-color  #e9e9e9
-=======
           border-top        1px solid #d1d1d1
           border-width      1px 0 0 0
->>>>>>> ee75f3dc
           margin            0 0 -2px 0
           padding           11px 23px 7px 67px
 
@@ -1678,21 +1645,13 @@
     line-height     40px
 
 
-<<<<<<< HEAD
-// new private message modal
-
-.kdmodal.private-message
-=======
 // new private message and topics modal common styles
 .kdmodal.activity-modal
->>>>>>> ee75f3dc
 
   bg              color #e9e9e9
   border          1px solid #c1c1c1
   shadow          0 0 29px rgba(0,0,0,.33)
 
-<<<<<<< HEAD
-=======
   .modal-arrow
     size          0, 0
     right         100%
@@ -1710,22 +1669,15 @@
       border-right-color #e9e9e9
 
 
->>>>>>> ee75f3dc
   .kdmodal-inner
     margin        31px
     bg            color transparent
 
-<<<<<<< HEAD
-
-=======
->>>>>>> ee75f3dc
   .kdmodal-title span.title
     font-size     12px !important
     font-weight   600
     color         logoBg
 
-<<<<<<< HEAD
-=======
   textarea.kdinput.text
     border        1px solid #d1d1d1
     border-bottom none
@@ -1798,7 +1750,6 @@
 // new private message modal
 .kdmodal.private-message
 
->>>>>>> ee75f3dc
   .formline.recipient
     border        1px solid #d1d1d1
     border-bottom none
@@ -1854,40 +1805,7 @@
     .avatarview
       size        30px 30px
 
-<<<<<<< HEAD
-  textarea.kdinput.text
-    border        1px solid #d1d1d1
-    border-bottom none
-    bg            color white
-    rounded       5px
-    height        150px
-    &:hover
-      border-color  #c1c1c1
-    &:focus
-      border-color  #b1b1b1
-      shadow        none
-    &.validation-error
-      border-color  red !important
-
-
-  textarea.kdinput.text
-  input.kdinput.text
-    font-size             12px
-    font-weight           600
-    &::-webkit-input-placeholder
-      font-size           12px
-      color               #a3a3a3
-      font-weight         600
-    &:-moz-placeholder
-      font-size           12px
-      color               #a3a3a3
-      font-weight         600
-
   .formline.button-field
-    height                34px !important
-=======
-  .formline.button-field
->>>>>>> ee75f3dc
 
     button.kdbutton.message-send
       size                  77px 34px
@@ -1898,28 +1816,6 @@
         size                20px 20px
         r-sprite            activity 'paper-plane'
 
-<<<<<<< HEAD
-    button.kdbutton.transparent
-      border                none !important
-      text-transform        none !important
-      line-height           34px !important
-      margin                0 !important
-
-      &:hover
-        shadow              none !important
-
-        .button-title
-          text-shadow       none !important
-          color             #838383
-
-      .button-title
-        color               #a3a3a3
-        font-size           12px
-        text-decoration     underline !important
-
-
-=======
->>>>>>> ee75f3dc
 
 .kdautocomplete.listview-wrapper.private-message
 
