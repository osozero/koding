helpers  = require '../helpers/helpers.js'
utils    = require '../utils/utils.js'
HUBSPOT  = no


teamsModalSelector       = '.TeamsModal--groupCreation'
companyNameSelector      = '.login-form input[testpath=company-name]'
sidebarSectionsSelector  = '.activity-sidebar .SidebarSections'
chatItem                 = '.Pane-body .ChatList .ChatItem'
chatInputSelector        = '.ChatPaneFooter .ChatInputWidget textarea'
sidebarSectionsSelector  = '.activity-sidebar .SidebarSections'
invitationsModalSelector = ".kdmodal-content  .AppModal--admin-tabs .invitations"
pendingMembersTab        = "#{invitationsModalSelector} .kdtabhandle.pending-invitations"
pendingMemberView        = "#{invitationsModalSelector} .kdlistitemview-member.pending"


module.exports =


  setCookie: (browser) ->

    helpers.setCookie(browser, 'team-access', 'true')


  openTeamsPage: (browser) ->

    teamsSelector = '[testpath=main-header] .full-menu a.teams'

    browser
      .waitForElementVisible  '[testpath=main-header]', 20000
      .waitForElementVisible  teamsSelector, 20000
      .click                  teamsSelector
      .waitForElementVisible  '.content-page.teams', 20000


  fillSignUpFormOnTeamsHomePage: (browser, user) ->

    emailSelector  = '.login-form input[testpath=register-form-email]'
    buttonSelector = 'button[testpath=signup-company-button]'

    browser
      .waitForElementVisible  emailSelector, 20000
      .setValue               emailSelector, user.email
      .waitForElementVisible  companyNameSelector, 20000
      .setValue               companyNameSelector, user.name
      .waitForElementVisible  buttonSelector, 20000
      .click                  buttonSelector
      .pause                  2000 # wait for modal change


  enterTeamURL: (browser) ->

    browser
      .waitForElementVisible  '[testpath=main-header]', 20000
      .waitForElementVisible  teamsModalSelector, 20000
      .waitForElementVisible  'input[name=slug]', 20000
      .click                  'button[testpath=domain-button]'
      .pause                  2000 # wait for modal change


  enterEmailDomains: (browser) ->

    browser
      .waitForElementVisible  '[testpath=main-header]', 20000
      .waitForElementVisible  teamsModalSelector, 20000
      .waitForElementVisible  'input[type=checkbox]', 20000
      .waitForElementVisible  'input[name=domains]', 20000
      .click                  'button[testpath=allowed-domain-button]'
      .pause                  2000 # wait for modal change


  enterInvites: (browser) ->

    inviteeEmail = "inviteuser#{Date.now()}@kd.io"

    browser
      .waitForElementVisible  teamsModalSelector, 20000
      .waitForElementVisible  'input[name=invitee1]', 20000
      .setValue               'input[name=invitee1]', inviteeEmail
      .waitForElementVisible  'button[testpath=invite-button]', 2000
      .click                  'button[testpath=invite-button]'
      .pause                  2000 # wait for modal change


  fillUsernamePasswordForm: (browser, user) ->

    browser
      .waitForElementVisible  teamsModalSelector, 20000
      .waitForElementVisible  'input[name=username]', 20000
      .clearValue             'input[name=username]'
      .setValue               'input[name=username]', user.username
      .setValue               'input[name=password]', user.password
      .click                  '[testpath=register-button]'
      .pause                  2000 # wait for modal change

    @loginAssertion(browser)


  loginAssertion: (browser) ->

    user = utils.getUser()

    browser
      .waitForElementVisible  '.content-page.welcome', 20000 # Assertion
      .waitForElementVisible  '[testpath=main-sidebar]', 20000 # Assertion

    console.log " ✔ Successfully logged in with username: #{user.username} and password: #{user.password} to team: #{helpers.getUrl(yes)}"


  setupStackPage: (browser) ->

    browser
      .waitForElementVisible  teamsModalSelector, 20000
      .waitForElementVisible  'button.TeamsModal-button--green', 20000
      .click                  'button.TeamsModal-button--green'
      .pause                  2000 # wait for modal change


  congratulationsPage: (browser) ->

     browser
      .waitForElementVisible  teamsModalSelector, 20000
      .waitForElementVisible  'button span.button-title', 20000
      .click                  'button span.button-title'
      .pause                  2000 # wait for modal change


  loginToTeam: (browser, user) ->

    if HUBSPOT
      browser
        .waitForElementVisible  '.hero.block .container', 50000
        .click                  '.header__nav .hs-menu-wrapper a[href="/Login"]'

    browser
      .pause                  2000 # wait for login page
      .waitForElementVisible  '.TeamsModal--login', 20000
      .waitForElementVisible  'form.login-form', 20000
      .setValue               'input[name=username]', user.username
      .setValue               'input[name=password]', user.password
      .click                  'button[testpath=login-button]'

    @loginAssertion(browser)


  loginTeam: (browser) ->

    user = utils.getUser()
    url  = helpers.getUrl(yes)
    hasNotTeamAccessPage = '.main-wrapper .login-form .email'

    browser.url url
    browser.maximizeWindow()

    browser.element 'css selector', hasNotTeamAccessPage, (result) =>
      if result.status is 0
        @getInvitationAndCreateTeam(browser)
      else
        @loginToTeam(browser, user)

    return user


  getInvitationAndCreateTeam: (browser, user, callback) ->

    modalSelector       = '.TeamsModal.TeamsModal--create'
    emailSelector       = "#{modalSelector} input[name=email]"
    companyNameSelector = "#{modalSelector} input[name=companyName]"
    signUpButton        = "#{modalSelector} button[type=submit]"
    user                = utils.getUser()
    adminUser           =
      username          : 'devrim'
      password          : 'devrim'

    helpers.beginTest(browser, adminUser)
    browser.pause 5000 # wait for welcome modal

    @createInvitation browser, user, (invitationLink) =>
      browser.click '.close-icon.closeModal'

      helpers.doLogout(browser)

      browser
        .url                   invitationLink
        .waitForElementVisible modalSelector, 20000
        .waitForElementVisible emailSelector, 20000
        .waitForElementVisible companyNameSelector, 20000
        .assert.valueContains  emailSelector, user.email
        .setValue              companyNameSelector, user.teamSlug
        .click                 signUpButton
        .pause                 2500

      @enterTeamURL(browser)
      @fillUsernamePasswordForm(browser, user)


  createInvitation: (browser, user, callback) ->

    adminLink      = '.avatararea-popup a[href="/Admin"]'
    inviteLink     = '.invite-teams.AppModal-navItem'
    teamInvitePage = '.TeamInvite'
    inviteButton   = "#{teamInvitePage} button"
    sendMailPage   = "#{teamInvitePage} .kdscrollview"
    sendMailButton = "#{teamInvitePage} button.green:not(.hidden)"
    notification   = '.kdnotification.main'

    helpers.openAvatarAreaModal(browser)
    browser
      .waitForElementVisible  adminLink, 20000
      .click                  adminLink
      .waitForElementVisible  inviteLink, 20000
      .click                  inviteLink
      .waitForElementVisible  teamInvitePage, 20000
      .setValue               "#{teamInvitePage} textarea.text", user.email
      .waitForElementVisible  inviteButton, 20000
      .click                  inviteButton
      .waitForElementVisible  sendMailPage, 20000
      .assert.containsText    sendMailPage, user.email # Assertion
      .waitForElementVisible  sendMailButton, 20000
      .click                  sendMailButton
      .waitForElementVisible  notification, 20000
      .assert.containsText    notification, 'Invitations sent!'
      .pause                  2000
      .getAttribute           "#{sendMailPage} a" , 'href', (result) ->
        callback result.value


  openTeamSettingsModal: (browser) ->

    avatarareaPopup  = '.avatararea-popup.team'
    teamDashboard    = '.AppModal--admin'
    teamSettingsLink = "#{avatarareaPopup} .admin a"

    browser
      .waitForElementVisible  avatarareaPopup, 20000
      .waitForElementVisible  teamSettingsLink, 20000
      .click                  teamSettingsLink
      .waitForElementVisible  teamDashboard, 20000 # Assertion
      .pause                  200 # Wait for team settings
      .assert.containsText    teamDashboard, 'Team Settings' # Assertion


  seeTeamNameOnsideBar: (browser, name) ->

    sidebarSelector = '.with-sidebar [testpath=main-sidebar]'
    listSelector    = "#{sidebarSelector} .SidebarListItem"

    browser
      .waitForElementVisible  sidebarSelector, 20000
      .waitForElementVisible  listSelector, 20000
      .assert.containsText    sidebarSelector, name


  clickTeamSettings: (browser) ->

    helpers.openAvatarAreaModal(browser, yes)
    @openTeamSettingsModal(browser)


  startStackCreate: (browser) ->

    welcomePageSelector = '.content-page.welcome'
    stackSelector       = "#{welcomePageSelector} a[href='/Admin/Stacks']"
    overlaySelector     = '.AppModal--admin'
    getstartedSelector  = "#{overlaySelector} .stack-onboarding.get-started"
    buttonSelector      = "#{getstartedSelector} .header button"

    browser
      .waitForElementVisible  welcomePageSelector, 20000
      .waitForElementVisible  stackSelector, 20000
      .click                  stackSelector
      .waitForElementVisible  overlaySelector, 20000
      .waitForElementVisible  getstartedSelector, 20000
      .waitForElementVisible  buttonSelector, 20000
      .click                  buttonSelector


  openInvitationsTab: (browser) ->

    tabsSelector              = ".kdmodal-content .kdtabhandle-tabs"
    invitationsButtonSelector = "#{tabsSelector} .invitations"
    invitationsPageSelector   = ".kdmodal-content  .AppModal--admin-tabs .invitations"

    browser
      .waitForElementVisible  tabsSelector, 20000
      .waitForElementVisible  "#{tabsSelector} .invitations", 20000
      .waitForElementVisible  invitationsButtonSelector, 20000
      .click                  invitationsButtonSelector
      .waitForElementVisible  invitationsPageSelector, 20000 # Assertion
      .pause                  2000 # wait for page load


  moveToSidebarHeader: (browser, plus, channelHeader) ->

    sidebarSectionsHeaderSelector = "#{sidebarSectionsSelector} .SidebarChannelsSection .SidebarSection-header"
    channelPlusSelector           = "#{sidebarSectionsHeaderSelector} a[href='/NewChannel']"

    browser
      .pause                   7500 # wait for load to sidebar
      .waitForElementVisible   sidebarSectionsSelector, 20000
      .moveToElement           sidebarSectionsHeaderSelector, 100, 7

    if plus
      browser
        .moveToElement          channelPlusSelector, 8, 5
        .waitForElementVisible  channelPlusSelector, 20000
        .click                  channelPlusSelector
    else if channelHeader
      browser
        .click                  sidebarSectionsHeaderSelector


  createChannel: (browser, user, channelName, isInvalid) ->

    createChannelModalNameSelector   = '.CreateChannel-Modal .CreateChannel-content .channelName input'
    createChannelModalButtonSelector = '.CreateChannel-Modal .Modal-buttons .Button--danger'
    channelName                    or= helpers.getFakeText().split(' ')[0] + Date.now()
    channelName                      = channelName.substring(0, 19)
    channelLinkOnSidebarSelector     = "#{sidebarSectionsSelector} a[href='/Channels/#{channelName}']"

    @moveToSidebarHeader(browser, yes)

    browser
      .waitForElementVisible  '.CreateChannel-Modal', 20000
      .waitForElementVisible  createChannelModalNameSelector, 20000
      .setValue               createChannelModalNameSelector, channelName
      .waitForElementVisible  createChannelModalButtonSelector, 20000
      .moveToElement          createChannelModalButtonSelector, 32, 12
      .click                  createChannelModalButtonSelector

    if isInvalid
      browser
        .waitForElementVisible  '.channelName.invalid', 20000
        .pause                   2000
        .waitForElementVisible  '.CreateChannel-Modal', 20000
    else
      browser
        .pause                  3000 # wait for page load
        .waitForElementVisible  chatItem, 20000
        .pause                  3000
        .assert.containsText    chatItem, user.username
        .waitForElementVisible  sidebarSectionsSelector, 20000
        .pause                  2000 # wait for side bar channel list
        .waitForElementVisible  channelLinkOnSidebarSelector, 20000
        .assert.containsText    sidebarSectionsSelector, channelName

    return channelName


  sendComment: (browser, message, messageType) ->

    chatInputSelector     = '.ChatPaneFooter .ChatInputWidget textarea'
    imageSelector         = '.EmbedBox-container .EmbedBoxImage'
    imageTextSelector     = '.Pane-body .ChatList .ChatItem .ChatItem-contentBody:nth-of-type(1)'
    linkTextSelector      = '.EmbedBoxLinkContent .EmbedBoxLinkContent-description'
    emojiSelector         = '.ChatList .ChatItem .SimpleChatListItem .ChatListItem-itemBodyContainer .ChatItem-contentBody '
    emojiSmileySelector   = "#{emojiSelector} .emoji-smiley"
    emojiThumbsUpSelector = "#{emojiSelector} .emoji-thumbsup"
    messageWithShortCode  = "console.log('123456789')"
    textAreaSelector      = '.Pane-body .ChatList'

    browser
      .waitForElementVisible  chatItem, 20000
      .waitForElementVisible  chatInputSelector, 20000
      .setValue               chatInputSelector, message + '\n'
      .waitForElementVisible  chatItem, 20000

    if not messageType
      browser
        .assert.containsText      textAreaSelector, message

    switch messageType
      when 'messageWithCode'
        browser
          .pause                  3000
          .assert.containsText    "#{textAreaSelector} .ChatItem .SimpleChatListItem", messageWithShortCode
      when 'messageWithImage'
        browser
          .waitForElementVisible  imageSelector, 20000
          .assert.containsText    imageTextSelector, message
      when 'messageWithLink'
        browser
          .waitForElementVisible  linkTextSelector, 20000
          .assert.containsText    linkTextSelector, 'The Free Encyclopedia'
      when 'messageWithEmoji'
        browser
          .waitForElementVisible  emojiSmileySelector, 20000
          .waitForElementVisible  emojiSmileySelector, 20000
          .pause                  2000
          .waitForElementVisible  emojiThumbsUpSelector, 20000


  createChannelsAndCheckList: (browser, user) ->

    channelHeader     = "#{sidebarSectionsSelector} .SidebarSection-header"
    channelListModal  = '.ChannelList-Modal'
    activeTabSelector = "#{channelListModal} .ChannelList-tab.active-tab"
    listItemSelector  = "#{channelListModal} .ChannelListItem"
    threadsContainer  = "#{channelListModal} .SidebarModalThreads"

    channelName1 = @createChannel(browser, user)
    channelName2 = @createChannel(browser, user)
    channelName3 = @createChannel(browser, user)

    browser
      .waitForElementVisible  sidebarSectionsSelector, 20000
      .waitForElementVisible  channelHeader, 20000
      .click                  channelHeader
      .waitForElementVisible  channelListModal, 20000
      .waitForElementVisible  activeTabSelector, 20000
      .assert.containsText    activeTabSelector, 'Your Channels'
      .waitForElementVisible  listItemSelector, 20000
      .assert.containsText    threadsContainer, channelName1
      .assert.containsText    threadsContainer, channelName2
      .assert.containsText    threadsContainer, channelName3

    return [ channelName1, channelName2, channelName3 ]


  leaveChannel: (browser) ->

    channelHeaderPaneSelector = '.ChannelThreadPane-content .ChannelThreadPane-header'
    buttonSelector            = "#{channelHeaderPaneSelector} .ButtonWithMenuWrapper"
    channelActionsSelector    = '.ButtonWithMenuItemsList.ChannelThreadPane-menuItems'
    leaveChannelSelector      = "#{channelActionsSelector} li:nth-child(2)"
    followChannelBox          = '.ChannelThreadPane-body .FollowChannelBox'

    browser
      .waitForElementVisible     channelHeaderPaneSelector, 20000
      .waitForElementVisible     buttonSelector, 20000
      .click                     buttonSelector
      .waitForElementVisible     channelActionsSelector, 20000
      .moveToElement             leaveChannelSelector, 70, 12
      .waitForElementVisible     leaveChannelSelector, 20000
      .click                     leaveChannelSelector
      .waitForElementVisible     followChannelBox, 20000 # Assertion
      .waitForElementNotVisible  chatInputSelector, 20000 # Assertion


  joinChannel: (browser) ->

    followChannelBox    = '.FollowChannelBox'
    followChannelButton = "#{followChannelBox} .Button-followChannel"

    @leaveChannel(browser)

    browser
      .waitForElementVisible     followChannelButton, 20000
      .click                     followChannelButton
      .waitForElementNotVisible  followChannelButton, 20000


  inviteUser: (browser, addMoreUser = no) ->

    invitationsModalSelector = ".kdmodal-content  .AppModal--admin-tabs .invitations"
    inviteUserView           = "#{invitationsModalSelector} .invite-view"
    emailInputSelector       = "#{inviteUserView} .invite-inputs input.user-email"
    userEmail                = "#{helpers.getFakeText().split(' ')[0]}@kd.io"
    inviteMemberButton       = "#{invitationsModalSelector} button.invite-members"
    notificationView         = '.kdnotification'

    browser
      .waitForElementVisible  inviteUserView, 20000
      .waitForElementVisible  emailInputSelector, 20000
      .setValue               emailInputSelector, userEmail
      .waitForElementVisible  inviteMemberButton, 20000
      .click                  inviteMemberButton
      .waitForElementVisible  notificationView, 20000
      .assert.containsText    notificationView, 'Invitations are sent to new members.'
      .pause                  2000 # wait for notification

    if addMoreUser
      browser
        .waitForElementVisible  emailInputSelector, 20000
    else
      browser
        .click                  pendingMembersTab
        .waitForElementVisible  pendingMemberView, 20000
        .assert.containsText    pendingMemberView, userEmail

    return userEmail


  clickPendingInvitations: (browser, openTab = yes) ->

    if openTab
      @clickTeamSettings(browser)
      @openInvitationsTab(browser)

    browser
      .waitForElementVisible  pendingMembersTab, 20000
      .click                  pendingMembersTab
      .waitForElementVisible  pendingMemberView, 20000 # Assertion


  invitationAction: (browser, userEmail, revoke) ->

    pendingMemberView         = "#{invitationsModalSelector} .kdlistitemview-member.pending"
    pendingMemberViewTime     = "#{pendingMemberView} time"
    pendingMemberViewSettings = "#{pendingMemberView}.settings-visible .settings"
    actionButton              = "#{pendingMemberViewSettings} .resend-button"

    if revoke
      actionButton = "#{pendingMemberViewSettings} .revoke-button"

    @clickPendingInvitations(browser, no)

    browser
      .waitForElementVisible  pendingMemberViewTime, 20000
      .click                  pendingMemberViewTime
      .waitForElementVisible  actionButton, 20000
      .pause                  3000
      .click                  actionButton
      .pause                  2000

    if revoke
      browser.expect.element(pendingMemberView).text.to.not.contain userEmail
    else
<<<<<<< HEAD
      browser.waitForElementVisible  '.kdnotification', 20000 # Assertion


  searchPendingInvitation: (browser, userEmail) ->

    pendingInvitations  = '.member-related .pending-invitations'
    searchSelector      = "#{pendingInvitations} .search"
    searchInputSelector = "#{searchSelector} input"
    emailList           = "#{pendingInvitations} .listview-wrapper"

    browser
      .waitForElementVisible     searchSelector, 20000
      .waitForElementVisible     searchInputSelector, 20000
      .click                     searchInputSelector
      .setValue                  searchInputSelector, userEmail + browser.Keys.ENTER
      .pause                     5000 # wait for listing
      .waitForElementVisible     emailList, 20000
      .assert.containsText       emailList, userEmail



=======
      browser.waitForElementVisible     '.kdnotification', 20000 # Assertion


  likeunlikePost: (browser, likeLikePost = no) ->

    bodyContainer       = '.ChatListItem-itemBodyContainer'
    likeButtonUnpressed = "#{bodyContainer} .ChatItem-likeLink:nth-child(2)"
    likeButtonPressed   = "#{bodyContainer} .ChatItem-likeLink.is-likedByUser"
    textSelector        = "#{bodyContainer}:nth-of-type(1)"

    browser
      .pause                  2000
      .waitForElementVisible  textSelector, 20000
      .moveToElement          textSelector, 10, 10
      .waitForElementVisible  likeButtonUnpressed, 20000
      .click                  likeButtonUnpressed
      .waitForElementVisible  likeButtonPressed, 20000
      .assert.visible         likeButtonPressed

    if likeLikePost
      browser
        .click                    likeButtonPressed
        .waitForElementVisible    likeButtonUnpressed, 20000
        .pause                    3000
        .assert.elementNotPresent likeButtonPressed
>>>>>>> c40c6ebe
<|MERGE_RESOLUTION|>--- conflicted
+++ resolved
@@ -516,7 +516,6 @@
     if revoke
       browser.expect.element(pendingMemberView).text.to.not.contain userEmail
     else
-<<<<<<< HEAD
       browser.waitForElementVisible  '.kdnotification', 20000 # Assertion
 
 
@@ -538,8 +537,6 @@
 
 
 
-=======
-      browser.waitForElementVisible     '.kdnotification', 20000 # Assertion
 
 
   likeunlikePost: (browser, likeLikePost = no) ->
@@ -563,5 +560,4 @@
         .click                    likeButtonPressed
         .waitForElementVisible    likeButtonUnpressed, 20000
         .pause                    3000
-        .assert.elementNotPresent likeButtonPressed
->>>>>>> c40c6ebe
+        .assert.elementNotPresent likeButtonPressed