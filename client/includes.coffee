module.exports = [
  # --- Libraries ---
  # "libs/pusher.min.js",
  "routes.coffee",
  "libs/encode.js",
  "libs/docwritenoop.js",
  "libs/sha1.encapsulated.coffee",
  "libs/jquery-1.9.1.js",
  "libs/underscore-min.1.3.js"
  # "libs/highlight.pack.js",
  # "libs/jquery-1.7.1.js",
  # "libs/jquery-1.7.1.min.js",
  # "libs/jquery-ui-1.8.16.custom.min.js",
  # "libs/three.js" ==> added for testplay, please dont delete,
  # "libs/jquery-emit.js",

  # --- Framework ---
  "libs/sockjs-0.3-patched.js",
  "libs/broker.js",
  "libs/bongo.js",

  # core
  "Framework/core/utils.coffee",
  "Framework/core/KD.coffee",
  "Framework/core/KDEventEmitter.coffee",
  "Framework/core/KDObject.coffee",
  "Framework/core/KDView.coffee",
  "Framework/core/JView.coffee",
  "Framework/core/KDCustomHTMLView.coffee",
  "Framework/core/KDScrollView.coffee",
  "Framework/core/KDRouter.coffee",

  "Framework/core/KDController.coffee",
  "Framework/core/KDWindowController.coffee",
  "Framework/core/KDViewController.coffee",

  # components

  # image
  "Framework/components/image/KDImage.coffee",

  # split
  "Framework/components/split/splitview.coffee",
  "Framework/components/split/splitresizer.coffee",
  "Framework/components/split/splitpanel.coffee",

  # header
  "Framework/components/header/KDHeaderView.coffee",

  # loader
  "Framework/components/loader/KDLoaderView.coffee",

  #list
  "Framework/components/list/KDListViewController.coffee",
  "Framework/components/list/KDListView.coffee",
  "Framework/components/list/KDListItemView.coffee",

  #tree
  "Framework/components/tree/treeviewcontroller.coffee",
  "Framework/components/tree/treeview.coffee",
  "Framework/components/tree/treeitemview.coffee",

  #tabs
  "Framework/components/tabs/KDTabHandleView.coffee",
  "Framework/components/tabs/KDTabView.coffee",
  "Framework/components/tabs/KDTabPaneView.coffee",
  "Framework/components/tabs/KDTabViewWithForms.coffee",

  # menus
  "Framework/components/contextmenu/contextmenu.coffee",
  "Framework/components/contextmenu/contextmenutreeviewcontroller.coffee",
  "Framework/components/contextmenu/contextmenutreeview.coffee",
  "Framework/components/contextmenu/contextmenuitem.coffee",

  # inputs
  "Framework/components/inputs/KDInputValidator.coffee",
  "Framework/components/inputs/KDLabelView.coffee",
  "Framework/components/inputs/KDInputView.coffee",
  "Framework/components/inputs/KDInputViewWithPreview.coffee",
  "Framework/components/inputs/KDHitEnterInputView.coffee",
  "Framework/components/inputs/KDInputRadioGroup.coffee",
  "Framework/components/inputs/KDInputSwitch.coffee",
  "Framework/components/inputs/KDOnOffSwitch.coffee",
  "Framework/components/inputs/KDMultipleChoice.coffee",
  "Framework/components/inputs/KDSelectBox.coffee",
  "Framework/components/inputs/KDSliderView.coffee",
  "Framework/components/inputs/KDWmdInput.coffee",
  "Framework/components/inputs/tokenizedmenu.coffee",
  "Framework/components/inputs/tokenizedinput.coffee",

  # upload
  "Framework/components/upload/KDFileUploadView.coffee",
  "Framework/components/upload/KDImageUploadView.coffee",

  # buttons
  "Framework/components/buttons/KDButtonView.coffee",
  "Framework/components/buttons/KDButtonViewWithMenu.coffee",
  "Framework/components/buttons/KDButtonMenu.coffee",
  "Framework/components/buttons/KDButtonGroupView.coffee",

  # forms
  "Framework/components/forms/KDFormView.coffee",
  "Framework/components/forms/KDFormViewWithFields.coffee",

  # modal
  "Framework/components/modals/KDModalController.coffee",
  "Framework/components/modals/KDModalView.coffee",
  "Framework/components/modals/KDModalViewLoad.coffee",
  "Framework/components/modals/KDBlockingModalView.coffee",
  "Framework/components/modals/KDModalViewWithForms.coffee",

  # notification
  "Framework/components/notifications/KDNotificationView.coffee",

  # dialog
  "Framework/components/dialog/KDDialogView.coffee",

  #tooltip
  "Framework/components/tooltip/KDToolTipMenu.coffee",
  "Framework/components/tooltip/KDTooltip.coffee",

  # autocomplete
  "Framework/components/autocomplete/autocompletecontroller.coffee",
  "Framework/components/autocomplete/autocomplete.coffee",
  "Framework/components/autocomplete/autocompletelist.coffee",
  "Framework/components/autocomplete/autocompletelistitem.coffee",
  "Framework/components/autocomplete/multipleinputview.coffee",
  "Framework/components/autocomplete/autocompletemisc.coffee",
  "Framework/components/autocomplete/autocompleteditems.coffee",

  #time
  "Framework/components/time/timeagoview.coffee",

  # --- Application ---
  "routes.coffee",
  "app/MainApp/kodingrouter.coffee",
  "app/MainApp/mq.config.coffee",
  "libs/pistachio.js",

  # mainapp controllers
  "app/MainApp/activitycontroller.coffee",
  "app/MainApp/notificationcontroller.coffee",

  # COMMON VIEWS
  "app/CommonViews/applicationview/applicationtabview.coffee",
  "app/CommonViews/applicationview/applicationtabhandleholder.coffee",

  "app/CommonViews/linkviews/linkview.coffee",
  "app/CommonViews/linkviews/customlinkview.coffee",
  "app/CommonViews/linkviews/linkgroup.coffee",
  "app/CommonViews/linkviews/profilelinkview.coffee",
  "app/CommonViews/linkviews/profiletextview.coffee",
  "app/CommonViews/linkviews/profiletextgroup.coffee",
  "app/CommonViews/linkviews/taglinkview.coffee",
  "app/CommonViews/linkviews/applinkview.coffee",
  "app/CommonViews/linkviews/activitychildviewtaggroup.coffee",
  "app/CommonViews/linkviews/autocompleteprofiletextview.coffee",
  "app/CommonViews/splitview.coffee",
  "app/CommonViews/slidingsplit.coffee",

  "app/CommonViews/avatarviews/avatarview.coffee",
  "app/CommonViews/avatarviews/avatarstaticview.coffee",
  "app/CommonViews/avatarviews/avatarswapview.coffee",
  "app/CommonViews/avatarviews/autocompleteavatarview.coffee",

  "app/CommonViews/LinkViews.coffee",
  "app/CommonViews/VideoPopup.coffee",

  "app/CommonViews/LikeView.coffee",
  "app/CommonViews/Tags/TagViews.coffee",
  "app/CommonViews/Tags/TagAutoCompleteController.coffee",
  "app/CommonViews/FormViews.coffee",
  "app/CommonViews/messagesList.coffee",
  "app/CommonViews/CommonInputWithButton.coffee",
  "app/CommonViews/SplitViewWithOlderSiblings.coffee",
  "app/CommonViews/ContentPageSplitBelowHeader.coffee",
  "app/CommonViews/CommonListHeader.coffee",
  "app/CommonViews/CommonInnerNavigation.coffee",
  "app/CommonViews/headers.coffee",
  # "app/CommonViews/logo.coffee",
  "app/CommonViews/HelpBox.coffee",
  "app/CommonViews/KeyboardHelper.coffee",
  "app/CommonViews/mainnavigation/navigationactivitylink.coffee",
  "app/CommonViews/Navigation.coffee",
  "app/CommonViews/VerifyPINModal.coffee",

  "app/CommonViews/followbutton.coffee",

  "app/CommonViews/remotesmodal.coffee",
  "app/CommonViews/databasesmodal.coffee",

  "app/CommonViews/comments/commentview.coffee",
  "app/CommonViews/comments/commentlistviewcontroller.coffee",
  "app/CommonViews/comments/commentviewheader.coffee",
  "app/CommonViews/comments/commentlistitemview.coffee",
  "app/CommonViews/comments/newcommentform.coffee",

  "app/CommonViews/reviews/reviewview.coffee",
  "app/CommonViews/reviews/reviewlistviewcontroller.coffee",
  "app/CommonViews/reviews/reviewlistitemview.coffee",
  "app/CommonViews/reviews/newreviewform.coffee",

  "app/CommonViews/opinions/opinionview.coffee",
  "app/CommonViews/opinions/discussionactivityopinionview.coffee",
  "app/CommonViews/opinions/discussionactivityopinionlistitemview.coffee",
  "app/CommonViews/opinions/tutorialactivityopinionview.coffee",
  "app/CommonViews/opinions/tutorialactivityopinionlistitemview.coffee",
  "app/CommonViews/opinions/tutorialopinionviewheader.coffee",
  "app/CommonViews/opinions/opinionviewheader.coffee",
  "app/CommonViews/opinions/opinionlistviewcontroller.coffee",
  "app/CommonViews/opinions/opinionlistitemview.coffee",
  "app/CommonViews/opinions/opinioncommentlistitemview.coffee",
  "app/CommonViews/opinions/opinionformview.coffee",
  "app/CommonViews/opinions/opinioncommentview.coffee",
  "app/CommonViews/opinions/discussionformview.coffee",
  "app/CommonViews/opinions/tutorialformview.coffee",

  "app/CommonViews/markdownmodal.coffee",

  # "app/MainApp/foreign_auth.coffee",
  "app/MainApp/sidebar/sidebarcontroller.coffee",
  "app/MainApp/sidebar/sidebarview.coffee",
  "app/MainApp/sidebar/sidebarresizehandle.coffee",
  "app/MainApp/sidebar/footermenuitem.coffee",
  "app/MainApp/sidebar/modals/adminmodal.coffee",
  "app/MainApp/sidebar/modals/kiteselector.coffee",

  # BOOK
  "app/MainApp/book/embedded/tableofcontents.coffee",
  "app/MainApp/book/embedded/updatewidget.coffee",
  "app/MainApp/book/embedded/topics.coffee",
  "app/MainApp/book/embedded/developbutton.coffee",
  "app/MainApp/book/bookdata.coffee",
  "app/MainApp/book/bookview.coffee",
  "app/MainApp/book/bookpage.coffee",

  #maintabs

  "app/MainApp/maintabs/maintabview.coffee",
  "app/MainApp/maintabs/maintabpaneview.coffee",
  "app/MainApp/maintabs/maintabhandleholder.coffee",

  # global notifications
  "app/MainApp/globalnotification.coffee",

  # SINANS FINDER
  "app/MainApp/filetree/controllers/findercontroller.coffee",
  "app/MainApp/filetree/controllers/findertreecontroller.coffee",
  "app/MainApp/filetree/controllers/findercontextmenucontroller.coffee",

  "app/MainApp/filetree/itemviews/finderitem.coffee",
  "app/MainApp/filetree/itemviews/fileitem.coffee",
  "app/MainApp/filetree/itemviews/folderitem.coffee",
  "app/MainApp/filetree/itemviews/mountitem.coffee",
  "app/MainApp/filetree/itemviews/brokenlinkitem.coffee",
  "app/MainApp/filetree/itemviews/sectionitem.coffee",

  "app/MainApp/filetree/itemsubviews/finderitemdeleteview.coffee",
  "app/MainApp/filetree/itemsubviews/finderitemdeletedialog.coffee",
  "app/MainApp/filetree/itemsubviews/finderitemrenameview.coffee",
  "app/MainApp/filetree/itemsubviews/setpermissionsview.coffee",
  "app/MainApp/filetree/itemsubviews/copyurlview.coffee",
  # re-used files
  "app/MainApp/filetree/bottomlist/finderbottomlist.coffee",
  "app/MainApp/filetree/bottomlist/finderbottomlistitem.coffee",

  # fs representation
  "app/MainApp/fs/fshelper.coffee",
  "app/MainApp/fs/fsitem.coffee",
  "app/MainApp/fs/fsfile.coffee",
  "app/MainApp/fs/fsfolder.coffee",
  "app/MainApp/fs/fsmount.coffee",
  "app/MainApp/fs/fsbrokenlink.coffee",

  # avatararea
  "app/MainApp/avatararea/avatarareapopup.coffee",
  "app/MainApp/avatararea/avatarareapopuplist.coffee",
  "app/MainApp/avatararea/avatarareagroupswitcherpopup.coffee",
  "app/MainApp/avatararea/avatarareaiconlink.coffee",
  "app/MainApp/avatararea/avatarareaiconmenu.coffee",
  "app/MainApp/avatararea/avatarareamessagespopup.coffee",
  "app/MainApp/avatararea/avatarareanotificationspopup.coffee",
  "app/MainApp/avatararea/avatarareapopupmessageslistitem.coffee",
  "app/MainApp/avatararea/avatarareapopupnotificationslistitem.coffee",
  "app/MainApp/avatararea/avatarareasharestatuspopup.coffee",


  # LOGIN VIEWS
  "app/MainApp/login/loginview.coffee",
  "app/MainApp/login/loginform.coffee",
  "app/MainApp/login/logininputs.coffee",
  "app/MainApp/login/loginoptions.coffee",
  "app/MainApp/login/registeroptions.coffee",
  "app/MainApp/login/registerform.coffee",
  "app/MainApp/login/recoverform.coffee",
  "app/MainApp/login/resetform.coffee",
  "app/MainApp/login/requestform.coffee",

  # BOTTOM PANEL
  # "app/MainApp/bottompanels/bottompanelcontroller.coffee",
  # "app/MainApp/bottompanels/bottompanel.coffee",
  # "app/MainApp/bottompanels/chat/chatpanel.coffee",
  # "app/MainApp/bottompanels/chat/chatroom.coffee",
  # "app/MainApp/bottompanels/chat/chatsidebar.coffee",
  # "app/MainApp/bottompanels/chat/chatuseritem.coffee",
  # "app/MainApp/bottompanels/terminal/terminalpanel.coffee",

  "app/MainApp/maincontroller/mainview.coffee",
  "app/MainApp/maincontroller/mainviewcontroller.coffee",
  "app/MainApp/maincontroller/maincontroller.coffee",
  "app/MainApp/maincontroller/landingpageviews.coffee",
  "app/MainApp/localstorage.coffee",
  "app/MainApp/lazy/lazydomcontroller.coffee",
  "app/MainApp/lazy/staticprofilecontroller.coffee",
<<<<<<< HEAD
  "app/MainApp/lazy/staticavatarareaiconmenu.coffee",
=======
  "app/MainApp/lazy/staticgroupcontroller.coffee",
>>>>>>> 04972019

  # these are libraries, but adding it here so they are minified properly
  # minifying jquery breaks the code.


#  "libs/jquery-hashchange.js",
  "libs/jquery-timeago.js",
  "libs/date.format.js",
  "libs/jquery.cookie.js",
  "libs/jquery.getcss.js",
  # "libs/keypress.js",
  "libs/mousetrap.js",
  # "libs/jquery.wmd.js",
  # "libs/jquery.fieldselection.js",
  # "libs/jquery.multiselect.min.js",
  # "libs/log4js.js",
  # "libs/jsonh.js",
  "libs/md5-min.js",
  # "libs/frogaloop.min.js",

  # "libs/bootstrap-twipsy.js",
  # "libs/jquery.tipsy.js",
  "libs/async.js",
  "libs/jquery.mousewheel.js",
  # "libs/mwheelIntent.js",
  # "libs/underscore.js",
  "libs/inflector.js",
  "libs/canvas-loader.js",

  "libs/marked.js",
  # "libs/google-code-prettify/prettify.js",
  # "libs/less.min.js",

  # "libs/xml2json.js",
  # "libs/ZeroClipboard.js",

  "app/Helpers/jspath.coffee",

  # "app/Helpers/Command.coffee",
  # "app/Helpers/FileEmitter.coffee",
  # "app/Helpers/polyfills.coffee",
  # "app/Helpers/CommandParser.coffee",

  # --- Applications ---
  "app/MainApp/channels/kitechannel.coffee",
  "app/MainApp/ApplicationManager.coffee",
  "app/MainApp/AppController.coffee",
  "app/MainApp/kodingappscontroller.coffee",
  "app/MainApp/AppStorage.coffee",

  "app/MainApp/monitor.coffee",
  "app/MainApp/monitorview.coffee",
  "app/Applications/Members.kdapplication/AppController.coffee",
  "app/Applications/Account.kdapplication/AppController.coffee",
  "app/Applications/Home.kdapplication/AppController.coffee",
  "app/Applications/Activity.kdapplication/AppController.coffee",
  "app/Applications/Topics.kdapplication/AppController.coffee",
  "app/Applications/Feeder.kdapplication/AppController.coffee",
  # "app/Applications/Environment.kdapplication/AppController.coffee",
  "app/Applications/Apps.kdapplication/AppController.coffee",
  "app/Applications/Inbox.kdapplication/AppController.coffee",
  "app/Applications/Demos.kdapplication/AppController.coffee",
  "app/Applications/StartTab.kdapplication/AppController.coffee",

  # new ace
  "app/Applications/Ace.kdapplication/AppController.coffee",
  "app/Applications/Ace.kdapplication/AppView.coffee",
  "app/Applications/Ace.kdapplication/aceappview.coffee",
  "app/Applications/Ace.kdapplication/ace.coffee",
  "app/Applications/Ace.kdapplication/acesettingsview.coffee",
  "app/Applications/Ace.kdapplication/acesettings.coffee",
  "app/Applications/Ace.kdapplication/acefindandreplaceview.coffee",

  # groups
  "app/Applications/Groups.kdapplication/groupdata.coffee"
  "app/Applications/Groups.kdapplication/AppController.coffee",

  # termlib shell
  #  'app/Applications/Shell.kdapplication/AppRequirements.coffee',
  #  'app/Applications/Shell.kdapplication/termlib/src/termlib.js',
  # viewer
  'app/Applications/Viewer.kdapplication/AppController.coffee',

  # webterm
  "app/Applications/WebTerm.kdapplication/AppController.coffee",
  "app/Applications/WebTerm.kdapplication/AppView.coffee",
  "app/Applications/WebTerm.kdapplication/webtermappview.coffee",
  "app/Applications/WebTerm.kdapplication/webtermsettingsview.coffee",
  "app/Applications/WebTerm.kdapplication/webtermsettings.coffee",
  "app/Applications/WebTerm.kdapplication/src/ControlCodeReader.coffee",
  "app/Applications/WebTerm.kdapplication/src/Cursor.coffee",
  "app/Applications/WebTerm.kdapplication/src/InputHandler.coffee",
  "app/Applications/WebTerm.kdapplication/src/ScreenBuffer.coffee",
  "app/Applications/WebTerm.kdapplication/src/StyledText.coffee",
  "app/Applications/WebTerm.kdapplication/src/Terminal.coffee",

  # --- ApplicationPageViews ---
  "app/Applications/Activity.kdapplication/activitylistcontroller.coffee",
  # ACTIVITY VIEWS
  "app/Applications/Activity.kdapplication/AppView.coffee",
  # Activity commons
  "app/Applications/Activity.kdapplication/views/activityactions.coffee",
  "app/Applications/Activity.kdapplication/views/activityinnernavigation.coffee",
  "app/Applications/Activity.kdapplication/views/activitylistheader.coffee",
  "app/Applications/Activity.kdapplication/views/activitysplitview.coffee",
  "app/Applications/Activity.kdapplication/views/listgroupshowmeitem.coffee",
  "app/Applications/Activity.kdapplication/views/activityitemchild.coffee",
  "app/Applications/Activity.kdapplication/views/discussionactivityactions.coffee",
  "app/Applications/Activity.kdapplication/views/tutorialactivityactions.coffee",
  "app/Applications/Activity.kdapplication/views/codesharebox.coffee",
  "app/Applications/Activity.kdapplication/views/codesharetabview.coffee",
  "app/Applications/Activity.kdapplication/views/codesharetabpaneview.coffee",
  "app/Applications/Activity.kdapplication/views/embedbox.coffee",
  "app/Applications/Activity.kdapplication/views/embedboxviews.coffee",
  "app/Applications/Activity.kdapplication/views/newmemberbucket.coffee",

  # Activity widgets
  "app/Applications/Activity.kdapplication/widgets/widgetcontroller.coffee",
  "app/Applications/Activity.kdapplication/widgets/widgetview.coffee",
  "app/Applications/Activity.kdapplication/widgets/widgetbutton.coffee",
  "app/Applications/Activity.kdapplication/widgets/statuswidget.coffee",
  "app/Applications/Activity.kdapplication/widgets/questionwidget.coffee",
  "app/Applications/Activity.kdapplication/widgets/codesnippetwidget.coffee",
  "app/Applications/Activity.kdapplication/widgets/codesharewidget.coffee",
  "app/Applications/Activity.kdapplication/widgets/linkwidget.coffee",
  "app/Applications/Activity.kdapplication/widgets/tutorialwidget.coffee",
  "app/Applications/Activity.kdapplication/widgets/discussionwidget.coffee",
  "app/Applications/Activity.kdapplication/widgets/blogpostwidget.coffee",

  # Activity content displays
  "app/Applications/Activity.kdapplication/ContentDisplays/activitycontentdisplay.coffee",
  "app/Applications/Activity.kdapplication/ContentDisplays/StatusUpdate.coffee",
  "app/Applications/Activity.kdapplication/ContentDisplays/CodeSnippet.coffee",
  "app/Applications/Activity.kdapplication/ContentDisplays/Discussion.coffee",
  "app/Applications/Activity.kdapplication/ContentDisplays/blogpost.coffee",
  "app/Applications/Activity.kdapplication/ContentDisplays/tutorial.coffee",
  "app/Applications/Activity.kdapplication/ContentDisplays/codeshare.coffee",
  "app/Applications/Activity.kdapplication/ContentDisplays/blogpost.coffee",
  "app/Applications/Activity.kdapplication/ContentDisplays/QA.coffee",
  "app/Applications/Activity.kdapplication/ContentDisplays/link.coffee",
  # Activity content displays commons
  "app/Applications/Activity.kdapplication/ContentDisplays/ContentDisplayAuthorAvatar.coffee",
  "app/Applications/Activity.kdapplication/ContentDisplays/ContentDisplayMeta.coffee",
  "app/Applications/Activity.kdapplication/ContentDisplays/ContentDisplayTags.coffee",
  "app/Applications/Activity.kdapplication/ContentDisplays/ContentDisplayComments.coffee",
  "app/Applications/Activity.kdapplication/ContentDisplays/ContentDisplayScoreBoard.coffee",
  # Activity List Items
  "app/Applications/Activity.kdapplication/ListItems/ActivityListItem.coffee",
  "app/Applications/Activity.kdapplication/ListItems/ActivityListItemStatusUpdate.coffee",
  "app/Applications/Activity.kdapplication/ListItems/ActivityListItemCodeSnippet.coffee",
  "app/Applications/Activity.kdapplication/ListItems/ActivityListItemBlogPost.coffee",
  "app/Applications/Activity.kdapplication/ListItems/ActivityListItemCodeShare.coffee",
  "app/Applications/Activity.kdapplication/ListItems/ActivityListItemDiscussion.coffee",
  "app/Applications/Activity.kdapplication/ListItems/ActivityListItemFollow.coffee",
  "app/Applications/Activity.kdapplication/ListItems/ActivityListItemLink.coffee",
  "app/Applications/Activity.kdapplication/ListItems/ActivityListItemQuestion.coffee",
  "app/Applications/Activity.kdapplication/ListItems/ActivityListItemTutorial.coffee",
  "app/Applications/Activity.kdapplication/ListItems/SelectableActivityListItem.coffee",
  "app/Applications/Activity.kdapplication/ListItems/SelectableActivityListItemTutorial.coffee",
  "app/Applications/Activity.kdapplication/ListItems/ActivityListItemBlogPost.coffee",

 # Static Profile List Items
  "app/Applications/Activity.kdapplication/views/staticactivityitemchild.coffee",
  "app/Applications/Activity.kdapplication/ListItems/staticactivitylistitem.coffee",
  "app/Applications/Activity.kdapplication/ListItems/staticactivitylistitemstatusupdate.coffee",
  "app/Applications/Activity.kdapplication/ListItems/staticactivitylistitemblogpost.coffee",
  "app/Applications/Activity.kdapplication/ListItems/staticactivitylistitemcodesnippet.coffee",
  "app/Applications/Activity.kdapplication/ListItems/staticactivitylistitemdiscussion.coffee",
  "app/Applications/Activity.kdapplication/ListItems/staticactivitylistitemtutorial.coffee",

  # TOPICS VIEWS
  "app/Applications/Topics.kdapplication/AppView.coffee",
  "app/Applications/Topics.kdapplication/ContentDisplays/Topic.coffee",
  "app/Applications/Topics.kdapplication/ContentDisplays/TopicSplitViewController.coffee",
  "app/Applications/Topics.kdapplication/Views/TopicsInnerNavigation.coffee",
  "app/Applications/Topics.kdapplication/Views/TopicsListItemView.coffee",

  # GROUPS

  # groups controllers
  "app/Applications/Groups.kdapplication/controllers/invitationrequestlistcontroller.coffee",

  # groups views
  "app/Applications/Groups.kdapplication/Views/groupsrequestview.coffee",
  "app/Applications/Groups.kdapplication/Views/generalsettingsview.coffee",
  "app/Applications/Groups.kdapplication/Views/groupadminmodal.coffee",
  "app/Applications/Groups.kdapplication/Views/groupseditablewebhookview.coffee",
  "app/Applications/Groups.kdapplication/Views/groupsformgeneratorview.coffee",
  "app/Applications/Groups.kdapplication/Views/GroupsInnerNavigation.coffee",
  "app/Applications/Groups.kdapplication/Views/groupsinvitationrequestlistitemview.coffee",
  "app/Applications/Groups.kdapplication/Views/groupsinvitationrequestsview.coffee",
  "app/Applications/Groups.kdapplication/Views/groupslandingpageloginlink.coffee",
  "app/Applications/Groups.kdapplication/Views/GroupsListItemView.coffee",
  "app/Applications/Groups.kdapplication/Views/groupsmemberpermissionslistitemview.coffee",
  "app/Applications/Groups.kdapplication/Views/groupsmemberpermissionsview.coffee",
  "app/Applications/Groups.kdapplication/Views/groupsmemberroleseditview.coffee",
  "app/Applications/Groups.kdapplication/Views/groupsmembershippolicydetailview.coffee",
  "app/Applications/Groups.kdapplication/Views/groupsmembershippolicyeditor.coffee",
  "app/Applications/Groups.kdapplication/Views/groupsmembershippolicyview.coffee",
  "app/Applications/Groups.kdapplication/Views/groupsvocabulariesview.coffee",
  "app/Applications/Groups.kdapplication/Views/groupswebhookview.coffee",
  "app/Applications/Groups.kdapplication/Views/grouptabhandleview.coffee",
  "app/Applications/Groups.kdapplication/Views/groupview.coffee",
  "app/Applications/Groups.kdapplication/Views/joinbutton.coffee",
  "app/Applications/Groups.kdapplication/Views/PermissionsGrid.coffee",
  "app/Applications/Groups.kdapplication/Views/permissionsmodal.coffee",
  "app/Applications/Groups.kdapplication/Views/permissionview.coffee",
  "app/Applications/Groups.kdapplication/Views/readmeview.coffee",

  # app
  "app/Applications/Groups.kdapplication/AppView.coffee",
  "app/Applications/Groups.kdapplication/ContentDisplays/controller.coffee",

  # APPS VIEWS
  "app/Applications/Apps.kdapplication/AppView.coffee",
  "app/Applications/Apps.kdapplication/AppController.coffee",

  "app/Applications/Apps.kdapplication/Views/AppsInnerNavigation.coffee",
  "app/Applications/Apps.kdapplication/Views/AppsListItemView.coffee",
  "app/Applications/Apps.kdapplication/Views/AppSubmission.coffee",
  "app/Applications/Apps.kdapplication/Views/appinfoview.coffee",
  "app/Applications/Apps.kdapplication/Views/appview.coffee",
  "app/Applications/Apps.kdapplication/Views/appscreenshotlistitem.coffee",
  "app/Applications/Apps.kdapplication/Views/appscreenshotsview.coffee",
  "app/Applications/Apps.kdapplication/Views/appdetailsview.coffee",

  "app/Applications/Apps.kdapplication/ContentDisplays/controller.coffee",
  "app/Applications/Apps.kdapplication/ContentDisplays/SingleAppNavigation.coffee",

  # MEMBERS VIEWS
  "app/Applications/Members.kdapplication/AppView.coffee",
  "app/Applications/Members.kdapplication/ContentDisplays/ContentDisplayControllerMember.coffee",
  "app/Applications/Members.kdapplication/ContentDisplays/ownprofileview.coffee",
  "app/Applications/Members.kdapplication/ContentDisplays/profileview.coffee",
  "app/Applications/Members.kdapplication/ContentDisplays/contactlink.coffee",
  "app/Applications/Members.kdapplication/newmemberactivitylistitem.coffee",

  # START TAB VIEWS
  "app/Applications/StartTab.kdapplication/AppView.coffee",
  "app/Applications/StartTab.kdapplication/views/appthumbview.coffee",
  "app/Applications/StartTab.kdapplication/views/appthumbview.old.coffee",
  "app/Applications/StartTab.kdapplication/views/recentfileview.coffee",
  "app/Applications/StartTab.kdapplication/views/appcontainer.coffee",

  # INBOX CONTROLLERS
  "app/Applications/Inbox.kdapplication/Controllers/InboxMessageListController.coffee",
  "app/Applications/Inbox.kdapplication/Controllers/InboxNotificationsController.coffee",

  # INBOX VIEWS
  "app/Applications/Inbox.kdapplication/AppView.coffee",
  "app/Applications/Inbox.kdapplication/Views/InboxInnerNavigation.coffee",
  "app/Applications/Inbox.kdapplication/Views/InboxMessagesList.coffee",
  "app/Applications/Inbox.kdapplication/Views/InboxMessageThreadView.coffee",
  "app/Applications/Inbox.kdapplication/Views/InboxNewMessageBar.coffee",
  "app/Applications/Inbox.kdapplication/Views/InboxMessageDetail.coffee",
  "app/Applications/Inbox.kdapplication/Views/InboxReplyForm.coffee",
  "app/Applications/Inbox.kdapplication/Views/InboxReplyView.coffee",

  # FEED CONTROLLERS
  "app/Applications/Feeder.kdapplication/FeedController.coffee",
  "app/Applications/Feeder.kdapplication/Controllers/FeederFacetsController.coffee",
  "app/Applications/Feeder.kdapplication/Controllers/FeederResultsController.coffee",

  # FEED VIEWS
  "app/Applications/Feeder.kdapplication/Views/FeederSplitView.coffee",
  "app/Applications/Feeder.kdapplication/Views/FeederTabView.coffee",


  # HOME VIEWS
  "app/Applications/Home.kdapplication/AppView.coffee",

  "app/Applications/Home.kdapplication/ContentDisplays/AboutView.coffee",

  "app/Applications/Home.kdapplication/Views/FooterBarContents.coffee",

  #ABOUT VIEWS

  # DEMO VIEWS
  "app/Applications/Demos.kdapplication/AppView.coffee",

  # "app/Applications/GroupsFake.kdapplication/AppController.coffee",

  # ACCOUNT SETTINGS

  "app/Applications/Account.kdapplication/account/accSettingsPersPassword.coffee",
  "app/Applications/Account.kdapplication/account/accSettingsPersUsername.coffee",
  "app/Applications/Account.kdapplication/account/accSettingsPersLinkedAccts.coffee",
  "app/Applications/Account.kdapplication/account/accSettingsPersEmailNotifications.coffee",
  # "app/Applications/Account.kdapplication/account/accSettingsDevDatabases.coffee",
  "app/Applications/Account.kdapplication/account/accSettingsDevEditors.coffee",
  "app/Applications/Account.kdapplication/account/accSettingsDevMounts.coffee",
  "app/Applications/Account.kdapplication/account/accSettingsDevRepos.coffee",
  "app/Applications/Account.kdapplication/account/accSettingsDevSshKeys.coffee",

  "app/Applications/Account.kdapplication/account/accSettingsPaymentHistory.coffee",
  "app/Applications/Account.kdapplication/account/accSettingsPaymentMethods.coffee",
  "app/Applications/Account.kdapplication/account/accSettingsSubscriptions.coffee",
  "app/Applications/Account.kdapplication/AppView.coffee",

  # CONTENT DISPLAY VIEWS
  "app/MainApp/ContentDisplay/ContentDisplay.coffee",
  "app/MainApp/ContentDisplay/ContentDisplayController.coffee",

  # KITE CONTROLLER
  "app/MainApp/KiteController.coffee",

  # OLD PAGES
  # "app/MainApp/oldPages/pageHome.coffee",
  # "app/MainApp/oldPages/pageRegister.coffee",
  # "app/MainApp/oldPages/pageEnvironment.coffee",

  # ENVIRONMENT SETTINGS
  # "app/MainApp/oldPages/environment/envSideBar.coffee",
  # "app/MainApp/oldPages/environment/envViewMenu.coffee",
  # "app/MainApp/oldPages/environment/envViewSummary.coffee",
  # "app/MainApp/oldPages/environment/envViewUsage.coffee",
  # "app/MainApp/oldPages/environment/envViewTopProcesses.coffee",
  # "app/MainApp/oldPages/environment/envViewMounts.coffee",

  # PAYMENT
  # "app/MainApp/oldPages/payment/tabs.coffee",
  # "app/MainApp/oldPages/payment/overview.coffee",
  # "app/MainApp/oldPages/payment/settings.coffee",
  # "app/MainApp/oldPages/payment/history.coffee",

  # IRC
  # "app/MainApp/oldPages/irc/customViews.coffee",
  # "app/MainApp/oldPages/irc/lists.coffee",
  # "app/MainApp/oldPages/irc/tabs.coffee",
  "app/MainApp/account-mixins.coffee",
  "app/MainApp/main.coffee",

  # --- Styles ---
  "css/style.css",
  "css/highlight-styles/sunburst.css",
  # "css/tipsy.css",

  "Framework/themes/default/kdfn.styl",
  "stylus/appfn.styl",

  "Framework/themes/default/kd.styl",
  "Framework/themes/default/kd.input.styl",
  "Framework/themes/default/kd.treeview.styl",
  "Framework/themes/default/kd.contextmenu.styl",
  "Framework/themes/default/kd.dialog.styl",
  "Framework/themes/default/kd.buttons.styl",
  "Framework/themes/default/kd.scrollview.styl",
  "Framework/themes/default/kd.modal.styl",
  "Framework/themes/default/kd.form.styl",
  "Framework/themes/default/kd.tooltip.styl",
  # "stylus/kd.tiptip.styl" => discarded,

  "stylus/app.styl",
  "stylus/app.landing.styl",
  "stylus/app.bottom.styl",
  "stylus/app.about.styl",
  "stylus/app.commons.styl",
  "stylus/app.editor.styl",
  "stylus/app.finder.styl",
  "stylus/app.aceeditor.styl",
  "stylus/app.activity.styl",
  "stylus/app.contextmenu.styl",
  # "stylus/app.chat.styl",
  "stylus/app.settings.styl",
  "stylus/app.inbox.styl",
  # "stylus/app.envsettings.styl",
  "stylus/app.members.styl",
  "stylus/app.comments.styl",
  "stylus/app.bootstrap.styl",
  "stylus/app.login-signup.styl",
  "stylus/app.keyboard.styl",
  "stylus/app.profile.styl",
  "stylus/appstore.styl",
  "stylus/app.home.styl",
  "stylus/app.topics.styl",
  "stylus/app.contentdisplays.styl",
  "stylus/app.starttab.styl",
  "stylus/app.viewer.styl",
  "stylus/app.book.styl",
  "stylus/app.codeshare.styl",
  "stylus/app.group.styl",
  "stylus/app.user.styl",
  "stylus/app.markdown.styl",
  "stylus/temp.styl",

  # mediaqueries should stay at the bottom
  "stylus/app.1200.styl",
  "stylus/app.1024.styl",
  "stylus/app.768.styl",
  "stylus/app.480.styl",

  "app/Applications/WebTerm.kdapplication/themes/green-on-black.styl",
  "app/Applications/WebTerm.kdapplication/themes/gray-on-black.styl",
  "app/Applications/WebTerm.kdapplication/themes/black-on-white.styl",
]<|MERGE_RESOLUTION|>--- conflicted
+++ resolved
@@ -312,11 +312,8 @@
   "app/MainApp/localstorage.coffee",
   "app/MainApp/lazy/lazydomcontroller.coffee",
   "app/MainApp/lazy/staticprofilecontroller.coffee",
-<<<<<<< HEAD
+  "app/MainApp/lazy/staticgroupcontroller.coffee",
   "app/MainApp/lazy/staticavatarareaiconmenu.coffee",
-=======
-  "app/MainApp/lazy/staticgroupcontroller.coffee",
->>>>>>> 04972019
 
   # these are libraries, but adding it here so they are minified properly
   # minifying jquery breaks the code.
