--- conflicted
+++ resolved
@@ -65,12 +65,8 @@
 
     return unless nodeView
     file = nodeView.getData()
-<<<<<<< HEAD
     app  = contextMenuItem?.getData().title or null
-    @getSingleton("appManager").openFile file, app
-=======
-    @appManager.openFile file
->>>>>>> 574f897b
+    @appManager.openFile file, app
 
   previewFile:(nodeView)->
     {vmName, path} = nodeView.getData()
@@ -491,17 +487,10 @@
   cmExtract:       (nodeView, contextMenuItem)-> @extractFiles nodeView
   cmZip:           (nodeView, contextMenuItem)-> @compressFiles nodeView, "zip"
   cmTarball:       (nodeView, contextMenuItem)-> @compressFiles nodeView, "tar.gz"
-<<<<<<< HEAD
-  cmUpload:        (nodeView, contextMenuItem)-> KD.getSingleton("appManager").notify()
-  cmDownload:      (nodeView, contextMenuItem)-> KD.getSingleton("appManager").notify()
-  cmGitHubClone:   (nodeView, contextMenuItem)-> KD.getSingleton("appManager").notify()
-  cmOpenFile:      (nodeView, contextMenuItem)-> @openFile nodeView, contextMenuItem
-=======
   cmUpload:        (nodeView, contextMenuItem)-> @appManager.notify()
   cmDownload:      (nodeView, contextMenuItem)-> @appManager.notify()
   cmGitHubClone:   (nodeView, contextMenuItem)-> @appManager.notify()
-  cmOpenFile:      (nodeView, contextMenuItem)-> @openFile nodeView
->>>>>>> 574f897b
+  cmOpenFile:      (nodeView, contextMenuItem)-> @openFile nodeView, contextMenuItem
   cmPreviewFile:   (nodeView, contextMenuItem)-> @previewFile nodeView
   cmCompile:       (nodeView, contextMenuItem)-> @compileApp nodeView
   cmRunApp:        (nodeView, contextMenuItem)-> @runApp nodeView
