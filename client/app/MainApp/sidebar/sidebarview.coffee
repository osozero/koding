--- conflicted
+++ resolved
@@ -54,11 +54,7 @@
 
         # group avatar should be either a URL or a dataURL
 
-<<<<<<< HEAD
-        @groupAvatar.$().css backgroundImage :  "url(#{currentGroupData?.data?.avatar or 'http://lorempixel.com/'+100+@utils.getRandomNumber(10)+'/'+100+@utils.getRandomNumber(10)})"
-=======
         @groupAvatar.$().css backgroundImage :  "url(#{currentGroupData?.data?.avatar or 'http://lorempixel.com/100/100/?' + @utils.getRandomNumber()})"
->>>>>>> d63d2219
         @groupAvatar.show()
         @groupAvatar.setClass 'flash'
         @avatarHeader.setData currentGroupData
@@ -176,10 +172,7 @@
       newFpWidth = @_fpWidth + x
       return if newFpWidth < 13
       cp.$().css left : cp._left + x, width : cp._width - x
-<<<<<<< HEAD
-=======
       cp.emit "ViewResized", {newWidth : cp._width - x, unit: "px"}
->>>>>>> d63d2219
       @finderResizeHandle.$().css left: ''
       $fp.css "width", newFpWidth
 
