--- conflicted
+++ resolved
@@ -58,10 +58,7 @@
       click     : (pubInst, event)=>
         BookView.navigateNewPages = no
         @fillPage 0
-<<<<<<< HEAD
-=======
         @checkBoundaries()
->>>>>>> b91183e2
 
     @pageNav.addSubView @prevButton = new KDCustomHTMLView
       tagName   : "a"
@@ -95,12 +92,8 @@
       if BookView.navigateNewPages
         BookView.navigateNewPages = no
         BookView.lastIndex = 0
-<<<<<<< HEAD
-        @getStorage().setValue "lastReadVersion", @getVersion()
-=======
 
       @getStorage().setValue "lastReadVersion", @getVersion()
->>>>>>> b91183e2
 
     @once "OverlayWillBeRemoved", =>
       if @pointer then @destroyPointer()
