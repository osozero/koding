--- conflicted
+++ resolved
@@ -48,37 +48,20 @@
       callback?()
 
   joinGroup_:(groupName, callback)->
-<<<<<<< HEAD
-    unless groupName then return callback true
+    return callback null unless groupName
     user = @whoami()
-    user.checkGroupMembership (err, isMember)=>
-      return callback false if err
-      return callback true  if isMember
+    user.checkGroupMembership groupName, (err, isMember)=>
+      return callback err  if err
+      return callback null if isMember
 
+      #join to group
       @remote.api.JGroup.one { slug: groupName }, (err, currentGroup)=>
-        return callback false if err
+        return callback err if err
+        return callback null unless currentGroup
         currentGroup.join (err)=>
-          return callback false if err
+          return callback err if err
           @notify_ "You have joined to #{groupName} group!", "success"
-          return callback true
-=======
-    return callback yes  unless groupName
-
-    @whoami().fetchGroups (err, groups)=>
-      return callback err  if err
-
-      for group in groups
-        if groupName is group.group.slug
           return callback null
-
-      @remote.api.JGroup.one { slug: groupName }, (err, currentGroup)=>
-        return @notify_ err.message, "error"  if err
-        return callback null                  unless currentGroup.privacy is 'public'
-        currentGroup.join (err)=>
-          return callback err  if err
-          @notify_ "You have joined #{groupName} group!", "success"
-          return callback null
->>>>>>> e425dd74
 
   nick:-> KD.whoami().profile.nickname
 
