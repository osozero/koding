# this class will register itself just before application starts loading, right after framework is ready
KD.extend

  impersonate : (username)->
    KD.remote.api.JAccount.impersonate username, (err)->
      if err then new KDNotificationView title: err.message
      else location.reload()

  notify_:(message, type)->
    console.log message
    new KDNotificationView
      cssClass : "#{type}"
      title    : message
      duration : 3500

  requireMembership:(options={})->

    {callback, onFailMsg, onFail, silence, tryAgain, groupName} = options
    unless KD.isLoggedIn()
      # if there is fail message, display it
      if onFailMsg
        @notify_ onFailMsg, "error"

      # if there is fail method, call it
      onFail?()

      # if it's not a silent operation redirect
      unless silence
        KD.getSingleton('router').handleRoute "/Login", KD.config.entryPoint

      # if there is callback and we want to try again
      if callback? and tryAgain
        unless KD.lastFuncCall
          mainController = KD.getSingleton("mainController")
          mainController.once "accountChanged.to.loggedIn", =>
            if groupName and KD.isLoggedIn()
              @joinGroup_ groupName, (res)=>
                unless res then return @notify_ "Joining to #{groupName} group failed", "error"
                KD.lastFuncCall?()
                KD.lastFuncCall = null
        KD.lastFuncCall = callback
    else
      if groupName
        @joinGroup_ groupName, (res)=>
          if res

            callback?()
          else @notify_ "Joining to #{groupName} group failed", "error"
      else callback?()

  joinGroup_:(groupName, callback)->
    unless groupName then return callback true
    user = @whoami()
    user.fetchGroups (err, groups)=>
      if err or !groups then return callback false
      @remote.api.JGroup.one { slug: groupName }, (err, currentGroup)=>
        if err then return @notify_ err.message, "error"
        for group in groups
          if groupName is group.group.slug
            return callback true
        currentGroup.join (err)=>
          if err then return callback false
          @notify_ "You have joined to #{groupName} group!", "success"
          return callback true

  nick:-> KD.whoami().profile.nickname

  whoami:-> KD.getSingleton('mainController').userAccount

  logout:->
    mainController = KD.getSingleton('mainController')
    delete mainController?.userAccount

  isGuest:-> not KD.isLoggedIn()
  isLoggedIn:-> KD.whoami().type isnt 'unregistered'

  isMine:(account)-> KD.whoami().profile.nickname is account.profile.nickname

  checkFlag:(flagToCheck, account = KD.whoami())->
    if account.globalFlags
      if 'string' is typeof flagToCheck
        return flagToCheck in account.globalFlags
      else
        for flag in flagToCheck
          if flag in account.globalFlags
            return yes
    no

  showError:(err, messages)->
    return  unless err

    messages or=
      AccessDenied : 'Permission denied'
      KodingError  : 'Something went wrong'

    if 'string' is typeof err
<<<<<<< HEAD
      message = err
      err     = {message}
=======
      message  = err
      err      = {message}
>>>>>>> 510176aa

    err.name or= 'KodingError'

    content    = ''
<<<<<<< HEAD
    errMessage = messages[err.name]
=======
    errMessage = message or messages[err.name]
>>>>>>> 510176aa
    if errMessage?
      if 'string' is typeof errMessage
        title = errMessage
      else if errMessage.title? and errMessage.content?
        {title, content} = errMessage

    duration = errMessage.duration or 2500
    title  or= err.message or 'Something went wrong'

    new KDNotificationView {title, content, duration}

<<<<<<< HEAD
    warn "KodingError:", err.message  unless err.name is 'AccessDenied'

Object.defineProperty KD, "defaultSlug",
  get:->
    if KD.isGuest() then 'guests' else 'koding'
=======
    warn "KodingError:", err.message  unless err.name is 'AccessDenied'
>>>>>>> 510176aa
<|MERGE_RESOLUTION|>--- conflicted
+++ resolved
@@ -94,22 +94,13 @@
       KodingError  : 'Something went wrong'
 
     if 'string' is typeof err
-<<<<<<< HEAD
       message = err
       err     = {message}
-=======
-      message  = err
-      err      = {message}
->>>>>>> 510176aa
 
     err.name or= 'KodingError'
 
     content    = ''
-<<<<<<< HEAD
-    errMessage = messages[err.name]
-=======
     errMessage = message or messages[err.name]
->>>>>>> 510176aa
     if errMessage?
       if 'string' is typeof errMessage
         title = errMessage
@@ -121,12 +112,8 @@
 
     new KDNotificationView {title, content, duration}
 
-<<<<<<< HEAD
     warn "KodingError:", err.message  unless err.name is 'AccessDenied'
 
 Object.defineProperty KD, "defaultSlug",
   get:->
-    if KD.isGuest() then 'guests' else 'koding'
-=======
-    warn "KodingError:", err.message  unless err.name is 'AccessDenied'
->>>>>>> 510176aa
+    if KD.isGuest() then 'guests' else 'koding'