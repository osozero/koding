class MainView extends KDView

  viewAppended:->

    @addHeader()
    @createMainPanels()
    @createMainTabView()
    @createSideBar()
    @windowController = @getSingleton("windowController")
    @listenWindowResize()

  addBook:->
    @addSubView new BookView

  setViewState:(state)->
    if state is 'background'
      @contentPanel.setClass 'no-shadow'
      @mainTabView.hideHandleContainer()
    else
      @contentPanel.unsetClass 'no-shadow'
      @mainTabView.showHandleContainer()

    switch state
      when 'application'
        @sidebar.showFinderPanel()
      when 'environment'
        @sidebar.showEnvironmentPanel()
      else
        @sidebar.hideFinderPanel()

  removeLoader:->

    $loadingScreen = $(".main-loading").eq(0)
    {winWidth,winHeight} = @windowController
    $loadingScreen.css
      marginTop : -winHeight
      opacity   : 0
    @utils.wait 601, =>
      $loadingScreen.remove()
      $('body').removeClass 'loading'

  createMainPanels:->

    @addSubView @panelWrapper = new KDView
      tagName  : "section"


    @panelWrapper.addSubView @sidebarPanel = new KDView
      domId    : "sidebar-panel"

    @panelWrapper.addSubView @contentPanel = new KDView
      domId    : "content-panel"
      cssClass : "transition"

    @registerSingleton "contentPanel", @contentPanel, yes
    @registerSingleton "sidebarPanel", @sidebarPanel, yes

  addHeader:()->

    @addSubView @header = new KDView
      tagName : "header"

    @header.addSubView @logo = new KDCustomHTMLView
      tagName   : "a"
      domId     : "koding-logo"
      # cssClass  : "hidden"
      attributes:
        href    : "#"
      click     : (event)=>
        event.stopPropagation()
        event.preventDefault()
        KD.getSingleton('router').handleRoute null

    @addLoginButtons()

  addLoginButtons:->

    @header.addSubView @buttonHolder = new KDView
      cssClass  : "button-holder hidden"

    mainController = @getSingleton('mainController')

    @buttonHolder.addSubView new KDButtonView
      title     : "Sign In"
      style     : "koding-blue"
      callback  : =>
        mainController.loginScreen.slideDown =>
          mainController.loginScreen.animateToForm "login"

    @buttonHolder.addSubView new KDButtonView
      title     : "Create an Account"
      style     : "koding-orange"
      callback  : =>
        mainController.loginScreen.slideDown =>
          mainController.loginScreen.animateToForm "register"

  createMainTabView:->

    @mainTabHandleHolder = new MainTabHandleHolder
      domId    : "main-tab-handle-holder"
      cssClass : "kdtabhandlecontainer"
      delegate : @

    @mainTabView = new MainTabView
      domId              : "main-tab-view"
      listenToFinder     : yes
      delegate           : @
      slidingPanes       : no
      tabHandleContainer : @mainTabHandleHolder
    ,null

    mainController = @getSingleton('mainController')
    mainController.popupController = new VideoPopupController

    mainController.monitorController = new MonitorController

    @videoButton = new KDButtonView
      cssClass : "video-popup-button"
      icon : yes
      title : "Video"
      callback :=>
        unless @popupList.$().hasClass "hidden"
          @videoButton.unsetClass "active"
          @popupList.hide()
        else
          @videoButton.setClass "active"
          @popupList.show()

    @videoButton.hide()

    @popupList = new VideoPopupList
      cssClass      : "hidden"
      type          : "videos"
      itemClass     : VideoPopupListItem
      delegate      : @
    , {}

    @mainTabView.on "AllPanesClosed", ->
      @getSingleton('router').handleRoute "/Activity"

    @contentPanel.addSubView @mainTabView
    @contentPanel.addSubView @mainTabHandleHolder
    @contentPanel.addSubView @videoButton
    @contentPanel.addSubView @popupList

    KD.remote.api.JSystemStatus.monitorStatus (systemStatus)=>
      new GlobalNotification
        targetDate  : systemStatus.restartScheduled
        title       : systemStatus.restartTitle
        content     : systemStatus.restartContent

    KD.remote.api.JSystemStatus.on 'restartScheduled', (systemStatus)=>
      if systemStatus.canceled
        @getSingleton('windowController')?.stickyNotification?.emit 'restartCanceled'
      else
        new GlobalNotification
          targetDate : systemStatus.restartScheduled
          title      : systemStatus.restartTitle
          content    : systemStatus.restartContent

<<<<<<< HEAD


=======
>>>>>>> af00e521
  createSideBar:->

    @sidebar = new Sidebar domId : "sidebar", delegate : @
    @emit "SidebarCreated", @sidebar
    @sidebarPanel.addSubView @sidebar

  changeHomeLayout:(isLoggedIn)->

  decorateLoginState:(isLoggedIn = no)->

    if isLoggedIn
      $('body').addClass "loggedIn"
      @mainTabView.showHandleContainer()
      @contentPanel.setClass "social"  if "Develop" isnt @getSingleton("router")?.getCurrentPath()
      # @logo.show()
      # @buttonHolder.hide()
    else
      $('body').removeClass "loggedIn"
      @contentPanel.unsetClass "social"
      @mainTabView.hideHandleContainer()
      # @buttonHolder.show()
      # @logo.hide()

    @changeHomeLayout isLoggedIn
    @utils.wait 300, => @notifyResizeListeners()

  _windowDidResize:->

    {winHeight} = @windowController
    @panelWrapper.setHeight winHeight - 51<|MERGE_RESOLUTION|>--- conflicted
+++ resolved
@@ -158,11 +158,6 @@
           title      : systemStatus.restartTitle
           content    : systemStatus.restartContent
 
-<<<<<<< HEAD
-
-
-=======
->>>>>>> af00e521
   createSideBar:->
 
     @sidebar = new Sidebar domId : "sidebar", delegate : @
