class MainView extends KDView

  constructor:->
    super

    mainController = @getSingleton 'mainController'
    mainController.on 'AppIsReady', =>
      @removeLoader()

  viewAppended:->

    @addHeader()
    @createMainPanels()
    @createMainTabView()
    @createSideBar()
    @listenWindowResize()

<<<<<<< HEAD
=======
  # putAbout:->
  #   @putOverlay
  #     color   : "rgba(0,0,0,0.9)"
  #     animated: yes
  #   @$('section').addClass "scale"

  #   @utils.wait 500, =>
  #     @addSubView about = new AboutView
  #       domId   : "about-text"
  #       click   : @bound "removeOverlay"

  #     @once "OverlayWillBeRemoved", about.bound "destroy"
  #     @once "OverlayWillBeRemoved", => @$('section').removeClass "scale"

>>>>>>> 4e4cfb89
  addBook:-> @addSubView new BookView

  setViewState:(state)->

    switch state
      when 'hideTabs'
        @contentPanel.setClass 'no-shadow'
        @mainTabView.hideHandleContainer()
        @sidebar.hideFinderPanel()
      when 'application'
        @contentPanel.unsetClass 'no-shadow'
        @mainTabView.showHandleContainer()
        @sidebar.showFinderPanel()
      else
        @contentPanel.unsetClass 'no-shadow'
        @mainTabView.showHandleContainer()
        @sidebar.hideFinderPanel()

  removeLoader:->
    console.trace()
    $loadingScreen = $(".main-loading").eq(0)
    {winWidth,winHeight} = @getSingleton "windowController"
    $loadingScreen.css
      marginTop : -winHeight
      opacity   : 0
    @utils.wait 601, =>
      $loadingScreen.remove()
      $('body').removeClass 'loading'

  createMainPanels:->

    @addSubView @panelWrapper = new KDView
      tagName  : "section"

    @panelWrapper.addSubView @sidebarPanel = new KDView
      domId    : "sidebar-panel"

    @panelWrapper.addSubView @contentPanel = new KDView
      domId    : "content-panel"
      cssClass : "transition"
      bind     : "webkitTransitionEnd" #TODO: Cross browser support

    @contentPanel.on "ViewResized", (rest...)=> @emit "ContentPanelResized", rest...

    @registerSingleton "contentPanel", @contentPanel, yes
    @registerSingleton "sidebarPanel", @sidebarPanel, yes

    @contentPanel.on "webkitTransitionEnd", (e) =>
      @emit "mainViewTransitionEnd", e

<<<<<<< HEAD
  addHeader:()->
=======
  addHeader:->
>>>>>>> 4e4cfb89

    @addSubView @header = new KDView
      tagName : "header"

    @header.addSubView @logo = new KDCustomHTMLView
      tagName   : "a"
      domId     : "koding-logo"
      # cssClass  : "hidden"
      attributes:
        href    : "#"
      click     : (event)=>
<<<<<<< HEAD
        if @groupsEnabled()
          @closeGroupView()
          return
=======
        return if @userEnteredFromGroup()
>>>>>>> 4e4cfb89

        event.stopPropagation()
        event.preventDefault()
        KD.getSingleton('router').handleRoute null

  createMainTabView:->

    @mainTabHandleHolder = new MainTabHandleHolder
      domId    : "main-tab-handle-holder"
      cssClass : "kdtabhandlecontainer"
      delegate : @

    getFrontAppManifest = ->
      appManager = KD.getSingleton "appManager"
      appController = KD.getSingleton "kodingAppsController"
      frontApp = appManager.getFrontApp()
      frontAppName = name for name, instances of appManager.appControllers when frontApp in instances
      appController.constructor.manifests?[frontAppName]

    @mainSettingsMenuButton = new KDButtonView
      domId    : "main-settings-menu"
      cssClass : "kdsettingsmenucontainer transparent"
      iconOnly : yes
      iconClass: "dot"
      callback : ->
        appManifest = getFrontAppManifest()
        if appManifest?.menu
          appManifest.menu.forEach (item, index)->
            item.callback = (contextmenu)->
              mainView = KD.getSingleton "mainView"
              view = mainView.mainTabView.activePane?.mainView
              item.eventName or= item.title
              view?.emit "menu.#{item.eventName}", item.eventName, item, contextmenu

          offset = @$().offset()
          contextMenu = new JContextMenu
              event       : event
              delegate    : @
              x           : offset.left - 150
              y           : offset.top + 20
              arrow       :
                placement : "top"
                margin    : -5
            , appManifest.menu
    @mainSettingsMenuButton.hide()

    @mainTabView = new MainTabView
      domId              : "main-tab-view"
      listenToFinder     : yes
      delegate           : @
      slidingPanes       : no
      tabHandleContainer : @mainTabHandleHolder
    ,null

    @mainTabView.on "PaneDidShow", => KD.utils.wait 10, =>
      appManifest = getFrontAppManifest()
      @mainSettingsMenuButton[if appManifest?.menu then "show" else "hide"]()

    mainController = @getSingleton('mainController')
    mainController.popupController = new VideoPopupController

    mainController.monitorController = new MonitorController

    @videoButton = new KDButtonView
      cssClass : "video-popup-button"
      icon : yes
      title : "Video"
      callback :=>
        unless @popupList.$().hasClass "hidden"
          @videoButton.unsetClass "active"
          @popupList.hide()
        else
          @videoButton.setClass "active"
          @popupList.show()

    @videoButton.hide()

    @popupList = new VideoPopupList
      cssClass      : "hidden"
      type          : "videos"
      itemClass     : VideoPopupListItem
      delegate      : @
    , {}

    @mainTabView.on "AllPanesClosed", ->
      @getSingleton('router').handleRoute "/Activity"

    @contentPanel.addSubView @mainTabView
    @contentPanel.addSubView @mainTabHandleHolder
    @contentPanel.addSubView @mainSettingsMenuButton
    @contentPanel.addSubView @videoButton
    @contentPanel.addSubView @popupList

    getSticky = =>
      @getSingleton('windowController')?.stickyNotification
    getStatus = =>
      KD.remote.api.JSystemStatus.getCurrentSystemStatus (err,systemStatus)=>
        if err
          if err.message is 'none_scheduled'
            getSticky()?.emit 'restartCanceled'
          else
            log 'current system status:',err
        else
          systemStatus.on 'restartCanceled', =>
            getSticky()?.emit 'restartCanceled'
          new GlobalNotification
            targetDate  : systemStatus.scheduledAt
            title       : systemStatus.title
            content     : systemStatus.content
            type        : systemStatus.type

    # sticky = @getSingleton('windowController')?.stickyNotification
    @utils.defer => getStatus()

    KD.remote.api.JSystemStatus.on 'restartScheduled', (systemStatus)=>
      sticky = @getSingleton('windowController')?.stickyNotification

      if systemStatus.status isnt 'active'
        getSticky()?.emit 'restartCanceled'
      else
        systemStatus.on 'restartCanceled', =>
          getSticky()?.emit 'restartCanceled'
        new GlobalNotification
          targetDate : systemStatus.scheduledAt
          title      : systemStatus.title
          content    : systemStatus.content
          type       : systemStatus.type

  createSideBar:->

    @sidebar = new Sidebar domId : "sidebar", delegate : @
    @emit "SidebarCreated", @sidebar
    @sidebarPanel.addSubView @sidebar

  changeHomeLayout:(isLoggedIn)->

  groupsEnabled:->
    return $('.group-landing').length > 0

  switchGroupState:(state)->

    if $('.group-loader').length > 0
      $('.group-loader')[0].remove?()

    $('body').addClass "login"
    console.log "LOGGED IN WITH GROUPS"

    groupLink = new KDCustomHTMLView
      partial: "Login"
      cssClass: "bigLink"

    if state
      KD.getSingleton('router').handleRoute "/#{@getSingleton("router")?.getCurrentPath()+'/Activity'}", state:{}
      groupLink.click = =>
        @closeGroupView()

      groupLink.updatePartial 'Go to Group'

    else
      groupLink.click = =>
        @groupLandingView._windowDidResize = =>

        @getSingleton('mainController').loginScreen.show()
        @getSingleton('mainController').loginScreen.animateToForm 'login'
        $('.group-landing').css 'height', 0

    groupLink.appendToSelector '.group-login-buttons'

    $('.group-landing').css 'height', window.innerHeight - 50

  closeGroupView:->
    @mainTabView.showHandleContainer()
    @groupLandingView._windowDidResize = noop
    $('.group-landing').css 'height', 0

  decorateLoginState:(isLoggedIn = no)->
    if @groupsEnabled()

      @groupLandingView = new KDView
        lazyDomId : 'group-landing'

      groupLandingContentView = new KDView
        lazyDomId : 'group-landing-content'

      groupLandingGroupContentView = new KDView
        lazyDomId : 'group-content-wrapper'

      @groupLandingView.listenWindowResize()

      @groupLandingView._windowDidResize = =>
        @groupLandingView?.setHeight window.innerHeight - 50
        groupLandingContentView?.$().css
          maxHeight : window.innerHeight - (200)
        groupLandingGroupContentView?.$().css
          height : groupLandingContentView.getHeight() - (256)

    if isLoggedIn
<<<<<<< HEAD

      if @groupsEnabled()
        @switchGroupState yes
        @mainTabView.hideHandleContainer()

      else
        $('body').addClass "loggedIn"
        @mainTabView.showHandleContainer()

      @contentPanel.setClass "social"  if "Develop" isnt @getSingleton("router")?.getCurrentPath()
      # @logo.show()
      # @buttonHolder.hide()

    else
      if @groupsEnabled() then @switchGroupState no
      else $('body').removeClass "loggedIn"
=======
      # $('body').removeClass "login"
      # $('body').addClass "loggedIn"

      # Workaround for Develop Tab
      if "Develop" isnt @getSingleton("router")?.getCurrentPath()
        @contentPanel.setClass "social"

      @mainTabView.showHandleContainer()

    else
      # $('body').addClass "login"
      # $('body').removeClass "loggedIn"
>>>>>>> 4e4cfb89

      @contentPanel.unsetClass "social"
      @mainTabView.hideHandleContainer()

    @changeHomeLayout isLoggedIn
    @utils.wait 300, => @notifyResizeListeners()

  _windowDidResize:->

    {winHeight} = @getSingleton "windowController"
    @panelWrapper.setHeight winHeight - 51<|MERGE_RESOLUTION|>--- conflicted
+++ resolved
@@ -15,8 +15,6 @@
     @createSideBar()
     @listenWindowResize()
 
-<<<<<<< HEAD
-=======
   # putAbout:->
   #   @putOverlay
   #     color   : "rgba(0,0,0,0.9)"
@@ -31,7 +29,6 @@
   #     @once "OverlayWillBeRemoved", about.bound "destroy"
   #     @once "OverlayWillBeRemoved", => @$('section').removeClass "scale"
 
->>>>>>> 4e4cfb89
   addBook:-> @addSubView new BookView
 
   setViewState:(state)->
@@ -51,7 +48,7 @@
         @sidebar.hideFinderPanel()
 
   removeLoader:->
-    console.trace()
+
     $loadingScreen = $(".main-loading").eq(0)
     {winWidth,winHeight} = @getSingleton "windowController"
     $loadingScreen.css
@@ -82,11 +79,7 @@
     @contentPanel.on "webkitTransitionEnd", (e) =>
       @emit "mainViewTransitionEnd", e
 
-<<<<<<< HEAD
-  addHeader:()->
-=======
   addHeader:->
->>>>>>> 4e4cfb89
 
     @addSubView @header = new KDView
       tagName : "header"
@@ -98,13 +91,7 @@
       attributes:
         href    : "#"
       click     : (event)=>
-<<<<<<< HEAD
-        if @groupsEnabled()
-          @closeGroupView()
-          return
-=======
         return if @userEnteredFromGroup()
->>>>>>> 4e4cfb89
 
         event.stopPropagation()
         event.preventDefault()
@@ -241,85 +228,9 @@
 
   changeHomeLayout:(isLoggedIn)->
 
-  groupsEnabled:->
-    return $('.group-landing').length > 0
-
-  switchGroupState:(state)->
-
-    if $('.group-loader').length > 0
-      $('.group-loader')[0].remove?()
-
-    $('body').addClass "login"
-    console.log "LOGGED IN WITH GROUPS"
-
-    groupLink = new KDCustomHTMLView
-      partial: "Login"
-      cssClass: "bigLink"
-
-    if state
-      KD.getSingleton('router').handleRoute "/#{@getSingleton("router")?.getCurrentPath()+'/Activity'}", state:{}
-      groupLink.click = =>
-        @closeGroupView()
-
-      groupLink.updatePartial 'Go to Group'
-
-    else
-      groupLink.click = =>
-        @groupLandingView._windowDidResize = =>
-
-        @getSingleton('mainController').loginScreen.show()
-        @getSingleton('mainController').loginScreen.animateToForm 'login'
-        $('.group-landing').css 'height', 0
-
-    groupLink.appendToSelector '.group-login-buttons'
-
-    $('.group-landing').css 'height', window.innerHeight - 50
-
-  closeGroupView:->
-    @mainTabView.showHandleContainer()
-    @groupLandingView._windowDidResize = noop
-    $('.group-landing').css 'height', 0
-
   decorateLoginState:(isLoggedIn = no)->
-    if @groupsEnabled()
-
-      @groupLandingView = new KDView
-        lazyDomId : 'group-landing'
-
-      groupLandingContentView = new KDView
-        lazyDomId : 'group-landing-content'
-
-      groupLandingGroupContentView = new KDView
-        lazyDomId : 'group-content-wrapper'
-
-      @groupLandingView.listenWindowResize()
-
-      @groupLandingView._windowDidResize = =>
-        @groupLandingView?.setHeight window.innerHeight - 50
-        groupLandingContentView?.$().css
-          maxHeight : window.innerHeight - (200)
-        groupLandingGroupContentView?.$().css
-          height : groupLandingContentView.getHeight() - (256)
 
     if isLoggedIn
-<<<<<<< HEAD
-
-      if @groupsEnabled()
-        @switchGroupState yes
-        @mainTabView.hideHandleContainer()
-
-      else
-        $('body').addClass "loggedIn"
-        @mainTabView.showHandleContainer()
-
-      @contentPanel.setClass "social"  if "Develop" isnt @getSingleton("router")?.getCurrentPath()
-      # @logo.show()
-      # @buttonHolder.hide()
-
-    else
-      if @groupsEnabled() then @switchGroupState no
-      else $('body').removeClass "loggedIn"
-=======
       # $('body').removeClass "login"
       # $('body').addClass "loggedIn"
 
@@ -332,7 +243,6 @@
     else
       # $('body').addClass "login"
       # $('body').removeClass "loggedIn"
->>>>>>> 4e4cfb89
 
       @contentPanel.unsetClass "social"
       @mainTabView.hideHandleContainer()
