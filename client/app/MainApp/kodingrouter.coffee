class KodingRouter extends KDRouter

  constructor:(@defaultRoute)->

    @openRoutes = {}
    @openRoutesById = {}
    @getSingleton('contentDisplayController')
      .on 'ContentDisplayIsDestroyed', @bound 'cleanupRoute'
    @ready = no
    @getSingleton('mainController').once 'AccountChanged', =>
      @ready = yes
      @utils.defer =>
        @emit 'ready'
    super getRoutes.call this

    @on 'AlreadyHere', ->
      log "You're already here!"
      # new KDNotificationView
      #   title: "You're already here!"
      #   type : 'mini'

    @on 'Params', ({params, query})=>
      #@utils.defer => @getSingleton('groupsController').changeGroup params.name

  listen:->
    super
    unless @userRoute
      {entryPoint} = KD.config
      @handleRoute @defaultRoute,{
        shouldPushState: yes
        replaceState: yes
        entryPoint
      }

  notFound =(route)->
    # defer this so that notFound can be called before the constructor.
    @utils.defer => @addRoute route, ->
      console.warn "Contract warning: shared route #{route} is not implemented."

  handleRoute:(route, options={})->
    {entryPoint} = options
    if entryPoint?.slug? and entryPoint.type is "group"
      entrySlug = "/" + entryPoint.slug
      # if incoming route is prefixed with groupname or entrySlug is the route
      # also we dont want koding as group name
      if not ///^#{entrySlug}///.test(route) and entrySlug isnt '/koding'
        route =  entrySlug + route

    super route, options

  handleRoot =->
    # don't load the root content when we're just consuming a hash fragment
    unless location.hash.length
      KD.getSingleton("contentDisplayController").hideAllContentDisplays()
      {entryPoint} = KD.config
      if KD.isLoggedIn()
        @handleRoute @userRoute or @getDefaultRoute(), {replaceState: yes, entryPoint}
      else
        @handleRoute @getDefaultRoute(), {entryPoint}

  cleanupRoute:(contentDisplay)->
    delete @openRoutes[@openRoutesById[contentDisplay.id]]

  openSection:(app, group, query)->
    return @once 'ready', @openSection.bind this, arguments...  unless @ready
    @getSingleton('groupsController').changeGroup group, (err)=>
      if err then new KDNotificationView title: err.message
      else
        appManager = KD.getSingleton "appManager"
        appManager.open app
        appManager.tell app, 'handleQuery', query

  handleNotFound:(route)->

    status_404 = =>
      KDRouter::handleNotFound.call this, route

    status_301 = (redirectTarget)=>
      @handleRoute "/#{redirectTarget}", replaceState: yes

    KD.remote.api.JUrlAlias.resolve route, (err, target)->
      if err or not target? then status_404()
      else status_301 target

  getDefaultRoute:-> '/Activity'

  setPageTitle:(title="Koding")-> document.title = Encoder.htmlDecode title

  getContentTitle:(model)->
    {JAccount, JStatusUpdate, JGroup} = KD.remote.api
    @utils.shortenText(
      switch model.constructor
        when JAccount       then "#{model.profile.firstName} #{model.profile.lastName}"
        when JStatusUpdate  then  model.body
        when JGroup         then  model.title
        else                      "#{model.title}#{getSectionName model}"
    , maxLength: 100) # max char length of the title

  openContent:(name, section, models, route, query, passOptions=no)->
    method   = 'createContentDisplay'
    [models] = models  if Array.isArray models

    # HK: with passOptions false an application only gets the information
    # 'hey open content' with this model. But some applications require
    # more information such as the route. Unfortunately we would need to
    # refactor a lot legacy. For now we do this new thing opt-in
    if passOptions
      method += 'WithOptions'
      options = {model:models, route, query}

    KD.getSingleton("appManager").tell section, method, options ? models,
      (contentDisplay)=>
        routeWithoutParams = route.split('?')[0]
        @openRoutes[routeWithoutParams] = contentDisplay
        @openRoutesById[contentDisplay.id] = routeWithoutParams
        contentDisplay.emit 'handleQuery', query

  loadContent:(name, section, slug, route, query, passOptions)->
    routeWithoutParams = route.split('?')[0]
    # return log name, ">>>>>"

    onSuccess = (models)=> @openContent name, section, models, route, query, passOptions
    onError   = (err)=>
      new KDNotificationView title: err?.message or 'An unknown error has occured.'
      @handleNotFound route

    if name
      KD.remote.cacheable name or routeWithoutParams, (err, models)=>
        if models?
        then onSuccess models
        else onError err
    else
      KD.remote.api.JName.one {name: routeWithoutParams}, (err, jName)=>
        if err then onError err
        else if jName?
          models = []
          jName.slugs.forEach (aSlug, i)=>
            {constructorName, usedAsPath} = aSlug
            selector = {}
            konstructor = KD.remote.api[constructorName]
            selector[usedAsPath] = aSlug.slug
            konstructor?.one selector, (err, model)=>
              return onError err if err?
              if model
                models[i] = model
                if models.length is jName.slugs.length
                  onSuccess models
        else onError()

  createContentDisplayHandler:(section, passOptions=no)->
    ({params:{name, slug}, query}, models, route)=>

      route = name unless route
      contentDisplay = @openRoutes[route.split('?')[0]]
      if contentDisplay?
        KD.getSingleton("contentDisplayController")
          .hideAllContentDisplays contentDisplay
        contentDisplay.emit 'handleQuery', query
      else if models?
        @openContent name, section, models, route, query, passOptions
      else
        @loadContent name, section, slug, route, query, passOptions

  createStaticContentDisplayHandler:(section, passOptions=no)->
    (params, models, route)=>

      contentDisplay = @openRoutes[route]
      if contentDisplay?
        KD.getSingleton("contentDisplayController")
          .hideAllContentDisplays contentDisplay
      else
        @openContent null, section, models, route, null, passOptions

  clear:(route, replaceState=yes)->
    unless route
      {entryPoint} = KD.config
      if entryPoint?.type is 'group' and entryPoint?.slug?
        route = "/#{KD.config.entryPoint?.slug}"
      else
        route = '?'
    super route, replaceState

  getRoutes =->
    mainController = KD.getSingleton 'mainController'

    clear = @bound 'clear'

    requireLogin =(fn)->
      mainController.ready ->
        if KD.isLoggedIn() then __utils.defer fn
        else clear()

    requireLogout =(fn)->
      mainController.ready ->
        unless KD.isLoggedIn() then __utils.defer fn
        else clear()

    createSectionHandler = (sec)=>
      ({params:{name}, query})=> @openSection sec, name, query

    createContentHandler       = @bound 'createContentDisplayHandler'
    createStaticContentHandler = @bound 'createStaticContentDisplayHandler'

    routes =

      '/'      : handleRoot
      ''       : handleRoot
      '/About' : createStaticContentHandler 'Home', yes

      # verbs
      '/:name?/Login'     : ({params:{name}})->
        requireLogout -> mainController.loginScreen.animateToForm 'login'
      '/:name?/Logout'    : ({params:{name}})->
        requireLogin  -> mainController.doLogout()
      '/:name?/Register'  : ({params:{name}})->
        requireLogout -> mainController.loginScreen.animateToForm 'register'
      '/:name?/Join'      : ({params:{name}})->
        requireLogout -> mainController.loginScreen.animateToForm 'join'
      '/:name?/Recover'   : ({params:{name}})->
        requireLogout -> mainController.loginScreen.animateToForm 'recover'

      # section
      # TODO: nested groups are disabled.
      '/:name?/Groups'                  : createSectionHandler 'Groups'
      '/:name?/Activity'                : createSectionHandler 'Activity'
      '/:name?/Members'                 : createSectionHandler 'Members'
      '/:name?/Topics'                  : createSectionHandler 'Topics'
      '/:name?/Develop'                 : createSectionHandler 'StartTab'
      '/:name?/Apps'                    : createSectionHandler 'Apps'
      '/:name?/Account'                 : createSectionHandler 'Account'
      '/:name?/Demos'                   : createSectionHandler 'Demos'
      '/:name?/Dashboard'               : createSectionHandler 'Dashboard'
<<<<<<< HEAD
      '/:name?/Environments'            : createSectionHandler 'Environments'
=======
>>>>>>> 411b6034

      # group dashboard
      # '/:name?/Dashboard'               : (routeInfo, state, route)->
      #   {name} = routeInfo.params
      #   n = name ? 'koding'
      #   KD.remote.cacheable n, (err, groups, nameObj)=>
      #     @openContent name, 'Groups', groups, route

      # content
      '/:name?/Topics/:slug'            : createContentHandler 'Topics'
      '/:name?/Activity/:slug'          : createContentHandler 'Activity'
      '/:name?/Apps/:slug'              : createContentHandler 'Apps'

      '/:name/Followers'                : createContentHandler 'Members', yes
      '/:name/Following'                : createContentHandler 'Members', yes
      '/:name/Likes'                    : createContentHandler 'Members', yes

      '/:name?/Recover/:recoveryToken': ({params:{recoveryToken}})->
        return  if recoveryToken is 'Password'

        recoveryToken = decodeURIComponent recoveryToken
        {JPasswordRecovery} = KD.remote.api
        JPasswordRecovery.validate recoveryToken, (err, isValid)=>
          if err or !isValid
            new KDNotificationView
              title   : 'Something went wrong.'
              content : err?.message or """
                That doesn't seem to be a valid recovery token!
                """
          else
            mainController.loginScreen.headBannerShowRecovery recoveryToken
          @clear()

      '/:name?/Invitation/:inviteToken': ({params:{inviteToken}})->
        inviteToken = decodeURIComponent inviteToken
        if KD.isLoggedIn()
          new KDNotificationView
            title: 'Could not redeem invitation because you are already logged in.'
        else KD.remote.api.JInvitation.byCode inviteToken, (err, invite)=>
          if err or !invite? or invite.status not in ['active','sent']
            if err then error err
            new KDNotificationView
              title: 'Invalid invitation code!'
          else
            mainController.loginScreen.headBannerShowInvitation invite
          @clear()

      '/:name?/Verify/:confirmationToken': ({params:{confirmationToken}})->
        confirmationToken = decodeURIComponent confirmationToken
        KD.remote.api.JEmailConfirmation.confirmByToken confirmationToken, (err)=>
          location.replace '#'
          if err
            error err
            new KDNotificationView
              title: "Something went wrong, please try again later!"
          else
            new KDNotificationView
              title: "Thanks for confirming your email address!"
          @clear()

      '/member/:username': ({params:{username}})->
        @handleRoute "/#{username}", replaceState: yes

      '/:name?/Unsubscribe/:token/:email/:opt?':
        ({params:{token, email, opt}})->
          opt   = decodeURIComponent opt
          email = decodeURIComponent email
          token = decodeURIComponent token
          (
            if opt is 'email' 
            then KD.remote.api.JMail 
            else KD.remote.api.JMailNotification
          ).unsubscribeWithId token, email, opt, (err, content)=>
            if err or not content
              title   = 'An error occured'
              content = 'Invalid unsubscribe token provided.'
              log err
            else
              title   = 'E-mail settings updated'

            modal = new KDModalView
              title        : title
              overlay      : yes
              cssClass     : 'new-kdmodal'
              content      : "<div class='modalformline'>#{content}</div>"
              buttons      :
                "Close"    :
                  style    : 'modal-clean-gray'
                  callback : -> modal.destroy()
            @clear()

      # REFACTOR HERE! PUBLIC KEY SHOULDN'T BE SENT, TRY WITH A TOKEN
      '/:name?/KD/Register/:hostname/:key':
        ({params:{key, hostname}})->
          key = decodeURIComponent key
          hostname = decodeURIComponent hostname

          showModal = (title, content)=>
            modal = new KDModalView
              title        : title
              overlay      : yes
              cssClass     : "new-kdmodal"
              content      : "<div class='modalformline'>#{content}</div>"
              buttons      :
                "Close"    :
                  style    : "modal-clean-gray"
                  callback : (event)->
                    modal.destroy()
            @clear()

          if key.length isnt 64
            title = "Key is not valid!"
            content = """
            <p>
            You provided an invalid Koding Key. Please try with another one.
            You can renew your Koding key using <code>$ kd register renew</code> on command
            line interface.
            </p>
            """
            return showModal title, content

          KD.remote.api.JKodingKey.fetchByKey
            key: key
          , (err, kodingKey) =>
            unless kodingKey?.length
              KD.remote.api.JKodingKey.create {hostname, key}, (err, data)=>
                if err or not data
                  title   = 'An error occured'
                  content = """
                  <p>You provided an invalid Koding Key. Please try with another one.
                  You can renew your Koding key using <code>$ kd register renew</code> on command
                  line interface.</p>
                  """
                  log err
                else
                  title   = 'Host Connected!'
                  content = """
                  <p>You've connected your Koding Key! It will help you to use Koding command line interface
                  with more features!</p>
                  """
                showModal title, content
            else
              title   = "You've already connected the host!"
              content = """
              <p>You've already connected to Koding. If you want to renew your Koding key, you should
              run <code>$ kd register renew</code> on command line interface.</p>
              """
              showModal title, content
      # top level names
      '/:name':do->
        open =(routeInfo, model)->
          switch model?.bongo_?.constructorName
            when 'JAccount'
              (createContentHandler 'Members') routeInfo, [model]
            when 'JGroup'
              (createSectionHandler 'Activity') routeInfo, model
            else
              @handleNotFound routeInfo.params.name

        nameHandler =(routeInfo, state, route)->

          if state?
            open.call this, routeInfo, state

          else
            KD.remote.cacheable routeInfo.params.name, (err, [model], name)=>
              open.call this, routeInfo, model

    routes<|MERGE_RESOLUTION|>--- conflicted
+++ resolved
@@ -230,10 +230,7 @@
       '/:name?/Account'                 : createSectionHandler 'Account'
       '/:name?/Demos'                   : createSectionHandler 'Demos'
       '/:name?/Dashboard'               : createSectionHandler 'Dashboard'
-<<<<<<< HEAD
       '/:name?/Environments'            : createSectionHandler 'Environments'
-=======
->>>>>>> 411b6034
 
       # group dashboard
       # '/:name?/Dashboard'               : (routeInfo, state, route)->
