kd                        = require 'kd'
isKoding                  = require 'app/util/isKoding'
showError                 = require 'app/util/showError'
checkFlag                 = require 'app/util/checkFlag'
StacksModal               = require 'app/stacks/stacksmodal'
EnvironmentList           = require './environmentlist'
EnvironmentListController = require './environmentlistcontroller'


module.exports = class EnvironmentsModal extends kd.ModalView

  constructor: (options = {}, data) ->

    options.cssClass = kd.utils.curry 'environments-modal', options.cssClass
    options.width    = if isKoding() then 742 else 772
    options.overlay  = yes

    options.title = "Your #{if isKoding() then 'Machines' else 'Stacks'}"


    super options, data

    listView     = new EnvironmentList
    controller   = new EnvironmentListController
      view       : listView
      wrapper    : no
      scrollView : no
      selected   : options.selected


    if checkFlag 'super-admin'

      advancedButton = new kd.ButtonView
        title    : 'ADVANCED'
        cssClass : 'compact solid green advanced'
        callback : -> new StacksModal

      # Hack to add button outside of modal container
      @addSubView advancedButton, '.kdmodal-inner'


    @addSubView controller.getView()

    listView.on 'ModalDestroyRequested', @bound 'destroy'

    { computeController, appManager } = kd.singletons

    listView.on 'StackDeleteRequested', (stack) =>

      computeController.destroyStack stack, (err) =>
        return  if showError err

        new kd.NotificationView
          title : 'Stack deleted'

        computeController.reset yes
        @destroy()

    listView.on 'StackReinitRequested', (stack) =>

      computeController
<<<<<<< HEAD
        .once 'RenderStacks', @bound 'destroy'
        .reinitStack stack
=======
        .once 'RenderStacks', => @destroy no
        .reinitGroupStack stack


  destroy: (goBack = yes) ->

    super

    kd.singletons.router.back()  if goBack
>>>>>>> 05d8ec65
<|MERGE_RESOLUTION|>--- conflicted
+++ resolved
@@ -59,17 +59,12 @@
     listView.on 'StackReinitRequested', (stack) =>
 
       computeController
-<<<<<<< HEAD
-        .once 'RenderStacks', @bound 'destroy'
+        .once 'RenderStacks', => @destroy no
         .reinitStack stack
-=======
-        .once 'RenderStacks', => @destroy no
-        .reinitGroupStack stack
 
 
   destroy: (goBack = yes) ->
 
     super
 
-    kd.singletons.router.back()  if goBack
->>>>>>> 05d8ec65
+    kd.singletons.router.back()  if goBack