kd = require 'kd'
KDButtonView = kd.ButtonView
ModalWorkspaceItem = require './modalworkspaceitem'
SidebarSearchModal = require './sidebarsearchmodal'


module.exports = class MoreWorkspacesModal extends SidebarSearchModal

  constructor: (options = {}, data) ->

    options.cssClass            = kd.utils.curry 'more-modal more-workspaces', options.cssClass
    options.width               = 462
    options.title             or= 'Workspaces'
    options.disableSearch       = yes
    options.itemClass         or= ModalWorkspaceItem
    options.bindModalDestroy    = no

    super options, data

<<<<<<< HEAD
    @addButton = new KDButtonView
      title    : 'Add Workspace'
=======
  viewAppended: ->

    @addButton = new KDButtonView
      title    : "Add Workspace"
>>>>>>> aa261233
      style    : 'add-big-btn'
      loader   : yes
      callback : =>
        @emit 'NewWorkspaceRequested'
        @destroy()

    @addSubView @addButton, '.kdmodal-content'
<<<<<<< HEAD
=======

    super
>>>>>>> aa261233


  populate: ->

    for workspace in @getData()
      item = @listController.addItem workspace
      item.once 'WorkspaceSelected', @bound 'destroy'<|MERGE_RESOLUTION|>--- conflicted
+++ resolved
@@ -17,15 +17,8 @@
 
     super options, data
 
-<<<<<<< HEAD
-    @addButton = new KDButtonView
-      title    : 'Add Workspace'
-=======
-  viewAppended: ->
-
     @addButton = new KDButtonView
       title    : "Add Workspace"
->>>>>>> aa261233
       style    : 'add-big-btn'
       loader   : yes
       callback : =>
@@ -33,11 +26,8 @@
         @destroy()
 
     @addSubView @addButton, '.kdmodal-content'
-<<<<<<< HEAD
-=======
 
     super
->>>>>>> aa261233
 
 
   populate: ->
