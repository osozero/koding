kookies = require 'kookies'
getGroup = require './util/getGroup'
whoami = require './util/whoami'
kd = require 'kd'
KDModalView = kd.ModalView
KDNotificationView = kd.NotificationView
KDObject = kd.Object


module.exports = class NotificationController extends KDObject

  deleteUserCookie = -> kookies.expire 'clientId'

  displayEmailConfirmedNotification = (modal)->
    modal.off 'KDObjectWillBeDestroyed'
    new KDNotificationView
      title    : 'Thanks for confirming your e-mail address'
      duration : 5000

    return modal.destroy()


  constructor:->

    super

    kd.getSingleton('mainController').ready @bound 'init'


  init: ->

    @off 'NotificationHasArrived'
    @notificationChannel?.close().off()
    @notificationChannel?.off()
    @subscribeToRealimeUpdates()
    @setListeners()


  subscribeToRealimeUpdates:->

    @notificationChannel = null

    {realtime} = kd.singletons
    realtime.subscribeNotification (err, notificationChannel) =>

      @notificationChannel = notificationChannel

      return kd.warn 'notification subscription error', err  if err

      @notificationChannel.off()
      @notificationChannel.on 'message', (notification)=>
        @emit 'NotificationHasArrived', notification

        { contents, context, event } = notification

        return unless contents

        event = unless context is getGroup().slug then "#{event}-off-context" else event

        # event is mainly -> ChannelUpdateHappened // do not delete this line. here for search purposes. - SY
        @emit contents.event, contents  if contents.event


  setListeners:->

    @on 'GuestTimePeriodHasEnded', deleteUserCookie

    @once 'EmailShouldBeConfirmed', ->
      {firstName, nickname} = whoami().profile
      kd.getSingleton('appManager').tell 'Account', 'displayConfirmEmailModal', name, nickname, (modal)=>
        @once 'EmailConfirmed', displayEmailConfirmedNotification.bind this, modal
        modal.on "KDObjectWillBeDestroyed", deleteUserCookie.bind this

<<<<<<< HEAD
    @on 'MachineListUpdated', ->
      kd.singletons.computeController.reset yes

    @on 'UsernameChanged', ({username, oldUsername}) ->
      # FIXME: because of this (https://app.asana.com/0/search/6604719544802/6432131515387)
      deleteUserCookie()

      new KDModalView
        title         : "Your username was changed"
        overlay       : yes
        content       :
          """
          <div class="modalformline">
          Your username has been changed to <strong>#{username}</strong>.
          Your <em>old</em> username <strong>#{oldUsername}</strong> is
          now available for registration by another Koding user.  You have
          been logged out.  If you wish, you may close this box, and save
          your work locally.
          </div>
          """
        buttons       :
          "Refresh":
            style     : "solid red medium"
            callback  : (event) -> location.replace '/Login'
          "Close"     :
            style     : "solid light-gray medium"
            callback  : (event) -> modal.destroy()

=======
>>>>>>> 93e9d975
    @on 'UserBlocked', ({blockedDate}) ->
      modal = new KDModalView
        title         : "Permission denied. You've been banned."
        overlay       : yes
        overlayClick  : no
        cancelable    : no
        content       :
          """
          <div class="modalformline">
            Hello,
            This account has been put on suspension by Koding moderators due to violation of our <a href="https://koding.com/acceptable.html">acceptable use policy</a>. The ban will be in effect until <strong>#{blockedDate}</strong> at which time you will be able to log back in again. If you have any questions regarding this ban, please write to <a href='mailto:ban@koding.com?subject=Username: #{whoami().profile.nickname}'>ban@koding.com</a> and allow 2-3 business days for us to research and reply. Even though your account is banned, all your data is safe and will be accessible once the ban is lifted.<br><br>

            Please note, repeated violations of our <a href="https://koding.com/acceptable.html">acceptable use policy</a> will result in the permanent deletion of your account.<br><br>

            Team Koding
          </div>
          """
        buttons       :
          "Ok"        :
            style     : "solid light-gray medium"
            callback  : (event) ->
              kookies.expire 'clientId'
              modal.destroy()
              global.location.reload yes

      # If not clicked on "Ok", kick him out after 10 seconds
      kd.utils.wait 10000, =>
        kookies.expire 'clientId'
        global.location.reload yes<|MERGE_RESOLUTION|>--- conflicted
+++ resolved
@@ -71,7 +71,6 @@
         @once 'EmailConfirmed', displayEmailConfirmedNotification.bind this, modal
         modal.on "KDObjectWillBeDestroyed", deleteUserCookie.bind this
 
-<<<<<<< HEAD
     @on 'MachineListUpdated', ->
       kd.singletons.computeController.reset yes
 
@@ -100,8 +99,6 @@
             style     : "solid light-gray medium"
             callback  : (event) -> modal.destroy()
 
-=======
->>>>>>> 93e9d975
     @on 'UserBlocked', ({blockedDate}) ->
       modal = new KDModalView
         title         : "Permission denied. You've been banned."
