--- conflicted
+++ resolved
@@ -121,13 +121,14 @@
 
   pistachio:->
     """
-<<<<<<< HEAD
     <div class="activity-discussion-container">
       <span class="avatar">{{> @avatar}}</span>
       <div class='activity-item-right-col'>
         {{> @settingsButton}}
-        <h3 class='hidden'></h3>
-        <p class="comment-title">{{@applyTextExpansions #(title)}}</p>
+        <h3 class='comment-title'>{{@applyTextExpansions #(title)}}</h3>
+        <div class="activity-content-container discussion-body-container">
+          <p class="has-markdown">{{@utils.applyMarkdown #(body)}}</p>
+        </div>
         <footer class='clearfix'>
           <div class='type-and-time'>
             <span class='type-icon'></span> by {{> @author}}
@@ -138,24 +139,5 @@
         </footer>
         {{> @opinionBox}}
       </div>
-=======
-  <div class="activity-discussion-container">
-    <span class="avatar">{{> @avatar}}</span>
-    <div class='activity-item-right-col'>
-      {{> @settingsButton}}
-      <h3 class='comment-title'>{{@applyTextExpansions #(title)}}</h3>
-      <div class="activity-content-container discussion-body-container">
-      <p class="has-markdown">{{@utils.applyMarkdown #(body)}}</p>
-      </div>
-      <footer class='clearfix'>
-        <div class='type-and-time'>
-          <span class='type-icon'></span> by {{> @author}}
-          <time>{{$.timeago #(meta.createdAt)}}</time>
-          {{> @tags}}
-        </div>
-        {{> @actionLinks}}
-      </footer>
-      {{> @opinionBox}}
->>>>>>> 9214e3c4
     </div>
     """
