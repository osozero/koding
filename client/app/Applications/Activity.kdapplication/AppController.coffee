class ActivityAppController extends AppController

  KD.registerAppClass @,
    name         : "Activity"
    route        : "Activity"
    hiddenHandle : yes

  activityTypes = [
      'CStatusActivity'
      'CCodeSnipActivity'
      'CFollowerBucketActivity'
      'CNewMemberBucketActivity'
      'CDiscussionActivity'
      'CTutorialActivity'
      'CInstallerBucketActivity'
      'CBlogPostActivity'
    ]

  lastTo    = null
  lastFrom  = null
  aRange    = 2*60*60*1000
  isLoading = no

  @clearQuotes = clearQuotes = (activities)->

    return activities = for activityId, activity of activities
      activity.snapshot = activity.snapshot?.replace /&quot;/g, '"'
      activity


  constructor:(options={})->

    options.view    = new ActivityAppView
    options.appInfo =
      name          : 'Activity'

    super options

    @currentFilter     = activityTypes
    @appStorage        = new AppStorage 'Activity', '1.0'

    @mainController = @getSingleton 'mainController'

    if @mainController.appIsReady then @putListeners()
    else @mainController.on 'FrameworkIsReady', => @putListeners()

  putListeners:->
    activityController = @getSingleton('activityController')
    activityController.on   "ActivityListControllerReady", @attachEvents.bind @

    # Do we really need this? ~ GG
    # activityController.once "ActivityListControllerReady", @bound "populateActivity"

  loadView:->
    @populateActivity() if @listController

  resetList:->

    lastFrom = null
    lastTo   = null
    @listController.removeAllItems()

  setFilter:(type) -> @currentFilter = if type? then [type] else activityTypes

  getFilter: -> @currentFilter

  ownActivityArrived:(activity)-> @listController.ownActivityArrived activity

  fetchCurrentGroup:(callback)-> callback @currentGroupSlug

  attachEvents:(controller)->

    @listController    = controller
    activityController = @getSingleton('activityController')

    controller.on 'LazyLoadThresholdReached', @continueLoadingTeasers.bind @
    controller.on 'teasersLoaded', @teasersLoaded.bind @

    @getView().widgetController.on "FakeActivityHasArrived", (activity)->
      controller.fakeActivityArrived activity

    @getView().widgetController.on "OwnActivityHasArrived", @ownActivityArrived.bind @

    activityController.on 'ActivitiesArrived', @bound "activitiesArrived"

    KD.whoami().on "FollowedActivityArrived", (activityId) =>
      KD.remote.api.CActivity.one {_id: activityId}, (err, activity) =>
        if activity.constructor.name in @getFilter()
          activities = clearQuotes [activity]
          controller.followedActivityArrived activities.first

    @getView().innerNav.on "NavItemReceivedClick", (data)=>
      @resetList()
      @setFilter data.type
      @populateActivity()

  isExempt:(callback)->

    @appStorage.fetchStorage (storage) =>
      flags  = KD.whoami().globalFlags
      exempt = flags?.indexOf 'exempt'
      exempt = (exempt? and exempt > -1) or storage.getAt 'bucket.showLowQualityContent'
      callback exempt

  fetchActivitiesDirectly:(options = {})->

<<<<<<< HEAD
    KD.time "Activity fetch took:"
=======
    KD.time "Activity fetch took"
>>>>>>> 0c9fc226
    options = to : options.to or Date.now()

    @fetchActivity options, (err, teasers)=>
      isLoading = no
      @listController.hideLazyLoader()
<<<<<<< HEAD
      KD.timeEnd "Activity fetch took:"
      @mainController.emit "AppIsReady"

      if err or teasers.length is 0
        warn err  if err
=======
      KD.timeEnd "Activity fetch took"
      @mainController.emit "AppIsReady"

      if err or teasers.length is 0
        warn "An error occured:", err  if err
>>>>>>> 0c9fc226
        @listController.showNoItemWidget()
      else
        @listController.listActivities teasers

  fetchActivitiesFromCache:(options = {})->
    @fetchCachedActivity options, (err, cache)=>
      isLoading = no
      if err or cache.length is 0
        warn err  if err
        @listController.hideLazyLoader()
        @listController.showNoItemWidget()
      else
        @sanitizeCache cache, (err, cache)=>
          @listController.hideLazyLoader()
          @listController.listActivitiesFromCache cache

  populateActivity:(options = {})->

    return if isLoading
    isLoading = yes
    @listController.showLazyLoader()
    @listController.hideNoItemWidget()

    currentGroup = @getSingleton('groupsController').getCurrentGroupData()
    slug = currentGroup.getAt 'slug'

    unless slug is 'koding'
      # options.group = slug
      @fetchActivitiesDirectly options

    else
      @isExempt (exempt)=>
        if exempt or @getFilter() isnt activityTypes
          @fetchActivitiesDirectly options
        else
          @fetchActivitiesFromCache options

  sanitizeCache:(cache, callback)->

    activities = clearQuotes cache.activities

    KD.remote.reviveFromSnapshots activities, (err, instances)->

      for activity,i in activities
        cache.activities[activity._id] or= {}
        cache.activities[activity._id].teaser = instances[i]

      callback null, cache

  fetchActivity:(options = {}, callback)->

    options       =
      limit       : options.limit    or 20
      to          : options.to       or Date.now()
      facets      : options.facets   or @getFilter()
      lowQuality  : options.exempt   or no
      originId    : options.originId or null
      sort        :
        createdAt : -1

    KD.remote.api.CActivity.fetchFacets options, (err, activities)->
      if err then callback err
      else
        KD.remote.reviveFromSnapshots clearQuotes(activities), callback

  # Fetches activities that occur when user is disconnected.
  fetchSomeActivities:(options = {}) ->

    lastItemCreatedAt = @listController.getLastItemTimeStamp()

    selector       =
      createdAt    :
        $lte       : new Date
        $gt        : options.createdAt or lastItemCreatedAt
      type         : { $in : options.facets or @getFilter() }
      isLowQuality : { $ne : options.exempt or no }

    options       =
      limit       : 20
      sort        :
        createdAt : -1

    KD.remote.api.CActivity.some selector, options, (err, activities) =>
      if err then warn err
      else
        # FIXME: SY
        # if it is exact 20 there may be other items
        # put a separator and check for new items in between
        if activities.length is 20
          warn "put a separator in between new and old activities"

        @activitiesArrived activities.reverse()

  fetchCachedActivity:(options = {}, callback)->

    $.ajax
      url     : "/-/cache/#{options.slug or 'latest'}"
      cache   : no
      error   : (err)->   callback? err
      success : (cache)->
        cache.overview.reverse()  if cache?.overview
        callback null, cache

  continueLoadingTeasers:->

    unless isLoading
      if @listController.itemsOrdered.last
        lastItemData = @listController.itemsOrdered.last.getData()
        # memberbucket data has no serverside model it comes from cache
        # so it has no meta, that's why we check its date by its overview
        lastDate = if lastItemData.createdAtTimestamps
          new Date lastItemData.createdAtTimestamps[0]
        else
          new Date lastItemData.meta.createdAt
      else
        lastDate = new Date

      lastTimeStamp = lastDate.getTime()
      @populateActivity {slug : "before/#{lastTimeStamp}", to: lastTimeStamp}

  teasersLoaded:->

    unless @listController.scrollView.hasScrollBars()
      @continueLoadingTeasers()

  createContentDisplay:(activity, callback=->)->
    controller = switch activity.bongo_.constructorName
      when "JStatusUpdate" then @createStatusUpdateContentDisplay activity
      when "JCodeSnip"     then @createCodeSnippetContentDisplay activity
      when "JDiscussion"   then @createDiscussionContentDisplay activity
      when "JBlogPost"     then @createBlogPostContentDisplay activity
      when "JTutorial"     then @createTutorialContentDisplay activity
    @utils.defer -> callback contentDisplayController

  showContentDisplay:(contentDisplay)->
    contentDisplayController = @getSingleton "contentDisplayController"
    contentDisplayController.emit "ContentDisplayWantsToBeShown", contentDisplay
    return contentDisplayController

  createStatusUpdateContentDisplay:(activity)->
    @showContentDisplay new ContentDisplayStatusUpdate
      title : "Status Update"
      type  : "status"
    ,activity

  createBlogPostContentDisplay:(activity)->
    @showContentDisplay new ContentDisplayBlogPost
      title : "Blog Post"
      type  : "blogpost"
    ,activity

  createCodeSnippetContentDisplay:(activity)->
    @showContentDisplay new ContentDisplayCodeSnippet
      title : "Code Snippet"
      type  : "codesnip"
    ,activity

  createDiscussionContentDisplay:(activity)->
    @showContentDisplay new ContentDisplayDiscussion
      title : "Discussion"
      type  : "discussion"
    ,activity

  createTutorialContentDisplay:(activity)->
    @showContentDisplay new ContentDisplayTutorial
      title : "Tutorial"
      type  : "tutorial"
    ,activity

  streamByIds:(ids, callback)->

    selector = _id : $in : ids
    KD.remote.api.CActivity.streamModels selector, {}, (err, model) =>
      if err then callback err
      else
        unless model is null
          callback null, model[0]
        else
          callback null, null

  fetchTeasers:(selector,options,callback)->

    KD.remote.api.CActivity.some selector, options, (err, data) =>
      if err then callback err
      else
        data = clearQuotes data
        KD.remote.reviveFromSnapshots data, (err, instances)->
          if err then callback err
          else
            callback instances

  unhideNewItems: ->
    @listController?.activityHeader.updateShowNewItemsLink yes

  getNewItemsCount: (callback) ->
    callback? @listController?.activityHeader?.getNewItemsCount() or 0<|MERGE_RESOLUTION|>--- conflicted
+++ resolved
@@ -104,29 +104,17 @@
 
   fetchActivitiesDirectly:(options = {})->
 
-<<<<<<< HEAD
-    KD.time "Activity fetch took:"
-=======
     KD.time "Activity fetch took"
->>>>>>> 0c9fc226
     options = to : options.to or Date.now()
 
     @fetchActivity options, (err, teasers)=>
       isLoading = no
       @listController.hideLazyLoader()
-<<<<<<< HEAD
-      KD.timeEnd "Activity fetch took:"
-      @mainController.emit "AppIsReady"
-
-      if err or teasers.length is 0
-        warn err  if err
-=======
       KD.timeEnd "Activity fetch took"
       @mainController.emit "AppIsReady"
 
       if err or teasers.length is 0
         warn "An error occured:", err  if err
->>>>>>> 0c9fc226
         @listController.showNoItemWidget()
       else
         @listController.listActivities teasers
