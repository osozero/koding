--- conflicted
+++ resolved
@@ -180,11 +180,6 @@
     {CStatusActivity} = KD.remote.api
     eventSuffix = "#{@getFeedFilter()}_#{@getActivityFilter()}"
     CStatusActivity.fetchPublicActivityFeed options, (err, cache)=>
-<<<<<<< HEAD
-      cache.overview.reverse()  if cache?.overview and not err
-
-=======
->>>>>>> 0cdeb5d8
       return @emit "activitiesCouldntBeFetched", err  if err
 
       cache.overview.reverse()  if cache.overview
