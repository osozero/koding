class DemosMainView extends KDScrollView

<<<<<<< HEAD
  viewAppended:->

    @addSubView scene = new EnvironmentScene

    rulesContainer    = new EnvironmentContainer
      title           : "Rules"
      itemClass       : EnvironmentRuleItem
    scene.addContainer rulesContainer

    domainsContainer  = new EnvironmentContainer
      title           : "Domains"
      itemClass       : EnvironmentDomainItem
    scene.addContainer domainsContainer, x: 300

    machinesContainer = new EnvironmentContainer
      title           : "Machines"
      itemClass       : EnvironmentMachineItem
    scene.addContainer machinesContainer, x: 580

    rulesContainer.addItem
      title       : 'Internal Access'
      description : 'Deny: All, Allow: 127.0.0.1'
      activated   : yes

    rulesContainer.addItem
      title       : 'No China'
      description : 'Deny: All, Allow: Loc: [China]'
      notes       : 'We need this for bla bla bla...'

    domainsContainer.addItem
      title       : 'gokmen.kd.io'
      description : 'Main domain'
      activated   : yes

    domainsContainer.addItem
      title       : 'git.gokmen.kd.io'
      description : 'Koding GIT repository'
      notes       : 'I keep all the source in here.'

    domainsContainer.addItem
      title       : 'svn.gokmen.kd.io'
      description : 'Koding SVN repository'

    machinesContainer.addItem
      title : 'vm-0.gokmen.koding.kd.io'
      usage : 20

    machinesContainer.addItem
      title     : 'vm-1.gokmen.koding.kd.io'
      usage     : 45
      activated : yes
=======
  viewAppended:->
>>>>>>> 32632dd0
<|MERGE_RESOLUTION|>--- conflicted
+++ resolved
@@ -1,57 +1,3 @@
 class DemosMainView extends KDScrollView
 
-<<<<<<< HEAD
-  viewAppended:->
-
-    @addSubView scene = new EnvironmentScene
-
-    rulesContainer    = new EnvironmentContainer
-      title           : "Rules"
-      itemClass       : EnvironmentRuleItem
-    scene.addContainer rulesContainer
-
-    domainsContainer  = new EnvironmentContainer
-      title           : "Domains"
-      itemClass       : EnvironmentDomainItem
-    scene.addContainer domainsContainer, x: 300
-
-    machinesContainer = new EnvironmentContainer
-      title           : "Machines"
-      itemClass       : EnvironmentMachineItem
-    scene.addContainer machinesContainer, x: 580
-
-    rulesContainer.addItem
-      title       : 'Internal Access'
-      description : 'Deny: All, Allow: 127.0.0.1'
-      activated   : yes
-
-    rulesContainer.addItem
-      title       : 'No China'
-      description : 'Deny: All, Allow: Loc: [China]'
-      notes       : 'We need this for bla bla bla...'
-
-    domainsContainer.addItem
-      title       : 'gokmen.kd.io'
-      description : 'Main domain'
-      activated   : yes
-
-    domainsContainer.addItem
-      title       : 'git.gokmen.kd.io'
-      description : 'Koding GIT repository'
-      notes       : 'I keep all the source in here.'
-
-    domainsContainer.addItem
-      title       : 'svn.gokmen.kd.io'
-      description : 'Koding SVN repository'
-
-    machinesContainer.addItem
-      title : 'vm-0.gokmen.koding.kd.io'
-      usage : 20
-
-    machinesContainer.addItem
-      title     : 'vm-1.gokmen.koding.kd.io'
-      usage     : 45
-      activated : yes
-=======
-  viewAppended:->
->>>>>>> 32632dd0
+  viewAppended:->