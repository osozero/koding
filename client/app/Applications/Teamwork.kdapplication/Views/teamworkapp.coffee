--- conflicted
+++ resolved
@@ -37,11 +37,7 @@
               type        : "split"
               options     :
                 direction : "horizontal"
-<<<<<<< HEAD
-                sizes     : [ "100%", null ]
-=======
                 sizes     : [ "50%", null ]
->>>>>>> 91c62b90
                 splitName : "InnerSplit"
               views       : [
                 {
