--- conflicted
+++ resolved
@@ -559,18 +559,7 @@
           @getSingleton('mainController').on "EditPermissionsButtonClicked", (groupItem)=>
             @editPermissions groupItem
           @getSingleton('mainController').on "EditGroupButtonClicked", (groupItem)=>
-<<<<<<< HEAD
-            groupData = groupItem.getData()
-            groupData.canEditGroup (err, hasPermission)=>
-              unless hasPermission
-                new KDNotificationView title: 'Access denied'
-              else
-                @showGroupSubmissionView groupData
-          @getSingleton('mainController').on "MyRolesRequested", (groupItem)=>
-            groupItem.getData().fetchRoles console.log.bind console
-=======
             @showGroupSubmissionView groupItem.getData()
->>>>>>> 08fc2243
 
       @createFeed mainView
     # mainView.on "AddATopicFormSubmitted",(formData)=> @addATopic formData
