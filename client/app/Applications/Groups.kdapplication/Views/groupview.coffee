class GroupView extends ActivityContentDisplay

  constructor:->

    super

    data = @getData()

    @thumb = new KDCustomHTMLView
      tagName     : "img"
      bind        : "error"
      error       : =>
        @thumb.$().attr "src", "/images/default.app.thumb.png"
      attributes  :
        src       : @getData().avatar or "http://lorempixel.com/60/60/?#{@utils.getRandomNumber()}}"

    @joinButton = new JoinButton
      style           : if data.member then "join follow-btn following-topic" else "join follow-btn"
      title           : "Join"
      dataPath        : "member"
      defaultState    : if data.member then "Leave" else "Join"
      loader          :
        color         : "#333333"
        diameter      : 18
        top           : 11
      states          : [
        "Join", (callback)->
          data.join (err, response)=>
            console.log arguments
            @hideLoader()
            unless err
              @emit 'Joined'
              @setClass 'following-btn following-topic'
              callback? null
        "Leave", (callback)->
          data.leave (err, response)=>
            console.log arguments
            @hideLoader()
            unless err
              @emit 'Left'
              @unsetClass 'following-btn following-topic'
              callback? null
      ]
    , data

    {slug, privacy} = data

    @enterLink = new CustomLinkView
      cssClass    : 'enter-group'
      href        : "/#{slug}/Activity"
      target      : slug
      title       : 'Open group'
      click       : if privacy is 'private' then @bound 'privateGroupOpenHandler'
      icon        :
        placement : "right"
        cssClass  : "enter-group"

    @joinButton.on 'Joined', @enterLink.bound "show"

    @joinButton.on 'Left', @enterLink.bound "hide"

    {JGroup} = KD.remote.api

    JGroup.fetchMyMemberships data.getId(), (err, groups)=>
      if err then error err
      else
        if data.getId() in groups
          @joinButton.setState 'Leave'
          @joinButton.redecorateState()

    data.fetchMyRoles (err, roles)=>
      if err then error err
      else
        @decorateUponRoles roles

    @staleTabs = []
    @createTabs()

  createLazyTab:(tabName, konstructor, options, initializer)->
    if 'function' is typeof options
<<<<<<< HEAD
      initializer = options 
=======
      initializer = options
>>>>>>> 4e4cfb89
      options = {}

    pane = new KDTabPaneView name: tabName
    pane.once 'PaneDidShow', =>
      view = new konstructor options ? {}, @getData()
      pane.addSubView view
      initializer?.call? pane, pane, view

    @tabView.addPane pane, no

    return pane


  # assureTab:(tabName, showAppend=yes, konstructor, options, initializer)->
  #   if 'function' is typeof options
  #     initializer = options
  #     options = {}

  #   pane = @tabView.getPaneByName tabName

  #   # if the pane is not there yet, create it an populate with views
  #   unless pane
  #     view = new konstructor options ? {}, @getData()
  #     pane = new KDTabPaneView name: tabName
  #     initializer?.call? pane, pane, view
  #     @tabView.addPane pane, showAppend
  #     pane.addSubView view

  #   # if the view is there and stale, remove the views and 'refresh'
  #   else if @isStaleTab tabName
  #     pane.getSubViews().forEach (view)->
  #       pane.removeSubView view
  #     view = new konstructor options ? {}, @getData()
  #     pane.addSubView view
  #     @unsetStaleTab tabName

  #   # in any case: show the pane if it is hidden and should be shown
  #   if showAppend and @tabView.getActivePane() isnt pane
  #     @tabView.showPane pane
  #   return pane

  setStaleTab:(tabName)->
    @staleTabs.push tabName unless @staleTabs.indexOf(tabName) > -1

  unsetStaleTab:(tabName)->
    @staleTabs.splice @staleTabs.indexOf(tabName), 1

  isStaleTab:(tabName)->
    @staleTabs.indexOf(tabName) > -1

  createTabs:->
    data = @getData()

    @tabView = new KDTabView
      cssClass : 'group-content'
      hideHandleContainer : yes
      hideHandleCloseIcons : yes
<<<<<<< HEAD
=======
      maxHandleWidth : 200
>>>>>>> 4e4cfb89
      tabHandleView : GroupTabHandleView
    , data
    @utils.defer => @emit 'ReadmeSelected'

  decorateUponRoles:(roles)->

<<<<<<< HEAD
    if "admin" in roles
=======
    if "admin" in roles or KD.checkFlag 'super-admin'
>>>>>>> 4e4cfb89
      @tabView.showHandleContainer()

  privateGroupOpenHandler: GroupsAppController.privateGroupOpenHandler

  viewAppended: JView::viewAppended

  pistachio:->
    """
    <h2 class="sub-header">{{> @back}}</h2>
    <div class='group-header'>
      <div class='avatar'>
        <span>{{> @thumb}}</span>
      </div>
      <section class="right-overflow">
        {h2{#(title)}}
        <div class="buttons">
          {{> @joinButton}}
        </div>
      </section>
      <div class="navbar clearfix">
        {{> @enterLink}}
      </div>
      <div class='desc#{if @getData().body is '' then ' hidden' else ''}'>
        {p{#(body)}}
      </div>
    </div>
    {{> @tabView}}
    """<|MERGE_RESOLUTION|>--- conflicted
+++ resolved
@@ -78,11 +78,7 @@
 
   createLazyTab:(tabName, konstructor, options, initializer)->
     if 'function' is typeof options
-<<<<<<< HEAD
-      initializer = options 
-=======
       initializer = options
->>>>>>> 4e4cfb89
       options = {}
 
     pane = new KDTabPaneView name: tabName
@@ -140,21 +136,14 @@
       cssClass : 'group-content'
       hideHandleContainer : yes
       hideHandleCloseIcons : yes
-<<<<<<< HEAD
-=======
       maxHandleWidth : 200
->>>>>>> 4e4cfb89
       tabHandleView : GroupTabHandleView
     , data
     @utils.defer => @emit 'ReadmeSelected'
 
   decorateUponRoles:(roles)->
 
-<<<<<<< HEAD
-    if "admin" in roles
-=======
     if "admin" in roles or KD.checkFlag 'super-admin'
->>>>>>> 4e4cfb89
       @tabView.showHandleContainer()
 
   privateGroupOpenHandler: GroupsAppController.privateGroupOpenHandler
