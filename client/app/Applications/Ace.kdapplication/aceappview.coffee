class AceAppView extends JView
  constructor: (options = {}, data) ->

    super options, data

    @aceViews       = {}

    @tabHandleContainer = new ApplicationTabHandleHolder
      delegate: @

    @tabView = new ApplicationTabView
      delegate             : @
      tabHandleContainer   : @tabHandleContainer
      saveSession          : yes
      sessionName          : "AceTabHistory"

    @on 'UpdateSessionData', (openPanes, data = {}) =>
      paths = []
      paths.push pane.getOptions().aceView.getData().path for pane in openPanes

      data[@id] = paths
      data.latestSessions or= []

      data.latestSessions.push @id if data.latestSessions.indexOf(@id) is -1
      if data.latestSessions.length > 3
        shifted = data.latestSessions.shift()
        delete data[shifted]

      @tabView.emit 'SaveSession', data

    @on "SessionListCreated", (pane, sessionList) => @sessionList = sessionList

    @on "SessionItemClicked", (items) =>
      if items.length > 1
        @getSingleton("appManager").open "Ace", { forceNew: true }, (appController) =>
          appView = appController.getView()
          appView.openFile FSHelper.createFileFromPath file for file in items
      else
        @openFile FSHelper.createFileFromPath file for file in items

    @tabView.on 'PaneDidShow', (pane) =>
      {ace} = pane.getOptions().aceView
      @_windowDidResize()
      ace.on "ace.ready", -> ace.focus()
      ace.focus()

      # TODO: fatihacet - should add tab handle tooltips here

      # unless pane.tabHandle.tooltipCreated
      #   {nickname} = KD.whoami().profile
      #   title      = ace.data.path.replace("/Users/#{nickname}/", "~/").replace "localfile:/", ""
      #   pane.tabHandle.setTooltip
      #     title     : title
      #     placement : "bottom"
      #     delayIn   : 800
      #   pane.tabHandle.tooltipCreated = yes

      # ace.on "AceDidSaveAs", (name, parentPath) =>
      #   update tooltip title here

    @on "menu.save", => @getActiveAceView().ace.requestSave()

    @on "menu.saveAs", => @getActiveAceView().ace.requestSaveAs()

    @on "menu.compileAndRun", => @getActiveAceView().compileAndRun()

    @on "menu.preview", => @getActiveAceView().preview()

    @on "menu.recents", (eventName, item, contextmenu, offset) =>
      @createOpenRecentsMenu eventName, item, contextmenu, offset

<<<<<<< HEAD
=======
    @listenWindowResize()

  _windowDidResize:->
    # 10px being the application page's padding
    @tabView.setHeight @getHeight() - @tabHandleContainer.getHeight() - 10

>>>>>>> 3712d8c1
  createOpenRecentsMenu: (eventName, item, contextmenu, offset) ->
    contextMenu = new JContextMenu
      cssClass    : "recent-files-menu"
      delegate    : @
      x           : offset.left - 400
      y           : offset.top  + 130
      menuWidth   : 250
      arrow       :
        placement : "right"
        margin    : -5
    , @sessionList

  viewAppended:->
    super
    @utils.wait 100, => @addNewTab() if @tabView.panes.length is 0

  addNewTab: (file) ->
    file = file or FSHelper.createFileFromPath 'localfile:/Untitled.txt'
    aceView = new AceView {}, file
    aceView.on 'KDObjectWillBeDestroyed', => @removeOpenDocument aceView
    @aceViews[file.path] = aceView
    @setViewListeners aceView

    pane = new KDTabPaneView
      name    : file.name or 'Untitled.txt'
      aceView : aceView

    @tabView.addPane pane
    pane.addSubView aceView

  setViewListeners: (view) ->
    @setFileListeners view.getData()

  getActiveAceView: ->
    return @tabView.getActivePane().getOptions().aceView

  isFileOpen: (file) -> @aceViews[file.path]?

  openFile: (file, isAceAppOpen) ->
    if file and @isFileOpen file
      mainTabView = @getSingleton("mainView").mainTabView
      mainTabView.showPane @parent
      @tabView.showPane @aceViews[file.path].parent
    else
      @addNewTab file

  removeOpenDocument: (aceView) ->
    return unless aceView
    @clearFileRecords aceView

  setFileListeners: (file) ->
    view = @aceViews[file.path]
    file.on "fs.saveAs.finished", (newFile, oldFile)=>
      if @aceViews[oldFile.path]
        view = @aceViews[oldFile.path]
        @clearFileRecords view
        @aceViews[newFile.path] = view
        view.setData newFile
        view.parent.setTitle newFile.name
        view.ace.setData newFile
        @setFileListeners newFile
        view.ace.notify "New file is created!", "success"
        @getSingleton('mainController').emit "NewFileIsCreated", newFile
    file.on "fs.delete.finished", => @removeOpenDocument @aceViews[file.path]

  clearFileRecords: (view) ->
    file = view.getData()
    delete @aceViews[file.path]

  pistachio: ->
    """
      {{> @tabHandleContainer}}
      {{> @tabView}}
    """<|MERGE_RESOLUTION|>--- conflicted
+++ resolved
@@ -69,15 +69,12 @@
     @on "menu.recents", (eventName, item, contextmenu, offset) =>
       @createOpenRecentsMenu eventName, item, contextmenu, offset
 
-<<<<<<< HEAD
-=======
     @listenWindowResize()
 
   _windowDidResize:->
     # 10px being the application page's padding
     @tabView.setHeight @getHeight() - @tabHandleContainer.getHeight() - 10
 
->>>>>>> 3712d8c1
   createOpenRecentsMenu: (eventName, item, contextmenu, offset) ->
     contextMenu = new JContextMenu
       cssClass    : "recent-files-menu"
