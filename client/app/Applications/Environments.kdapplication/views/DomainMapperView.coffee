--- conflicted
+++ resolved
@@ -1,17 +1,9 @@
 class DomainMapperView extends KDView
 
-<<<<<<< HEAD
-  constructor:(options={}, data)->
-    options.cssClass = 'domain-mapper-view'
-    options.partial = '<div>Select a domain to continue.</div>'
-    data or= {}
-    super options, data
-=======
   constructor:(options={}, data={})->
 
     options.cssClass = 'domain-mapper-view'
     options.partial  = '<div>Select a domain to continue.</div>'
->>>>>>> 6e866a5a
 
     super options, data
 
@@ -22,73 +14,6 @@
 
     KD.remote.api.JVM.fetchVms (err, vms)=>
       if vms
-<<<<<<< HEAD
-
-        hostnameAliases = domain.hostnameAlias
-        vmList = []
-        (vmList.push {hostnameAlias:vm} for vm in vms)  if vms
-
-        @vmListViewController = new VMListViewController
-          viewOptions :
-            cssClass  : 'vm-list'
-
-        @vmListViewController.getListView().setData
-          domain          : domain
-          hostnameAliases : if hostnameAliases then (alias for alias in hostnameAliases) else []
-
-        @vmListViewController.instantiateListItems vmList
-        @addSubView @vmListViewController.getView()
-      else
-        @addSubView new KDCustomHTMLView
-          partial: "<div>You don't have any VMs right now.</div>"
-
-
-class DomainVMListItemView extends KDListItemView
-  constructor:(options={}, data)->
-    options.cssClass = 'domain-vm-item'
-    super options, data
-
-    {hostnameAlias} = @getData()
-    listViewData    = @getDelegate().getData()
-    switchStatus    = hostnameAlias in listViewData.hostnameAliases
-    domainInstance  = listViewData.domain
-
-    @onOff = new KDOnOffSwitch
-      size        : 'small'
-      labels      : ['CONNECTED', "DISCONNECTED"]
-      defaultValue: switchStatus
-      callback : (state) =>
-        domainInstance.bindVM
-          hostnameAlias : hostnameAlias
-          state         : state
-        , (err) =>
-          unless err
-            notificationMsg = if state
-            then "Your domain is connected to the #{hostnameAlias} VM."
-            else "Your domain is disconnected from the #{hostnameAlias} VM."
-            new KDNotificationView
-              type     : "mini"
-              cssClass : "success"
-              duration : 5000
-              title    : notificationMsg
-          else
-            new KDNotificationView
-              type     : "mini"
-              cssClass : "error"
-              duration : 5000
-              title    : err
-
-  viewAppended:->
-    @setTemplate @pistachio()
-    @template.update()
-
-  pistachio:->
-    """
-    <span class="vm-icon personal"></span>
-    <span class="vm-name">{{ #(hostnameAlias) }}</span>
-    {{> @onOff }}
-    """
-=======
         @vmListViewController = new KDListViewController
           view        : new KDListView
             cssClass  : 'vm-list'
@@ -99,5 +24,4 @@
         @addSubView @vmListViewController.getView()
       else
         @addSubView new KDCustomHTMLView
-          partial: "<div>You don't have any VMs right now.</div>"
->>>>>>> 6e866a5a
+          partial: "<div>You don't have any VMs right now.</div>"