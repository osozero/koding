class HomeAppView extends KDView

  constructor:(options = {}, data)->

    super options, data

<<<<<<< HEAD

  viewAppended:->

    account = KD.whoami()
    # @addSubView @header = new WelcomeHeader
    #   domId     : "home-welcome-header"
    #   type      : "big"
    #   title     : if KD.isLoggedIn() then\
    #     "Hi #{account.profile.firstName}! Welcome to the Koding Public Beta." else\
    #     "Welcome to the Koding Public Beta!<br>"
    #   subtitle  : "Warning! when we say beta - <a href='#'>we mean it</a> :)"

    @addSubView @slideShow = new HomeSlideShow
      domId   : "home-slideshow"

    @addSubView @counterBar = new CounterGroupView
      domId    : "home-counter-bar"
      tagName  : "section"
    ,
      "MEMBERS"          : count : 0
      "RUNNING VMS"      : count : 0
      # "Lines of Code"    : count : 0
      "GROUPS"           : count : 0
      "TOPICS"           : count : 0
      "Thoughts shared"  : count : 0

    vms          = @counterBar.counters["RUNNING VMS"]
    # loc          = @counterBar.counters["Lines of Code"]
    members      = @counterBar.counters.MEMBERS
    groups       = @counterBar.counters.GROUPS
    topics       = @counterBar.counters.TOPICS
    activities   = @counterBar.counters["Thoughts shared"]
    vmController = KD.getSingleton("vmController")
    {JAccount, JTag, JGroup, CActivity} = KD.remote.api

    members.ready ->
      JAccount.count type: 'registered',        (err, count)=> members.update count    or 0
    vms.ready -> vmController.fetchTotalVMCount (err, count)=> vms.update count        or 0
    # loc.ready -> vmController.fetchTotalLoC     (err, count)=> loc.update count        or 0
    groups.ready -> JGroup.count                (err, count)=> groups.update count     or 0
    topics.ready -> JTag.fetchCount             (err, count)=> topics.update count     or 0
    activities.ready -> CActivity.fetchCount    (err, count)=> activities.update count or 0

    KD.getSingleton("activityController").on "ActivitiesArrived", (newActivities=[])->
      activities.increment newActivities.length

    @addSubView @homeLoginBar = new HomeLoginBar
      domId    : "home-login-bar"

    @utils.wait 500, => @_windowDidResize()
    KD.getSingleton("contentPanel").on "transitionend", (event)=>
      event.stopPropagation()
      @_windowDidResize()  if $(event.target).is "#content-panel"

=======
>>>>>>> fdcdcd11
  _windowDidResize:->
    @unsetClass "extra-wide wide medium narrow extra-narrow"
    w = @getWidth()
    @setClass if w > 1500    then ""
    else if 1000 < w < 1500  then "extra-wide"
    else if 800  < w < 1000  then "wide"
    else if 600  < w < 800   then "medium"
    else if 480  < w < 600   then "narrow"
    else "extra-narrow"

  viewAppended:->

    account = KD.whoami()

    @addSubView @featuredActivities = new FeaturedActivitiesContainer
    # @addSubView @footer = new KDCustomHTMLView tagName : 'footer'

    @emit 'ready'

    @utils.wait 500, => @_windowDidResize()
    KD.getSingleton("contentPanel").on "transitionend", (event)=>
      event.stopPropagation()
      @_windowDidResize()  if $(event.target).is "#content-panel"<|MERGE_RESOLUTION|>--- conflicted
+++ resolved
@@ -4,63 +4,6 @@
 
     super options, data
 
-<<<<<<< HEAD
-
-  viewAppended:->
-
-    account = KD.whoami()
-    # @addSubView @header = new WelcomeHeader
-    #   domId     : "home-welcome-header"
-    #   type      : "big"
-    #   title     : if KD.isLoggedIn() then\
-    #     "Hi #{account.profile.firstName}! Welcome to the Koding Public Beta." else\
-    #     "Welcome to the Koding Public Beta!<br>"
-    #   subtitle  : "Warning! when we say beta - <a href='#'>we mean it</a> :)"
-
-    @addSubView @slideShow = new HomeSlideShow
-      domId   : "home-slideshow"
-
-    @addSubView @counterBar = new CounterGroupView
-      domId    : "home-counter-bar"
-      tagName  : "section"
-    ,
-      "MEMBERS"          : count : 0
-      "RUNNING VMS"      : count : 0
-      # "Lines of Code"    : count : 0
-      "GROUPS"           : count : 0
-      "TOPICS"           : count : 0
-      "Thoughts shared"  : count : 0
-
-    vms          = @counterBar.counters["RUNNING VMS"]
-    # loc          = @counterBar.counters["Lines of Code"]
-    members      = @counterBar.counters.MEMBERS
-    groups       = @counterBar.counters.GROUPS
-    topics       = @counterBar.counters.TOPICS
-    activities   = @counterBar.counters["Thoughts shared"]
-    vmController = KD.getSingleton("vmController")
-    {JAccount, JTag, JGroup, CActivity} = KD.remote.api
-
-    members.ready ->
-      JAccount.count type: 'registered',        (err, count)=> members.update count    or 0
-    vms.ready -> vmController.fetchTotalVMCount (err, count)=> vms.update count        or 0
-    # loc.ready -> vmController.fetchTotalLoC     (err, count)=> loc.update count        or 0
-    groups.ready -> JGroup.count                (err, count)=> groups.update count     or 0
-    topics.ready -> JTag.fetchCount             (err, count)=> topics.update count     or 0
-    activities.ready -> CActivity.fetchCount    (err, count)=> activities.update count or 0
-
-    KD.getSingleton("activityController").on "ActivitiesArrived", (newActivities=[])->
-      activities.increment newActivities.length
-
-    @addSubView @homeLoginBar = new HomeLoginBar
-      domId    : "home-login-bar"
-
-    @utils.wait 500, => @_windowDidResize()
-    KD.getSingleton("contentPanel").on "transitionend", (event)=>
-      event.stopPropagation()
-      @_windowDidResize()  if $(event.target).is "#content-panel"
-
-=======
->>>>>>> fdcdcd11
   _windowDidResize:->
     @unsetClass "extra-wide wide medium narrow extra-narrow"
     w = @getWidth()
