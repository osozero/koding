class AccountEditUsername

  viewAppended:->
    KD.remote.api.JUser.fetchUser (err,user)=>
      @putContents KD.whoami(), user

  putContents:(account, user)->

    # #
    # ADDING EMAIL FORM
    # #
    @addSubView @emailForm = emailForm = new KDFormView
      callback     : (formData)->
        KD.remote.api.JUser.changeEmail
          email : formData.email
        , (err, result)=>
          log err
          if err and err.name isnt 'PINExistsError'
            new KDNotificationView
              title    : err.message
              duration : 2000
          else
            if err and err.name is 'PINExistsError'
              new KDNotificationView
                title    : err.message
                duration : 2000
            new VerifyPINModal 'Update E-Mail', (pin)=>
              KD.remote.api.JUser.changeEmail
                email : formData.email
                pin   : pin
              , (err)=>
                new KDNotificationView
                  title    : if err then err.message else "E-mail changed!"
                  duration : 2000
                @emit "EmailChangedSuccessfully", formData.email

          emailSwappable.swapViews()

    emailForm.addSubView emailLabel = new KDLabelView
      title        : "Your email"
      cssClass     : "main-label"

    emailInputs = new KDView cssClass : "hiddenval clearfix"
    emailInputs.addSubView emailInput = new KDInputView
      label        : emailLabel
      defaultValue : user.email
      placeholder  : "you@yourdomain.com..."
      name         : "email"

    emailInputs.addSubView inputActions = new KDView cssClass : "actions-wrapper"
    inputActions.addSubView emailSave = new KDButtonView
      title        : "Save"
      type         : 'submit'
    inputActions.addSubView emailCancel = new KDCustomHTMLView
      tagName      : "a"
      partial      : "cancel"
      cssClass     : "cancel-link"
<<<<<<< HEAD
      click        : passwordSwappable.bound "swapViews"
=======
      click        : => emailSwappable.swapViews()

>>>>>>> 0c9fc226

    # EMAIL STATIC PART
    nonEmailInputs = new KDView cssClass : "initialval clearfix"

    nonEmailInputs.addSubView emailSpan = new KDCustomHTMLView
      tagName      : "span"
      partial      : user.email
      cssClass     : "static-text status-#{user.status}"

    emailForm.on "EmailChangedSuccessfully", (email)->
      emailSpan.updatePartial email

    nonEmailInputs.addSubView emailEdit = new KDCustomHTMLView
      tagName      : "a"
      partial      : "Edit"
      cssClass     : "action-link"
<<<<<<< HEAD
      click        : passwordSwappable.bound "swapViews"
=======
      click        : => emailSwappable.swapViews()
>>>>>>> 0c9fc226

    # SET EMAIL SWAPPABLE
    emailForm.addSubView emailSwappable = new AccountsSwappable
      views    : [emailInputs,nonEmailInputs]
      cssClass : "clearfix"

    # #
    # ADDING USERNAME FORM
    # #
    @addSubView usernameForm = usernameForm = new KDFormView
      callback     : (formData)->
        new KDNotificationView
          type  : "mini"
          title : "Currently disabled!"

    usernameForm.addSubView usernameLabel = new KDLabelView
      title        : "Your username"
      cssClass     : "main-label"

    usernameInputs = new KDView cssClass : "hiddenval clearfix"
    usernameInputs.addSubView usernameInput = new KDInputView
      label        : usernameLabel
      defaultValue : account.profile.nickname
      placeholder  : "username..."
      name         : "username"
    usernameInputs.addSubView inputActions = new KDView cssClass : "actions-wrapper"
    inputActions.addSubView usernameSave = new KDButtonView
      title        : "Save"
      type         : "submit"
    inputActions.addSubView usernameCancel = new KDCustomHTMLView
      tagName      : "a"
      partial      : "cancel"
      cssClass     : "cancel-link"
<<<<<<< HEAD
      click        : passwordSwappable.bound "swapViews"
=======
      click        : => usernameSwappable.swapViews()
>>>>>>> 0c9fc226

    # USERNAME STATIC PART
    usernameNonInputs = usernameNonInputs = new KDView cssClass : "initialval clearfix"
    usernameNonInputs.addSubView usernameSpan = new KDCustomHTMLView
      tagName      : "span"
      partial      : account.profile.nickname
      cssClass     : "static-text"
    usernameNonInputs.addSubView usernameEdit = new KDCustomHTMLView
      tagName      : "a"
      partial      : "Edit"
      cssClass     : "action-link"
<<<<<<< HEAD
      click        : passwordSwappable.bound "swapViews"
=======
      click        : => usernameSwappable.swapViews()
>>>>>>> 0c9fc226

    # SET USERNAME SWAPPABLE
    usernameForm.addSubView usernameSwappable = new AccountsSwappable
      views    : [usernameInputs,usernameNonInputs]
      cssClass : "clearfix"<|MERGE_RESOLUTION|>--- conflicted
+++ resolved
@@ -1,4 +1,4 @@
-class AccountEditUsername
+class AccountEditUsername extends KDView
 
   viewAppended:->
     KD.remote.api.JUser.fetchUser (err,user)=>
@@ -55,12 +55,8 @@
       tagName      : "a"
       partial      : "cancel"
       cssClass     : "cancel-link"
-<<<<<<< HEAD
-      click        : passwordSwappable.bound "swapViews"
-=======
       click        : => emailSwappable.swapViews()
 
->>>>>>> 0c9fc226
 
     # EMAIL STATIC PART
     nonEmailInputs = new KDView cssClass : "initialval clearfix"
@@ -77,11 +73,7 @@
       tagName      : "a"
       partial      : "Edit"
       cssClass     : "action-link"
-<<<<<<< HEAD
-      click        : passwordSwappable.bound "swapViews"
-=======
       click        : => emailSwappable.swapViews()
->>>>>>> 0c9fc226
 
     # SET EMAIL SWAPPABLE
     emailForm.addSubView emailSwappable = new AccountsSwappable
@@ -115,11 +107,7 @@
       tagName      : "a"
       partial      : "cancel"
       cssClass     : "cancel-link"
-<<<<<<< HEAD
-      click        : passwordSwappable.bound "swapViews"
-=======
       click        : => usernameSwappable.swapViews()
->>>>>>> 0c9fc226
 
     # USERNAME STATIC PART
     usernameNonInputs = usernameNonInputs = new KDView cssClass : "initialval clearfix"
@@ -131,11 +119,7 @@
       tagName      : "a"
       partial      : "Edit"
       cssClass     : "action-link"
-<<<<<<< HEAD
-      click        : passwordSwappable.bound "swapViews"
-=======
       click        : => usernameSwappable.swapViews()
->>>>>>> 0c9fc226
 
     # SET USERNAME SWAPPABLE
     usernameForm.addSubView usernameSwappable = new AccountsSwappable
