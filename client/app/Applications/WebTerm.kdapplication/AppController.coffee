--- conflicted
+++ resolved
@@ -1,53 +1,17 @@
 class WebTermController extends AppController
 
-<<<<<<< HEAD
   KD.registerAppClass @, name : "WebTerm"
 
-  constructor: (options = {}, data) ->
-
-    options.view     = new WebTermView
-    options.cssClass = "webterm"
-
-    super options, data
-
-    {view} =  @getOptions()
-
-    view.on "WebTerm.terminated", => @emit "ApplicationWantsToClose", @, view
-    view.on 'ViewClosed', =>         @emit "ApplicationWantsToClose", @, view
-
-  bringToFront: ->
-
-    view = new WebTermView
-    view.on "WebTerm.terminated", => @emit "ApplicationWantsToClose", @, view
-    view.on 'ViewClosed', =>         @emit "ApplicationWantsToClose", @, view
-
-    @emit 'ApplicationWantsToBeShown', @, view,
-=======
   bringToFront: ->
     view = new WebTermAppView
     
-    view.on 'WebTermAppViewWantsToClose', => 
-      @propagateEvent 
-        KDEventType : 'ApplicationWantsToClose',
-        globalEvent: yes
-      , 
-        data: view
+	view.on "WebTerm.terminated", => log "WebTerm.terminated"
+    view.on 'WebTermAppViewWantsToClose', => log 'WebTermAppViewWantsToClose'
 
-    options =
->>>>>>> 087511b4
+    @emit "ApplicationWantsToBeShown", @, view,
       name         : "Terminal"
       hiddenHandle : no
       type         : "application"
       cssClass     : "webterm"
 
-<<<<<<< HEAD
-=======
-    @propagateEvent
-      KDEventType  : "ApplicationWantsToBeShown"
-      globalEvent  : yes
-    , 
-      options: options,
-      data: view
-
->>>>>>> 087511b4
 WebTerm = {}