--- conflicted
+++ resolved
@@ -11,29 +11,22 @@
 
     super options, data
 
+    appManager        = KD.getSingleton 'appManager'
     @isSessionEnabled = options.saveSession and options.sessionName
-    appManager        = KD.getSingleton 'appManager'
 
-<<<<<<< HEAD
-    @initSession() if @isSessionEnabled
-
-    @on "PaneRemoved", =>
-      if @panes.length is 0
-        @getDelegate().emit "AllViewsClosed"
-        if options.closeAppWhenAllTabsClosed
-          appManager = KD.getSingleton "appManager"
-          appManager.quit appManager.frontApp
-
-      @tabHandleContainer.repositionPlusHandle @handles
+	@initSession() if @isSessionEnabled
 
     @on "PaneAdded", =>
-=======
-    @on 'PaneAdded', (pane)=>
->>>>>>> b2c11e8d
       @tabHandleContainer.repositionPlusHandle @handles
       @updateSession() if @isSessionEnabled and @sessionData
 
-<<<<<<< HEAD
+      tabView = this
+      pane.on "KDTabPaneDestroy", ->
+        # -1 because the pane is still there but will be destroyed after this event
+        if tabView.panes.length - 1 is 0 and options.closeAppWhenAllTabsClosed
+          appManager.quit appManager.getFrontApp()
+        tabView.tabHandleContainer.repositionPlusHandle tabView.handles
+
     @on "SaveSessionData", (data) =>
       @appStorage.setValue "sessions", data if @isSessionEnabled
 
@@ -44,52 +37,6 @@
       data = @appStorage.getValue "sessions"
       @sessionData = data or {}
       @restoreSession data
-=======
-      tabView = this
-      pane.on "KDTabPaneDestroy", ->
-        # -1 because the pane is still there but will be destroyed after this event
-        if tabView.panes.length - 1 is 0 and options.closeAppWhenAllTabsClosed
-          appManager.quit appManager.getFrontApp()
-        tabView.tabHandleContainer.repositionPlusHandle tabView.handles
-        tabView.removeFromSession yes
-
-    @on 'SaveSession', (data) =>
-      @appStorage.setValue @getOptions().sessionKey, data
-
-
-
-  # FIXME: @fatihacet ace related stuff can not live here in this file
-  # please generalize this - SY
-  # session related methods
-
-  fetchStorage: (callback) ->
-    @appStorage.fetchValue @getOptions().sessionKey, (data) => callback? data
-
-  initSession: (pane, callback) ->
-    options     = @getOptions()
-    @appStorage = new AppStorage options.sessionName, '0.2'
-
-    @fetchStorage (data) =>
-      if data then @restoreSession data, pane
-      callback?()
-
-  removeFromSession: (isTabClosed) ->
-    viewId = @getDelegate().id
-    if @isSessionEnabled
-      @fetchStorage (data) =>
-        if isTabClosed
-          openFilePaths = []
-          openFilePaths.push pane.getOptions().aceView.getData().path for pane in @panes
-          data[viewId] = openFilePaths
-          if data[viewId].length is 0
-            delete data[viewId]
-            data.latestSessions.splice data.latestSessions.indexOf(viewId), 1
-        else
-          delete data[viewId]
-          data.latestSessions.splice data.latestSessions.indexOf(viewId), 1
-
-        @emit "SaveSession", data
->>>>>>> b2c11e8d
 
   updateSession: ->
     @getDelegate().emit "UpdateSessionData", @panes, @sessionData
