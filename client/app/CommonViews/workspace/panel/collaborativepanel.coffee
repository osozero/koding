--- conflicted
+++ resolved
@@ -9,16 +9,9 @@
     createdPanes   = []
 
     @on "NewPaneCreated", (pane) =>
-<<<<<<< HEAD
-      createadPanes.push pane
-
-      if createadPanes.length is panesLength
-        @getDelegate().emit "AllPanesAddedToPanel", @, createadPanes
-=======
       createdPanes.push pane
       if createdPanes.length is panesLength
         @getDelegate().emit "AllPanesAddedToPanel", @, createdPanes
->>>>>>> 86139d7a
 
   createHeaderButtons: ->
     super
