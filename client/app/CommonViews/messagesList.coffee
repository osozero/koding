class MessagesListItemView extends KDListItemView
  constructor:(options, data)->
    super

  partial:(data)->
    "<div>#{data.subject or '(No title)'}</div>"

class MessagesListView extends KDListView

class MessagesListController extends KDListViewController

  constructor:(options, data)->
    options.itemClass           or= InboxMessagesListItem
    options.listView            or= new MessagesListView
    options.startWithLazyLoader   = yes
    super options, data

    @getListView().on "AvatarPopupShouldBeHidden", =>
      @emit 'AvatarPopupShouldBeHidden'

  fetchMessages:(callback)->
    return callback? yes  unless KD.isLoggedIn()
    KD.getSingleton("appManager").tell 'Inbox', 'fetchMessages',
      # as          : 'recipient'
      limit       : 3
      sort        :
        timestamp : -1
    , (err, messages)=>
      @removeAllItems()
      @instantiateListItems messages

      unreadCount = 0
      for message in messages
        unreadCount++ unless message.flags_?.read

      @emit "MessageCountDidChange", unreadCount
      @hideLazyLoader()
      callback? err,messages

  fetchNotificationTeasers:(callback)->
    KD.whoami().fetchActivityTeasers? {
      targetName: $in: [
        # 'CActivity'
        'CReplieeBucketActivity'
        'CFolloweeBucketActivity'
        'CLikeeBucketActivity'
        'CGroupJoineeBucketActivity'
        'CNewMemberBucketActivity'
        'CGroupLefteeBucketActivity'
      ]
    }, {
      limit: 8
      sort:
        timestamp: -1
    }, (err, items)=>
      if err
        warn "There was a problem fetching notifications!",err
      else
        unglanced = items.filter (item)-> item.getFlagValue('glanced') isnt yes
        @emit 'NotificationCountDidChange', unglanced.length
        callback? items
      @hideLazyLoader()

class NotificationListItem extends KDListItemView

  activityNameMap = ->
    JStatusUpdate   : "your status update."
    JCodeSnip       : "your status update."
    JAccount        : "started following you."
    JPrivateMessage : "your private message."
    JComment        : "your comment."
    JDiscussion     : "your discussion."
    JOpinion        : "your opinion."
    JReview         : "your review."
    JGroup          : "your group"

  bucketNameMap = ->
    CReplieeBucketActivity     : "comment"
    CFolloweeBucketActivity    : "follow"
    CLikeeBucketActivity       : "like"
    CGroupJoineeBucketActivity : "groupJoined"
    CGroupLefteeBucketActivity : "groupLeft"

  actionPhraseMap = ->
    comment     : "commented on"
    reply       : "replied to"
    like        : "liked"
    follow      : ""
    share       : "shared"
    commit      : "committed"
<<<<<<< HEAD
    member      : "joined"
    groupJoined : "joined"
=======
    groupJoin   : "joined"
>>>>>>> 1ea8f69b
    groupLeft   : "left"

  constructor:(options = {}, data)->

    options.tagName        or= "li"
    options.linkGroupClass or= LinkGroup
    options.avatarClass    or= AvatarView

    super options, data

    @setClass bucketNameMap()[data.bongo_.constructorName]

    @snapshot = JSON.parse Encoder.htmlDecode data.snapshot

    # group = data.map (participant)->
    #   constructorName : participant.targetOriginName
    #   id              : participant.targetOriginId

    {group} = @snapshot

    # Cleanup my activities on my content
    myid = KD.whoami()?.getId()

    return  unless myid

    group = (member for member in group when member.id isnt myid)

    @participants = new options.linkGroupClass {group}
    @avatar       = new options.avatarClass
      size     :
        width  : 40
        height : 40
      origin   : group[0]

    @interactedGroups = new options.linkGroupClass
      itemClass : GroupLinkView
      group     : [@snapshot.anchor.data]

    @timeAgoView = new KDTimeAgoView {}, @getLatestTimeStamp @getData().dummy

  viewAppended:->
    @setTemplate @pistachio()
    @template.update()

  pistachio:->
    """
      <div class='avatar-wrapper fl'>
        {{> @avatar}}
      </div>
      <div class='right-overflow'>
        <p>{{> @participants}} {{@getActionPhrase #(dummy)}} {{@getActivityPlot #(dummy)}} {{> @interactedGroups}}</p>
        <footer>
          {{> @timeAgoView}}
        </footer>
      </div>
    """

  getLatestTimeStamp:->
    data = @getData()
    # lastUpdateAt = @snapshot.group[@snapshot.group.length-1]
    lastUpdateAt = @snapshot.group.modifiedAt
    return lastUpdateAt or data.createdAt

  getActionPhrase:->
    data = @getData()
    if @snapshot.anchor.constructorName is "JPrivateMessage"
      @unsetClass "comment"
      @setClass "reply"
      actionPhraseMap().reply
    else
      actionPhraseMap()[bucketNameMap()[data.bongo_.constructorName]]

  getActivityPlot:->
    data = @getData()
    return activityNameMap()[@snapshot.anchor.constructorName]

  click:->

    showPost = (err, post)->
      if post
        internalApp = if post.constructor.name is "JApp" then "Apps" else "Activity"
        KD.getSingleton('router').handleRoute "/#{internalApp}/#{post.slug}", state:post

      else
        new KDNotificationView
          title : "This post has been deleted!"
          duration : 1000

    switch @snapshot.anchor.constructorName
      when  "JPrivateMessage"
        appManager = KD.getSingleton "appManager"
        appManager.open "Inbox"
        appManager.tell 'Inbox', "goToMessages"
      when "JComment", "JReview", "JOpinion"
        KD.remote.api[@snapshot.anchor.constructorName].fetchRelated @snapshot.anchor.id, showPost
      when "JGroup"
        # do nothing
      else
        unless @snapshot.anchor.constructorName is "JAccount"
          KD.remote.api[@snapshot.anchor.constructorName].one _id : @snapshot.anchor.id, showPost<|MERGE_RESOLUTION|>--- conflicted
+++ resolved
@@ -88,12 +88,8 @@
     follow      : ""
     share       : "shared"
     commit      : "committed"
-<<<<<<< HEAD
     member      : "joined"
     groupJoined : "joined"
-=======
-    groupJoin   : "joined"
->>>>>>> 1ea8f69b
     groupLeft   : "left"
 
   constructor:(options = {}, data)->
