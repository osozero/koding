# This file is divided to many files, the classes left below should probably replaced too.

#FIXME: check if we ever used this, and if we still use this - Sinan 08/2012
class KDAccount extends Bongo.EventEmitter
  @fromId = (_id)->
    account = new KDAccount
    KD.remote.cacheable 'JAccount', _id, (err, accountData)->
      for own prop, val of accountData
        account[prop] = val
      setTimeout ->
        account.emit 'update', account
      , 1
    return account

  constructor:(data)->
    $.extend @, data if data


#FIXME: find a better place for this class - Sinan 08/2012
class FollowedModalView extends KDModalView

  titleMap = ->
<<<<<<< HEAD
    account : "members"
    tag     : "topics"
    app     : "applications"
=======
    account : "Members"
    tag     : "Topics"
>>>>>>> b3c2a01b

  listControllerMap = ->
    account : MembersListViewController
    tag     : KDListViewController
    app     : KDListViewController

  listItemMap = ->
    account : MembersListItemView
    tag     : ModalTopicsListItem
    app     : ModalAppsListItemView

  constructor:(options = {}, data)->

    participants = data

    if participants[0] instanceof KD.remote.api.JAccount
      @type = "account"
    else if participants[0] instanceof KD.remote.api.JTag
      @type = "tag"
    else
      @type = "app"

    options.title    or= Inflector.capitalize titleMap()[@type]
    options.height   = "auto"
    options.overlay  = yes
    options.cssClass = "modal-topic-wrapper"
    options.buttons  =
      Close :
        style : "modal-clean-gray"
        callback : =>
          @destroy()

    super

  viewAppended:->
    @addSubView @loader = new KDLoaderView
      size          :
        width       : 30
      loaderOptions :
        color       : "#cccccc"
        shape       : "spiral"
        diameter    : 30
        density     : 30
        range       : 0.4
        speed       : 1
        FPS         : 24

    @loader.show()

    @prepareList()
    @setPositions()

  putList: (participants) ->
    controller = new KDListViewController
      view         : new KDListView
        itemClass  : listItemMap()[@type]
        cssClass   : "modal-topic-list"
    , items        : participants

    controller.getListView().on "CloseTopicsModal", =>
      @destroy()

    controller.on "AllItemsAddedToList", =>
      @loader.destroy()

    @addSubView controller.getView()

  prepareList:->

    {group} = @getOptions()

    if group
      KD.remote.cacheable group, (err, participants)=>
        if err then warn err
        else @putList participants
        ###
          KD.remote.api.JTag.markFollowing participants, (err, result)=>
            if err then warn err
            else @putList result
        ###
    else
      @putList @getData()<|MERGE_RESOLUTION|>--- conflicted
+++ resolved
@@ -20,24 +20,16 @@
 class FollowedModalView extends KDModalView
 
   titleMap = ->
-<<<<<<< HEAD
-    account : "members"
-    tag     : "topics"
-    app     : "applications"
-=======
     account : "Members"
     tag     : "Topics"
->>>>>>> b3c2a01b
 
   listControllerMap = ->
     account : MembersListViewController
     tag     : KDListViewController
-    app     : KDListViewController
 
   listItemMap = ->
     account : MembersListItemView
     tag     : ModalTopicsListItem
-    app     : ModalAppsListItemView
 
   constructor:(options = {}, data)->
 
@@ -47,10 +39,8 @@
       @type = "account"
     else if participants[0] instanceof KD.remote.api.JTag
       @type = "tag"
-    else
-      @type = "app"
 
-    options.title    or= Inflector.capitalize titleMap()[@type]
+    options.title    or= titleMap()[@type]
     options.height   = "auto"
     options.overlay  = yes
     options.cssClass = "modal-topic-wrapper"
@@ -82,10 +72,10 @@
 
   putList: (participants) ->
     controller = new KDListViewController
-      view         : new KDListView
-        itemClass  : listItemMap()[@type]
-        cssClass   : "modal-topic-list"
-    , items        : participants
+      view              : new KDListView
+        itemClass    : listItemMap()[@type]
+        cssClass        : "modal-topic-list"
+    , items             : participants
 
     controller.getListView().on "CloseTopicsModal", =>
       @destroy()
