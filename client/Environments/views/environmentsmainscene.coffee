class EnvironmentsMainScene extends JView

  constructor:(options={}, data)->
    options.cssClass = KD.utils.curry 'environment-content', options.cssClass
    super options, data

  viewAppended:->

    @addSubView new KDView
      cssClass : 'environment-help'
      partial  : """
<<<<<<< HEAD
        <h1>Environments</h1>
        <div class='content'>
          <p>Welcome to environments.</p>
          <p>Here you can setup your development environment.</p>
          <p>Watch this quick video to learn more.</p>
          <div class='video'></div>
        </div>
      """
=======
        <div class="content">
          <h1>Environments</h1>
          Welcome to Environments. Here you can setup your servers and development environment.
        </div>
      """

    @addSubView @freePlanView = new KDView
      cssClass : "top-warning"
      click    : (event) ->
        if "usage" in event.target.classList
          KD.utils.stopDOMEvent event
          new KDNotificationView title: "Coming soon..."

    @paymentController = KD.getSingleton("paymentController")
    @paymentController.fetchActiveSubscription tags: "vm", (err, subscription) =>
      return console.error err  if err
      if not subscription or "nosync" in subscription.tags
        @freePlanView.updatePartial """
          <div class="content">
            You are on a free developer plan, see your <a class="usage" href="#">usage</a> or <a class="pricing" href="/Pricing">upgrade</a>.
          </div>
        """
>>>>>>> ca6799c1

    @paymentController.on "SubscriptionCompleted", =>
      @freePlanView.updatePartial ""

<<<<<<< HEAD
    @addSubView new KDView
      cssClass : 'bottom-warning'
      partial  : """
        You are on a free plan, see your usage or <a href="/Pricing">upgrade</a>.
      """

    # Rules Container
    rulesContainer = new EnvironmentRuleContainer
    @scene.addContainer rulesContainer
    rulesContainer.on 'PlusButtonClicked', ->
      new KDNotificationView title: "Adding more rules will be available soon."
    # rulesContainer.on "itemRemoved", @domainCreateForm.bound "updateDomains"

    # Domains Container
    @domainsContainer = new EnvironmentDomainContainer
    @scene.addContainer @domainsContainer
    @domainsContainer.on "itemRemoved", @scene.bound 'updateConnections'
=======
    @fetchStacks()

  fetchStacks:->
>>>>>>> ca6799c1

    {JStack} = KD.remote.api

    JStack.getStacks (err, stacks)=>
      warn err  if err

      group = KD.getGroup().title
      if not stacks or stacks.length is 0
        stacks = [{sid:0, group}]

      stacks.forEach (stack)=>

<<<<<<< HEAD
    # Rules Container
    extrasContainer = new EnvironmentExtraContainer
    @scene.addContainer extrasContainer
    extrasContainer.on 'PlusButtonClicked', ->
      new KDNotificationView title: "Adding more resource will be available soon."

    @_containers = @_containers.concat [rulesContainer, extrasContainer]
=======
        title   = stack.meta?.title
        number  = if stack.sid > 0 then "#{stack.sid}." else "default"
        title or= "Your #{number} stack on #{group}"
>>>>>>> ca6799c1

        @addSubView new StackView {}, {title, stack}

class StackView extends KDView

  constructor:(options={}, data)->
    options.cssClass = 'environment-stack'
    super options, data

  viewAppended:->

    @addSubView title = new KDView
      cssClass : 'stack-title'
      partial  : @getData().title

    @addSubView new KDButtonView
      title    : 'Details'
      cssClass : 'stack-toggle solid mini green hidden'
      callback : =>
        @setHeight if @getHeight() <= 50 then @getProperHeight() else 48
        KD.utils.wait 300, @bound 'updateView'

    # Main scene for DIA
    @addSubView @scene = new EnvironmentScene

    # Rules Container
    rulesContainer = new EnvironmentRuleContainer
    @scene.addContainer rulesContainer

    # Domains Container
    domainsContainer = new EnvironmentDomainContainer
    @scene.addContainer domainsContainer
    domainsContainer.on 'itemAdded',   @lazyBound('updateView', yes)

    # VMs / Machines Container
    machinesContainer = new EnvironmentMachineContainer
    @scene.addContainer machinesContainer
    machinesContainer.on 'VMListChanged', @bound 'loadContainers'

<<<<<<< HEAD
    KD.getSingleton("vmController").on 'VMListChanged', @bound 'refreshContainers'

    # Plus button on @domainsContainer opens up the domainCreateModal
    @domainsContainer.on 'PlusButtonClicked', =>
      return unless KD.isLoggedIn()
        new KDNotificationView title: "You need to login to add a new domain."
=======
    # Rules Container
    extrasContainer = new EnvironmentExtraContainer
    @scene.addContainer extrasContainer

    @loadContainers()
>>>>>>> ca6799c1

  loadContainers:->

<<<<<<< HEAD
      new KDModalView
        title          : "Add Domain"
        view           : @getDomainCreateForm()
        width          : 700
        overlay        : yes
        buttons        :
          createButton :
            title      : "Create"
            style      : "modal-clean-green"
            callback   : =>
              @domainCreateForm.createSubDomain()
=======
    return  if @_inProgress
    @_inProgress = yes
>>>>>>> ca6799c1

    promises = (container.loadItems()  for container in @scene.containers)
    Promise.all(promises).then =>
      @setHeight @getProperHeight()
      KD.utils.wait 300, =>
        @_inProgress = no
        @updateView yes

  updateView:(updateData = no)->

    @scene.updateConnections()  if updateData

<<<<<<< HEAD
    @machinesContainer.on 'PlusButtonForGroupsClicked', ->
      return unless KD.isLoggedIn()
        new KDNotificationView
          title: "You need to login to create a new machine."

      KD.remote.api.JVM.createSharedVm (err, vm)->
        return KD.showError err  if err
        vmc = KD.getSingleton("vmController")
        vmc.emit 'VMListChanged'

    # Plus button on @machinesContainer uses the vmController
    @machinesContainer.on 'PlusButtonClicked', =>
      return unless KD.isLoggedIn()
        new KDNotificationView
          title: "You need to login to create a new machine."

      @addVmModal = new KDModalView
        title        : 'Add Virtual Machine'
        cssClass     : 'add-vm-modal'
        view         : @getVmSelectionView()
        overlay      : yes
        width        : 786
        buttons      :
          create     :
            title    : "Create"
            style    : "modal-clean-green"
            callback : =>
              @addVmModal.destroy()
              KD.singleton("vmController").createNewVM (err) ->
                KD.showError err

  getDomainCreateForm: ->
    domainCreateForm = new DomainCreateForm
    @domainsContainer.on "itemRemoved", domainCreateForm.bound "updateDomains"
    domainCreateForm.on "DomainSaved", @domainsContainer.bound "loadItems"
    return domainCreateForm

  getVmSelectionView: ->
    addVmSelection = new KDCustomHTMLView
      cssClass   : "new-vm-selection"

    addVmSelection.addSubView addVmSmall = new KDCustomHTMLView
      cssClass    : "add-vm-box selected"
      partial     :
        """
          <h3>Small <cite>1x</cite></h3>
          <ul>
            <li><strong>1</strong> CPU</li>
            <li><strong>1GB</strong> RAM</li>
            <li><strong>4GB</strong> Storage</li>
          </ul>
        """

    addVmSelection.addSubView addVmLarge = new KDCustomHTMLView
      cssClass    : "add-vm-box passive"
      partial     :
        """
          <h3>Large <cite>2x</cite></h3>
          <ul>
            <li><strong>2</strong> CPU</li>
            <li><strong>2GB</strong> RAM</li>
            <li><strong>8GB</strong> Storage</li>
          </ul>
        """

    addVmSelection.addSubView addVmExtraLarge = new KDCustomHTMLView
      cssClass    : "add-vm-box passive"
      partial     :
        """
          <h3>Extra Large <cite>3x</cite></h3>
          <ul>
            <li><strong>4</strong> CPU</li>
            <li><strong>4GB</strong> RAM</li>
            <li><strong>16GB</strong> Storage</li>
          </ul>
        """

    addVmSelection.addSubView comingSoonTitle = new KDCustomHTMLView
      cssClass     : "coming-soon-title"
      tagName      : "h5"
      partial      : "Coming soon..."

    return addVmSelection
=======
    if @getHeight() > 50
      @setHeight @getProperHeight()

    @scene.highlightLines()
    @scene.updateScene()
>>>>>>> ca6799c1

  getProperHeight:->
    (Math.max.apply null, (box.diaCount() for box in @scene.containers)) * 45 + 170<|MERGE_RESOLUTION|>--- conflicted
+++ resolved
@@ -9,16 +9,6 @@
     @addSubView new KDView
       cssClass : 'environment-help'
       partial  : """
-<<<<<<< HEAD
-        <h1>Environments</h1>
-        <div class='content'>
-          <p>Welcome to environments.</p>
-          <p>Here you can setup your development environment.</p>
-          <p>Watch this quick video to learn more.</p>
-          <div class='video'></div>
-        </div>
-      """
-=======
         <div class="content">
           <h1>Environments</h1>
           Welcome to Environments. Here you can setup your servers and development environment.
@@ -41,34 +31,13 @@
             You are on a free developer plan, see your <a class="usage" href="#">usage</a> or <a class="pricing" href="/Pricing">upgrade</a>.
           </div>
         """
->>>>>>> ca6799c1
 
     @paymentController.on "SubscriptionCompleted", =>
       @freePlanView.updatePartial ""
 
-<<<<<<< HEAD
-    @addSubView new KDView
-      cssClass : 'bottom-warning'
-      partial  : """
-        You are on a free plan, see your usage or <a href="/Pricing">upgrade</a>.
-      """
-
-    # Rules Container
-    rulesContainer = new EnvironmentRuleContainer
-    @scene.addContainer rulesContainer
-    rulesContainer.on 'PlusButtonClicked', ->
-      new KDNotificationView title: "Adding more rules will be available soon."
-    # rulesContainer.on "itemRemoved", @domainCreateForm.bound "updateDomains"
-
-    # Domains Container
-    @domainsContainer = new EnvironmentDomainContainer
-    @scene.addContainer @domainsContainer
-    @domainsContainer.on "itemRemoved", @scene.bound 'updateConnections'
-=======
     @fetchStacks()
 
   fetchStacks:->
->>>>>>> ca6799c1
 
     {JStack} = KD.remote.api
 
@@ -81,19 +50,9 @@
 
       stacks.forEach (stack)=>
 
-<<<<<<< HEAD
-    # Rules Container
-    extrasContainer = new EnvironmentExtraContainer
-    @scene.addContainer extrasContainer
-    extrasContainer.on 'PlusButtonClicked', ->
-      new KDNotificationView title: "Adding more resource will be available soon."
-
-    @_containers = @_containers.concat [rulesContainer, extrasContainer]
-=======
         title   = stack.meta?.title
         number  = if stack.sid > 0 then "#{stack.sid}." else "default"
         title or= "Your #{number} stack on #{group}"
->>>>>>> ca6799c1
 
         @addSubView new StackView {}, {title, stack}
 
@@ -133,39 +92,16 @@
     @scene.addContainer machinesContainer
     machinesContainer.on 'VMListChanged', @bound 'loadContainers'
 
-<<<<<<< HEAD
-    KD.getSingleton("vmController").on 'VMListChanged', @bound 'refreshContainers'
-
-    # Plus button on @domainsContainer opens up the domainCreateModal
-    @domainsContainer.on 'PlusButtonClicked', =>
-      return unless KD.isLoggedIn()
-        new KDNotificationView title: "You need to login to add a new domain."
-=======
     # Rules Container
     extrasContainer = new EnvironmentExtraContainer
     @scene.addContainer extrasContainer
 
     @loadContainers()
->>>>>>> ca6799c1
 
   loadContainers:->
 
-<<<<<<< HEAD
-      new KDModalView
-        title          : "Add Domain"
-        view           : @getDomainCreateForm()
-        width          : 700
-        overlay        : yes
-        buttons        :
-          createButton :
-            title      : "Create"
-            style      : "modal-clean-green"
-            callback   : =>
-              @domainCreateForm.createSubDomain()
-=======
     return  if @_inProgress
     @_inProgress = yes
->>>>>>> ca6799c1
 
     promises = (container.loadItems()  for container in @scene.containers)
     Promise.all(promises).then =>
@@ -178,97 +114,11 @@
 
     @scene.updateConnections()  if updateData
 
-<<<<<<< HEAD
-    @machinesContainer.on 'PlusButtonForGroupsClicked', ->
-      return unless KD.isLoggedIn()
-        new KDNotificationView
-          title: "You need to login to create a new machine."
-
-      KD.remote.api.JVM.createSharedVm (err, vm)->
-        return KD.showError err  if err
-        vmc = KD.getSingleton("vmController")
-        vmc.emit 'VMListChanged'
-
-    # Plus button on @machinesContainer uses the vmController
-    @machinesContainer.on 'PlusButtonClicked', =>
-      return unless KD.isLoggedIn()
-        new KDNotificationView
-          title: "You need to login to create a new machine."
-
-      @addVmModal = new KDModalView
-        title        : 'Add Virtual Machine'
-        cssClass     : 'add-vm-modal'
-        view         : @getVmSelectionView()
-        overlay      : yes
-        width        : 786
-        buttons      :
-          create     :
-            title    : "Create"
-            style    : "modal-clean-green"
-            callback : =>
-              @addVmModal.destroy()
-              KD.singleton("vmController").createNewVM (err) ->
-                KD.showError err
-
-  getDomainCreateForm: ->
-    domainCreateForm = new DomainCreateForm
-    @domainsContainer.on "itemRemoved", domainCreateForm.bound "updateDomains"
-    domainCreateForm.on "DomainSaved", @domainsContainer.bound "loadItems"
-    return domainCreateForm
-
-  getVmSelectionView: ->
-    addVmSelection = new KDCustomHTMLView
-      cssClass   : "new-vm-selection"
-
-    addVmSelection.addSubView addVmSmall = new KDCustomHTMLView
-      cssClass    : "add-vm-box selected"
-      partial     :
-        """
-          <h3>Small <cite>1x</cite></h3>
-          <ul>
-            <li><strong>1</strong> CPU</li>
-            <li><strong>1GB</strong> RAM</li>
-            <li><strong>4GB</strong> Storage</li>
-          </ul>
-        """
-
-    addVmSelection.addSubView addVmLarge = new KDCustomHTMLView
-      cssClass    : "add-vm-box passive"
-      partial     :
-        """
-          <h3>Large <cite>2x</cite></h3>
-          <ul>
-            <li><strong>2</strong> CPU</li>
-            <li><strong>2GB</strong> RAM</li>
-            <li><strong>8GB</strong> Storage</li>
-          </ul>
-        """
-
-    addVmSelection.addSubView addVmExtraLarge = new KDCustomHTMLView
-      cssClass    : "add-vm-box passive"
-      partial     :
-        """
-          <h3>Extra Large <cite>3x</cite></h3>
-          <ul>
-            <li><strong>4</strong> CPU</li>
-            <li><strong>4GB</strong> RAM</li>
-            <li><strong>16GB</strong> Storage</li>
-          </ul>
-        """
-
-    addVmSelection.addSubView comingSoonTitle = new KDCustomHTMLView
-      cssClass     : "coming-soon-title"
-      tagName      : "h5"
-      partial      : "Coming soon..."
-
-    return addVmSelection
-=======
     if @getHeight() > 50
       @setHeight @getProperHeight()
 
     @scene.highlightLines()
     @scene.updateScene()
->>>>>>> ca6799c1
 
   getProperHeight:->
     (Math.max.apply null, (box.diaCount() for box in @scene.containers)) * 45 + 170