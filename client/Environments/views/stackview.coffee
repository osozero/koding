--- conflicted
+++ resolved
@@ -196,20 +196,12 @@
 
 
   getProperHeight:->
-<<<<<<< HEAD
-    (Math.max.apply null, \
-      (box.diaCount() for box in @scene.containers)) * 65 + 165
-
-
-  getMenuItems: ->
-=======
     (Math.max.apply null,                     \
       (box.diaCount() * (box.itemHeight + 10) \
         for box in @scene.containers))  + 170
 
 
   getMenuItems:->
->>>>>>> 775dc61d
     this_ = this
     items =
       'Show stack recipe'  :
