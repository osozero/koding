--- conflicted
+++ resolved
@@ -1,70 +1,14 @@
 class EnvironmentMachineContainer extends EnvironmentContainer
 
-<<<<<<< HEAD
-  # EnvironmentDataProvider.addProvider "vms", ->
-
-  #   new Promise (resolve, reject)->
-
-  #     KD.remote.api.ComputeProvider.fetchExisting
-  #       provider : "koding"
-  #     , (err, vms)->
-
-  #       log "vms", vms
-  #       if err or vms.length is 0
-  #         warn "Failed to fetch VMs", err  if err
-  #         return resolve []
-
-  #       resolve vms
-
-=======
->>>>>>> 775dc61d
   constructor:(options={}, data)->
 
     options      =
       title      : 'virtual machines'
       cssClass   : 'machines'
       itemClass  : EnvironmentMachineItem
-<<<<<<< HEAD
-      itemHeight : 54
-=======
       itemHeight : 55
->>>>>>> 775dc61d
 
     super options, data
 
     @on 'PlusButtonClicked', =>
-<<<<<<< HEAD
-      ComputeController.UI.showProvidersModal @getData()
-
-  # loadItems:->
-
-  #   new Promise (resolve, reject)=>
-
-  #     vmc = KD.getSingleton 'vmController'
-
-  #     {entryPoint} = KD.config
-  #     cmd = if entryPoint then 'fetchGroupVMs' else 'fetchVmNames'
-
-  #     vmc.fetchGroupVMs yes, (err, vms)=>
-
-  #       @removeAllItems()
-
-  #       if err or vms.length is 0
-  #         warn "Failed to fetch VMs", err  if err
-  #         return resolve()
-
-  #       vms.forEach (vm, index)=>
-  #         {hostnameAlias} = vm
-  #         @addItem {
-  #           title     : hostnameAlias
-  #           cpuUsage  : KD.utils.getRandomNumber 100
-  #           memUsage  : KD.utils.getRandomNumber 100
-  #           activated : yes
-  #           hostnameAlias
-  #           vm
-  #         }
-
-  #         if index is vms.length - 1 then resolve()
-=======
-      ComputeController.UI.showProvidersModal @getData()
->>>>>>> 775dc61d
+      ComputeController.UI.showProvidersModal @getData()