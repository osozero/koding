--- conflicted
+++ resolved
@@ -1,71 +1,3 @@
-class PricingPlanBoxView extends KDCustomHTMLView
-  constructor : (options = {}, data = {}) ->
-    options.plan        or= no
-    options.price       or= 0
-    options.amount      or= "1X"
-    options.description or= "and start koding"
-    options.cssClass      = KD.utils.curry "pricing-box", options.cssClass
-
-    super options, data
-
-  viewAppended : JView::viewAppended
-
-  pistachio : ->
-    {plan, price, description, amount} = @getOptions()
-    """
-      <div class="plan-top">
-        <h2>#{plan}</h4>
-        <div class="price">
-          <cite>$</cite>#{price}
-          <span>/MONTH</span>
-        </div>
-      </div>
-      <div>
-        <a class="buy-now">Buy Now</a>
-        <div class="description"><span>#{description}</span></div>
-      </div>
-    """
-
-class PricingBoxWithSliderView extends KDCustomHTMLView
-  constructor : (options = {}, data = {}) ->
-    options.cssClass       = KD.utils.curry "customize-box", options.cssClass
-    options.minValue      ?= 0
-    options.maxValue      ?= 100
-    options.interval      ?= 1
-    options.initialValue  ?= options.minValue
-    options.snapOnDrag    ?= yes
-    options.period        ?= "Month"
-    options.unitName      ?= "Unit"
-    options.unitPrice     ?= 1
-
-    super options, data
-
-    @unitCount = new KDCustomHTMLView
-      tagName : 'strong'
-      partial : @getOption 'initialValue'
-
-    @slider = new KDSliderBarView
-      minValue    : @getOption 'minValue'
-      maxValue    : @getOption 'maxValue'
-      interval    : @getOption 'interval'
-      snapOnDrag  : @getOption 'snapOnDrag'
-      handles     : [@getOption 'initialValue']
-      drawBar     : no
-      width       : 307
-
-  viewAppended : JView::viewAppended
-
-  pistachio : ->
-    """
-      <span class="icon"></span>
-      <div class="plan-values">
-        <span class="unit-display">{{> @unitCount }} #{@getOption('unitName')}</span>
-        <span class="calculated-price">$300/Month</span>
-      </div>
-      <div class="sliderbar-outer-container">{{> @slider}}</div>
-    """
-
-
 class HomePage extends JView
 
   constructor:(options = {}, data)->
@@ -102,50 +34,8 @@
 
     @markers = new MarkerController
 
-<<<<<<< HEAD
-    @singlePlan = new PricingPlanBoxView
-      plan        : 'Single Plan'
-      amount      : '1X'
-      price       : '20'
-      description : 'and start Koding :)'
-      cssClass    : 'single'
-
-    @doublePlan = new PricingPlanBoxView
-      plan        : 'Double Plan'
-      amount      : '2X'
-      price       : '40'
-      description : 'and get 2 free VMs'
-      cssClass    : 'double'
-
-    @triplePlan = new PricingPlanBoxView
-      plan        : 'Triple Plan'
-      amount      : '3X'
-      price       : '60'
-      description : 'and get 5 free VMs or $5 discount'
-      cssClass    : 'triple'
-
-    @customizeUsers = new PricingBoxWithSliderView
-      cssClass    : 'users'
-      minValue    : 1000
-      interval    : 500
-      maxValue    : 10000
-      initialValue: 3000
-      unitPrice   : 10
-      unitName    : "Users"
-
-    @customizeResources = new PricingBoxWithSliderView
-      cssClass    : 'resources'
-      minValue    : 1000
-      interval    : 500
-      maxValue    : 10000
-      initialValue: 4000
-      unitPrice   : 10
-      unitName    : "Resources"
-
-=======
     @resourcePackPlan = new ResourcePackPlan
     @customPlan       = new CustomPlan
->>>>>>> d9d4058a
 
   show:->
 
@@ -300,42 +190,9 @@
         </div>
         {{> @pricingButton}}
       </section>
-<<<<<<< HEAD
-      <section id="home-pricing-plans" class="clearfix">
-        <div class="inner-container">
-          <p>
-            We'll give you a base resource pack of
-            <strong>1 GB RAM and 1x CPU Share for free when you <a href="#">sign up</a></strong>
-            But you can start with a pro-pack right away
-          </p>
-          {{> @singlePlan}}
-          {{> @doublePlan}}
-          {{> @triplePlan}}
-        </div>
-      </section>
-      <section id="home-customize-pricing" class="clearfix">
-        {{> @customizeUsers}}
-        <span class="plus-icon"></span>
-        {{> @customizeResources}}
-        <span class="equal-icon"></span>
-        <div class="custom-plan">
-          <div class="plan-top">
-            <h2>Custom Plan</h4>
-            <div class="price">
-              <cite>$</cite>360
-              <span>/MONTH</span>
-            </div>
-          </div>
-          <div>
-            <a class="buy-now">Buy Now</a>
-            <div class="description"><span>and get 5 free VMs</span></div>
-          </div>
-        </div>
-=======
       <section id="pricing" class="clearfix">
         {{> @resourcePackPlan}}
         {{> @customPlan}}
->>>>>>> d9d4058a
       </section>
       <section id='home-bottom'>
         <h2 class='big-header'>If you are ready to go, let’s do this</h2>
@@ -363,4 +220,4 @@
 KD.introView = new HomePage
 
 if location.hash in ['#!/Home', '/', '']
-  KD.introView.show()
+  KD.introView.show()