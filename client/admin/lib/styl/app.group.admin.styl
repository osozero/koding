



@css {
/*
Admin main styles
*/
}

#content-page-admin > .kdtabview
  padding                   34px 34px 0 0
  overflow                  visible

.AppModal.AppModal--admin
  rounded                   0

  .kdcustomscrollview
    styleScrollBars         rgba(0, 0, 0, .15)

  .kdmodal-inner
    height                  calc(100% \- 40px)
    rel()

  .kdmodal-content
    width                   100%
    height                  calc(100% \- 45px)

  .group-logo
    figure
      size                    55px, 55px
      rounded                 6px 6px 0 0
    &.default
      figure
        r-sprite              "admin", "group-default-logo-bg"
        background-color      #CACACA !important

  .upload-button
    size                      55px, 25px
    rounded                   0
    padding                   0
    span
      font-size               10px !important
      line-height             25px !important
      text-align              center
      text-transform          uppercase
      width                   55px
      display                 block
    &.save, &.cancel
      margin-top              3px
      rounded                 36px
      margin-right            10px

  .group-image-preview
    vendor                    transform, translate(-50%, -50%)
    abs()
    left                      50%
    top                       50%
    max-width                 120px

  .group-logo-uploader
    size                      100% 110px
    .file-drop
      font-size               14px
      margin-top              -14px

  form
    .formline
      padding               0 17px 0 0
      margin                0 0 16px
      borderBox()

      .input-wrapper
        margin              0

      &.button-field
        clear               both
        border              none
        margin-top          6px

  .kdlabel
    font-size               14px
    color                   #8D8D8D
    float                   none
    line-height             19px
    margin                  0 0 7px
    font-weight             200

  .kdinput.text
    rounded                 3px
    background              #fff
    border                  1px solid #C9C9C9
    padding                 8px 13px 10px
    font-size               14px
    line-height             19px
    color                   #4C4C4C
    font-weight             600
    opacity                 .99
    margin                  0 20px 0 0

    &.validation-error
      border-color          #f13a18

  .lazy-loader
  .kdloader
    text-align              center
    padding                 20px 0

  .loading-text
    text-align          center

  .no-item-found
    color               #878787
    font-size           14px
    padding             24px 0
    text-align          center

  .kdtabpaneview

    &.invitations

      .invitations-tabs
        overflow          visible

      .listview-wrapper > .kdscrollview
        padding-right     34px
        kalc              height, 100vh \- 73px
        kalc              width, 100% \+ 34px
        borderBox()

      .button-bar
        size            auto, auto
        margin          18px 0 0 0
        fr()

        .show-resolved
          size          auto, auto
          padding       3px 18px 0 0
          fl()

          .kdlabel
            fl()

          .kdinput
            margin     1px 0 0 6px
            fr()

        .kdbutton
          fl()

      .kdlistitemview-invitation-request
        padding           23px 0
        border-bottom     1px solid #DEDEDE
        font-size         14px
        line-height       19px
        borderBox()

        .status
          size             38px, 38px
          border           1px solid #EAEAEA
          rounded          3px
          margin           0 18px 0 0
          text-align       center
          line-height      38px
          fl()

          .icon
            display        inline-block
            r-sprite       'account', 'cross-8'

          &.sent .icon
            r-sprite       'account', 'check-8'

        .details
          color             #4c4c4c
          font-weight       600

          .requested-at
          .usage
            color           #7b7b7b
            font-weight     400

        .buttons
          fr()

          .kdbutton
            margin-left     6px
            fr()


    &.permissions

      .permissions-view
        borderBox()
        overflow                auto
        font-size               14px

        &.not-koding
          .header .header-item
            &:first-child
              margin-left       294px

            &:last-child
              hidden()

          .switcher
            &:last-child
              hidden()

          .text + .switcher
            margin-left         154px


        .button-field
          .kdbutton
            margin-right        6px
            fr()

        .header
          z-index               99
          width                 714px
          position              fixed
          color                 #787878
          height                50px
          line-height           50px
          bg                    color, #FAFAFA

          .header-item
            text-align          center
            color               #969696
            width               140px
            border-bottom       1px solid #EFEFEF
            fl()

            &:first-child
              margin-left       150px

        .permissions-form
          overflow              visible
          margin-top            62px

          .switcher
            text-align          center
            float               left
            width               140px

            .koding-on-off
              display           inline-block

          .formline
            height              50px
            line-height         50px
            margin              0
            padding             0
            border-top         1px solid #EFEFEF

            .input-wrapper
              > .kdview
                width           140px
                ellipsis()
                fl()

          .permissions-module
            color               #00B057
            border              none

            &.formline
              margin-top        30px

    &.membership-policy
      .policy-view-wrapper
        height                95vh

        .koding-on-off
          margin-top          14px
          fl()

        > .kdbutton.edit-link
          size                auto, 33px
          rounded             24px
          bg                  color, #1aaf5d
          margin              14px 0 0 0
          fl()

          span
            line-height       33px
            font-size         12px

      .button-bar
        margin-right          20px

      section.formline
        margin-left           100px
        margin-top            10px
        padding               10px

        h2
          padding-left        0
          padding-bottom      0px
          height              17px
          // font-weight 600
          font-size           14px
          // border none
        h3
          font-size           12px
          padding-bottom      10px

        > div > p
          margin-top          0px
          margin-bottom       15px
          padding-left        0px

        > a
          margin-left         10px

        button
          height              24px
          line-height         8px

        .policylanguage-editor
          width               auto
          display             block
          clear               both
          button
            margin            10px 10px 0 0
          textarea
            width             100%
            min-width         400px
            min-height        100px

        div.formline
          borderBox()
          margin              0
          padding             10px 0
          bg color,           transparent
          border              none

          > span
            margin-left       20px
            display           inline-block
            hidden()

      .policy-overlay
        size                  100%, 100vh
        position              fixed
        top                   0
        margin-left           -34px
        z-index               10
        bg                    color, rgba(255,255,255,.75)

      p.coming-soon
        size              460px, 128px
        rounded           6px
        top               55px
        left              50%
        margin            0 0 0 -230px
        font-size         30px
        color             #1aaf5d
        line-height       128px
        z-index           11
        text-align        center
        background-color  rgba(0,0,0,.05)
        abs()

        .icon
          r-sprite        "admin", "coming-soon"
          display         inline-block
          margin-right    22px
          top             4px
          rel()

      .policy-language-image-wrapper
        fr()
        width                       auto
        border                      1px solid #e8e8e8
        rounded                     5px
        bg                          color, #fbfbfb
        margin-left                 10px
        img
          width                     auto
          height                    auto
          margin                    3px 3px 0
        span
          border-top                1px solid #e8e8e8
          display                   block
          padding                   10px
          font-size                 11px

.billing-history
.your-subscriptions
  height            auto
  min-height        70px

.subscription-gauges
  position          initial !important

.kdmodal-content
  .billing-link
    padding         10px 50px
    display         block
    color           #999
    text-decoration none
    span
      &.description
        font-style  italic
        font-size   14px
        color       #444

.billing-link
  a
    color                 linkColor1

.vm-description
.alloc-description
.overage-description
  section
    padding-left          95px
    color                 #aaa

.no-title
  span
    display               none

.billing-history-modal
  .labelish
    font-weight       bold
    font-size         12px
    line-height       26px

  span.ttag
    // -webkit-font-smoothing          antialiased
    display           inline-block
    padding           3px 5px 1px 5px
    font-size         9px
    font-weight       bold
    color             white
    text-transform    uppercase
    text-shadow       none
    rounded(3px)

  span.ttag.paid
    bg(color,positiveGreen)
  span.ttag.pending
    bg(color,darkorange)
  span.ttag.cancelled
  span.ttag.declined
    bg(color,crimson)

  .swappable-wrapper
    span,strong,cite
      padding-left        5px
      font-style          normal



// Admin modal specific styling
.AppModal--admin

  &.kdmodal .kdmodal-inner .kdmodal-content
    overflow                hidden

  // common tab styling
  .AppModal-content.kdtabview
    overflow                hidden

  .kdtabhandlecontainer
    background              none
    padding                 0
    height                  62px
    line-height             62px
    box-shadow              inset 0 -3px 0 #f2f2f2
    border                  none

    .kdtabhandle-tabs
      size                  auto, auto
      fl()

    .kdtabhandle
      padding               0 23px
      margin                0
      border                none
      line-height           inherit
      height                62px
      background            none
      color                 #969696
      opacity               0.99
      font-size             14px
      font-weight           600

      &.active
        box-shadow          inset 0 -3px 0 #01b05a
        color               #575757 !important
        bg                  color, transparent !important

// outline button styling
.AppModal--admin

  .outline.kdbutton
    background              none
    border                  2px solid #4a4e52

    &:active
      span
        color               #4a4e52

    span
      color                 #4a4e52
      line-height           26px

    &.red
      border-color          #e14a35

      span
        color               #e14a35

      &:hover span
        color               #FFF


// members tab styling
.AppModal--admin .member-related

  .kdtabpaneview
    kalc                    height, (100% \- 62px)

  .listview-wrapper
    kalc                    height, (100% \- 91px)

  .members-commonview
    overflow                hidden

  .search
    margin                  25px 0

    .label
      font-size             14px
      color                 #727272
      line-height           40px
      margin-right          15px

    .kdselectbox
      size                  180px, 40px
      margin-right          15px
      border-color          #DBDBDB
      borderBox()

      .title
        line-height         40px
        font-size           14px
        color               #727272

      .arrows
        top                 13px

    .kdinput
      size                  230px, 40px
      border-color          #DBDBDB

  .kdlistitemview-member
    padding                 15px 0
    border-top              1px solid #DEDEDE
    font-size               14px
    color                   #4c4c4c
    button
      margin-right          15px

  .avatarview
    margin                  0 12px 0 0
    fl()

  a
    color                   #4c4c4c
    height                  40px
    noTextDeco()

  .details
    fl()
    size                    250px, 40px

  .fullname
    font-size               14px
    color                   #434343

  .nickname
    font-size               14px
    color                   #8D8D8D

  .email
    size                    250px, 40px
    line-height             40px
    color                   #8D8D8D
    fl()
    ellipsis()

  .role
    abs()
    right                   0
    line-height             40px
    height                  40px
    font-size               14px
    color                   #434343
    vendor                  user-select, none
    pointer()

  .role.active
  .settings-visible
    .settings-icon
      vendor                transform, rotate(270deg)
      width                 10px
      margin-left           6px

  .clear
    clear                   both

  .settings-icon
    display                 inline-block
    r-sprite                'app', 'sidebar-toggle'
    vendor                  transform, rotate(180deg)
    margin-left             10px

  .settings
    padding-top             15px

  .invite-view
    .kdcustomscrollview
      kalc                  height, (100% \- 70px)
      margin-bottom         20px


.AppModal--admin .general-settings-view

  fieldset
    margin-top              0

  .warning-text
    font-size               12px
    color                   #afafaf
    top                     -24px
    rel()

  .kdinput[disabled]
    opacity                 .5

  .kdinput.file
    z-index                 1
    top                     110px
    left                    142px
    line-height             30px
    size                    118px, 30px
    opacity                 0
    pointer()
    abs()

  .AppModal-section.deletion
  .AppModal-section.avatar-upload

    margin-top              30px
    padding-top             30px
    border-top              1px solid #ECECEC

  .AppModal-section.deletion

    .AppModal-sectionDescription
      margin-bottom         14px

    fieldset
      button
        fl()

      p
        margin-left         26px
        width               500px

  .AppModal-section.avatar-upload

    .remove
      hidden()

    &.with-logo

      .avatar
        border-color        transparent !important // override computed

      .upload
        margin-top          40px !important

      .remove
        visible()
        display             inline-block
        margin              80px 0 0 -120px

      .upload-input
        top                 70px

      .avatar
        bg                  size, 110px 110px

    .avatar
      size                  110px, 110px
      rounded               7px
      border                1px inset transparent
      margin-right          35px
      display               inline-block
      borderBox()

    .kdbutton
      width                 120px

      &.upload
        margin-top          80px

      canvas
        margin-top          7px


// Topic tab styling
.AppModal--admin .moderation

  .kdtabpaneview
    kalc                    height, (100% \- 62px)

  .listview-wrapper
    kalc                    height, (100% \- 91px)

    .kdlistview
      padding-right         20px

  .search
    margin                  25px 0
    position                relative

    &:before
      display               block
      abs                   0 0 11px 200px
      content               ''
      z-index               5
      r-sprite              'admin', 'search'

    .label
      font-size             14px
      color                 #727272
      line-height           40px
      margin-right          15px

    .kdselectbox
      size                  180px, 40px
      margin-right          15px
      border-color          #DBDBDB
      borderBox()

      .title
        line-height         40px
        font-size           14px
        color               #727272

      .arrows
        top                 13px

    .kdinput
      size                  230px, 40px
      border-color          #DBDBDB

  .kdlistitemview-topic
    padding                 5px 0
    border-top              1px solid #EFEFEF
    font-size               14px
    color                   #4c4c4c


  a
    color                   #4c4c4c
    height                  40px
    noTextDeco()

  .details
    fl()
    size                    250px, 40px
    line-height             40px


  .topicname
    font-size               14px
    color                   #434343
    font-weight             400

  .type-label
    float                   left
    line-height             40px

    &:before
      display               block
      abs                   22px 0 0 220px
      r-sprite              'admin', 'linked'
      content               ''

  .moderate-role
    abs()
    right                   0
    line-height             40px
    height                  40px
    font-size               14px
    color                   #D0D0D0
    vendor                  user-select, none
    pointer()

    &:hover
    &.active
      color                 #00B057

  .moderate-role.active .settings-icon
    vendor                  transform, rotate(270deg)
    width                   10px
    margin-left             6px

  .clear
    clear                   both

  .settings-icon
    display                 inline-block
    r-sprite                'app', 'sidebar-toggle'
    vendor                  transform, rotate(180deg)
    margin-left             10px

  .settings
    padding                 23px 18px
    bg                      color, #F2F2F2
    border                  1px solid #E4E4E4

  .delete-topic
    abs                     8px 100px 0 0
    size                    32px 32px

    &:before
      abs                   8px 0 0 8px
      content               ''
      display               block
      r-sprite              'admin', 'delete-topic'

  .topics-connected
  .topics-similar
    color                   #B8B8B8
    letter-spacing          0.8px
    font-size               12px

  .topics-similar
    margin-top              26px

  .similar-item
    height                  34px
    line-height             34px
    border-top              1px solid #E2E2E2

    &:first-child
      border-top            none

  .remove-topic
    bg                      color, #FF6B5D
    margin-top              12px

    &:focus
      box-shadow            0 0 10px -2px #FF6B5D

    span
      color                 #FFFFFF

  .link-topic
    bg                      color, #00B057
    margin-top              12px
    margin-right            15px

    span
      color                 #FFFFFF

  .whitelist-topic
    margin-top              12px
    border-color            #00B057

    span
      color                 #00B057

  .topics-empty
    color                   #A9A9A9
    text-align              center
    padding                 30px 0 43px 0


.AppModal--admin

  .no-item-view
    text-align              center
    margin-top              70px
    font-size               15px
    color                   #a1a1a1

  .kdbutton.compact
    .kdloader canvas
      margin-top            5px

  .define-stack-view

    .kdtabhandlecontainer
      margin-bottom         25px

    .kdtabhandle-tabs
      width                 100%

      .kdtabhandle
        max-width           250px !important
        margin-top          0

    .providers
      .text.header
        margin-bottom       25px

    .buttons
      size                  100%, 30px
      z-index               16
      text-align            right
      rel()

      .kdbutton
        z-index             1

      .prev-button
        right               110px !important

      .setasdefault-button
        right               265px !important


.AppModal--admin .invitations

  .kdlistitemview-member
    height                  40px

    &.settings-visible
      height                85px

  .kdbutton
    &.invite
      abs()
      top                   15px
      right                 0

    &.add-more
      height                24px
      bg                    color, #BDC3C7
      display               block
      margin-bottom         50px

      span
        line-height         24px
        font-size           10px
        color               #FFF

    &.cancel
      margin                0 10px 0 440px // hmm


  .information
    font-size               14px
    color                   #3E3E3E
    margin                  20px 0 40px 0

    p
      margin-bottom         15px

  .invite-inputs
    margin-bottom           10px

    .kdinput
      size                  160px, 40px
      margin-right          10px

    .user-email
      width                 240px

    &:hover
      .cancel
        display             inline !important

    .icon
      abs()
      margin-top            12px

      &.cancel
        r-sprite            'app', 'red-close'
        display             none
        pointer()


  .kdlistitemview-member
    &.accepted
      time
        right               0

    &.pending
      time
        pointer()

    .details
      width                 520px
      line-height           40px

      span
        color               #8d8d8d

    time
      display               block
      right                 15px
      line-height           40px
      text-align            right
      size                  auto, 40px
      vendor                user-select, none
      abs()


    .settings-icon
      abs()
      top                   30px
      right                 0
      margin-left           0
      pointer()


// stack settings styling
.AppModal--admin .stacks

  .text
    font-size               14px

    &.header
      color                 #02A74D
      font-size             17px
      // font-family           adelle

      margin-bottom         10px

  .kdloader
    padding                 0

  .main-loader
    top                     42%
    height                  auto
    width                   100%
    text-align              center
    abs()

    .text
      margin-top            10px


  button.solid.compact.nav
    right                   0
    bottom                  0
    abs()

    &[disabled]
      opacity               .4

    &.prev
      right                 80px

    &.cancel
      right                 initial
      left                  0

  form
    .formline
      padding               0

  .no-stack-found
    .text
      margin-bottom         10px

  .providers
    display                 flex
    display                 -webkit-flex
    flex-flow               row wrap
    -webkit-flex-flow       row wrap
    margin                  20px 0 30px

      .button-title
        display             none

      &.selected
        border-color        green

      &[disabled]
        background          #EEE
        opacity             .5
        vendor              filter, grayscale(100%)

      &.github
        bg image,           url("/a/images/vendors/github.png")
        bg size,            auto 100px
        bg position,        50px -2px

      &.bitbucket
        bg image,           url("/a/images/vendors/bitbucket.png")
        bg size,            auto 100px
        bg position,        47px -3px

      &.aws
        bg image,           url("/a/images/vendors/amazon.png")
        bg size,            auto 40px
        bg position,        38px 22px

      &.koding
        bg image,           url("/a/images/vendors/koding.png")
        bg size,            auto 40px
        bg position,        26px

      &.digitalocean
        bg image,           url("/a/images/vendors/digitalocean.png")
        bg size,            180px
        bg position,        7px 33px

      &.rackspace
        bg image,           url("/a/images/vendors/rackspace.png")
        bg size,            180px
        bg position,        8px 25px

      &.engineyard
        bg image,           url("/a/images/vendors/engineyard.png")
        bg size,            auto 40px
        bg position,        25px 28px

      &.google
        bg image,           url("/a/images/vendors/google.png")
        bg size,            200px
        bg position,        0 23px

  .top
    display                 flex
    display                 -webkit-flex
    margin-bottom           10px

    .text.intro
      margin                auto

    button.action
      margin                auto
      margin-left           4px
      margin-top            6px
      min-width             162px


  button
    &[disabled]
      opacity               .5

  .kdformview
    margin-top              20px

    .kdlabel
      line-height           39px
      min-width             160px
      fl()

  .step-creds
    height                  100%

<<<<<<< HEAD
=======
    .kdformview
      height                calc(100% \- 210px)
      overflow              auto

      .advanced-field
        display             none

      &.in-advanced-mode
        .advanced-field
          display           block


  .kdscrollview > .define-stack-view
    height                  calc(100% \- 160px)

>>>>>>> 3bc4bf89
  .step-define-stack
    height                  calc(100% \- 270px)

    .editor-view
      height                calc(100% + 83px)

  .kdcustomscrollview main .define-stack-view
    height                  calc(100% \- 150px)

  .kdtabpaneview.stack-template
    height                  calc(100% \- 87px)

  .edit-mode
    .step-define-stack .editor-view
      height                calc(100% + 220px)


  .stack-editor-footer
    height                  90px
    border-top              1px solid #D9D7D7
    background              #EFEFEF
    margin-bottom           25px
    rounded                 0 0 4px 4px

    .section
      size                  50%, 90px
      overflow              hidden
      fl()
      borderBox()

      &:last-child

        border-left         1px solid #D9D7D7

        .icon
          r-sprite          'admin', 'manual'

      .icon
        r-sprite            'admin', 'invite'
        display             inline-block
        margin              30px 30px 0 30px
        fl()

      .text
        fl()
        margin-top          23px

      p, a
        font-size           16px
        color               #A8A1A1
        line-height         23px
        font-weight         300

      a
        text-decoration     underline


  .edit-mode

    .step-define-stack
      margin-top            -20px

    .header.title, .description
      hidden()

  .steps-view
    display                 flex
    display                 -webkit-flex
    margin-bottom           30px

    cite.vline
      size                  100%, 1px
      border-top            1px solid #BDBDBD
      left                  0
      top                   20px
      abs()

    div
      width                 300px
      margin                auto
      text-align            center

      .step
        size                40px, 40px
        left                -20px

        color               white
        font-size           20px
        font-family         adelle
        text-align          center
        border-radius       40px
        background-color    #BDBDBD

        padding-top         8px
        margin-left         50%

        borderBox()
        rel()

      .title
        width               auto
        margin-top          5px
        color               #BDBDBD

      &.selected
        .step
          background        #02A74D
        .title
          color             #02A74D

  .repo-listview
    margin-top              20px
    height                  calc(100% \- 60px)

  .select-view

    display                 flex
    display                 -webkit-flex

    margin-top              20px
    borderBox()

    .kdselectbox
      min-width             130px
      padding-top           2px
      border-radius         3px
      borderBox()

      .arrows
        top                 12px

    div, input, button
      margin                auto !important
      margin-right          10px !important
      height                40px
      min-width             80px

    button
      margin-right          0 !important


.AppModal--admin .stacks-v2

  .variables
    .editor-view
      height                calc(100% \- 170px)

  .step-define-stack

    > .kdbutton
      z-index               14

    .editor-view
      background            #222 !important
      rounded               4px 4px 0 0

    .showlogs-link
      z-index               13
      right                 0
      bottom                0
      abs()

  .kdview.credential-status
    width                   200px
    line-height             49px
    font-size               13px
    text-align              right
    right                   10px
    top                     0
    z-index                 1
    abs()

    .link
    .message
      display               inline-block

    .link
      color                 #02A74D
      text-decoration       underline
      cursor                pointer

    .icon
    .kdloader
      width                 8px
      display               inline-block
      margin-right          10px

    .icon
      &.not
        r-sprite            account, 'cross-8'
      &.verified
        r-sprite            account, 'check-8'

  .kdview.output
    bottom                  -90px
    vendor                  transition, height .2s ease
    background-color        rgb(250, 250, 250)
    border-radius           0 0 2px 2px
    z-index                 15
    height                  0
    abs()

    &.raise
      height                calc(50% - 33px)

    pre.output-view
      height                auto

  .template-title-form
    height                  49px
    // bg                      color, #EFEFEF
    // border-bottom           1px solid #979797

    .kdlabel
      line-height           49px
      text-indent           17px
      margin                0

  .template-title
    margin-top              5px !important


.AppModal--admin .members
  .label
  .kdselectbox
    hidden()


// integrations view

.AppModal--admin .integrations

  .integration-details
    overflow-y              scroll

  .kdtabhandle
    max-width               230px !important // override element style

  .error-view
    text-align              center
    margin-top              70px
    font-size               15px
    color                   #a1a1a1

  .configured-list
    margin-top              20px

    .integration
      border-top            1px solid #dedede
      margin-left           60px
      padding               15px 0
      rel()
      borderBox()

      &:hover
        .edit
          visible()

      .by
        fl()
        color               #8d8d8d
        font-size           12px
        line-height         25px

      time
        color               #8d8d8d
        margin-left         4px
        font-size           12px
        line-height         25px

      .edit
        abs()
        pointer()
        hidden()
        line-height         78px
        right               15px
        top                 0
        vendor              user-select, none

        span
          r-sprite          'app', 'sidebar-toggle'
          display           inline-block
          vendor            transform, rotate(180deg)

  .integration-view
    border-top              1px solid #dedede
    padding                 15px 0
    font-size               14px
    color                   #4c4c4c

    &.list-visible
      padding-bottom        0

    img
      size                  48px, 48px
      margin-right          10px
      fl()

    p
      color                 #434343
      font-size             15px

    .kdbutton.add
    .kdbutton.configure
      abs()
      right                 15px
      top                   22px

      .kdloader
        margin              0 !important
        padding             0

  .integration-channels
    font-size               14px

  header
    p
      font-size             17px !important

    span
      color                 #9e9ea6

  .description
    margin-bottom           10px
    font-size               14px

    p
      line-height           25px

  .setup
    margin                  30px 0
    padding                 30px 30px 40px 30px
    rounded                 6px
    border                  1px solid #e8e8e8
    shadow                  0 1px 0 rgba(0, 0, 0, .25)
    overflow                hidden
    width                   729px
    borderBox()

    h4
      font-size             18px
      margin-bottom         20px

    label
      display               block
      width                 260px
      fl()

    .kdselectbox
      fl()
      margin-top            8px
      width                 400px

  .buttons
    text-align              right

    .cancel
      margin-right          10px

  section.instructions
  section.settings
    border                  1px solid #e8e8e8
    rounded                 6px
    margin                  30px 0
    padding                 30px
    shadow                  0 1px 0 rgba(0,0,0,.25)
    borderBox()

    h4.title
      font-size             24px
      font-weight           400
      margin-bottom         8px
      color                 #555459

    p.subtitle
      font-size             18px
      color                 #6E6D71
      margin-bottom         20px

    hr
      margin                20px 0
      bg                    color, #E8E8E8
      height                1px
      border                none

  section.settings

    margin-bottom           100px

    .AppModal-form
      margin                0
      padding               0

    .formline
      overflow              hidden
      margin-bottom         30px
      padding-right         5px

      &.button-field
       border-top           none !important
       padding              5px !important

    label
      fl()
      width                 255px
      margin-right          40px

      p
        font-size           18px
        color               #555459
        margin-bottom       10px


    .input-wrapper
      fl()
      width                 367px

      .kdinput
        borderBox()
        margin-top          20px

      .kdinput.select
        size                367px, 34px
        bg                  color, #FFF
        margin-top          26px

  .formline
    .link
      color                 #00b057
      display               inline-block
      padding               5px 0 0 10px
      pointer()
      fr()

      &.label
        cursor              default

    .status
      display               inline-block
      padding               0 10px
      text-transform        uppercase
      height                29px
      line-height           29px
      color                 #FFF
      margin-top            20px
      rounded               3px
      pointer()

      &.disable
        bg                  color, #d75b5b

      &.enable
        bg                  color, #61c17f

  .event-cbes
    fl()

    .event-cb
      overflow              hidden

      input
        display             inline-block
        width               auto
        vendor              user-select, none

      label
        display             inline-block
        float               none
        width               auto
        top                 1px
        rel()


.kdmodal.content-modal
  overflow                  auto
  .kdmodal-content
    font-size               14px !important

.stack-template-list
  height                    auto


// stack onboarding styling
.stack-onboarding
.step-define-stack

  .header
    text-align              center

  .title
  .header.title.text
    font-size               24px
    color                   #00B057
    margin-bottom           18px

  .description
    font-size               18px
    color                   #565656
    font-weight             300
    width                   450px
    margin                  0 auto 53px


// stack onboarding styling
.stack-onboarding

  .kdbutton
    &.green
      background            #00B057

    &.medium
      height                50px
      padding               0 35px

  .footer
    text-align              center
    margin-left             42px

    .kdbutton
      width                 120px

    .outline
      border                1px solid #A8A1A1

      &.back
        margin-right        8px

      span
        color               #A8A1A1

  .skip-setup
    color                   #A8A1A1
    font-size               16px
    line-height             22px
    margin-top              16px
    text-align              center
    font-weight             300
    pointer()

  .box-wrapper
    width                   525px
    overflow                hidden
    margin                  57px 0 0 123px !important

  .box
    size                    256px, 112px
    rounded                 4px
    border                  1px solid #E7E7E7
    background              #fff
    borderBox()
    fl()
    pointer()

    img
      margin                23px 0 0 49px

    &:nth-child(2n -1)
      margin-right          11px

    .label
      font-size             16px
      text-align            center
      font-weight           300
      margin-top            13px

  .coming-soon
    cursor                  not-allowed
    background              transparent

    img
      opacity               .4

    .label
      color                 #9E9E9E

  .box.selected
    border                  3px solid #00B057

  .get-started

    .description
      width                 400px

    .item
      width                 290px
      text-align            center
      margin-left           35px
      fl()

      p
        font-size           18px
        color               #434343
        margin-bottom       15px

      span
        color               #B2B2B2
        font-size           18px
        font-weight         300

      .icon
        r-sprite            'admin', 'document'
        margin              0 auto 38px

        &.invite-users
          r-sprite          'admin', 'team'

    .artwork
      margin-top            98px
      overflow              hidden
      margin-left           12px

    .arrow
      r-sprite              'admin', 'arrow'
      margin                0 auto 40px
      rel()
      left                  -8px

  .provider-selection

    height                  auto

    .providers
      height                396px

    .provider
      &.koding
        img
          margin            21px 0 0 55px

        .label
          margin-top        9px

      &.engineyard
        rel()
        top                 -9px

        img
          margin            16px 0 0 38px

        .label
          margin-top        4px

      &.digitalocean
        rel()
        top                 -9px

        img
          margin            29px 0 0 36px

        .label
          margin-top        13px

      &.googlecloud
        rel()
        top                 -17px

        img
          margin            32px 0 0 34px

      &.rackspace
        rel()
        top                 -17px

        img
          margin            27px 0 0 50px

  .code-setup

    height                  auto

    .description
      width                 350px

    .box-wrapper
      rel()
      top                   1px
      left                  -10px
      height                240px

    .github
      img
        margin              35px 0 0 67px

    .bitbucket
      img
        margin              26px 0 0 51px

      .label
        margin-top          6px

    .gitlab
      top                   11px
      rel()

      img
        margin              4px 0 0 56px

      .label
        margin-top          17px

    .owngitserver
      top                   11px
      rel()

      img
        margin              11px 0 0 113px

      .label
        margin              15px 0 0 -3px

    + .footer
      margin                40px 0 0 18px

  .configuration

    height                  auto

    .footer
      margin-left           22px

    .description
      width                 350px
      margin-bottom         31px

    .kdtabview
      border                1px solid #D8D8D8
      size                  523px, 258px
      margin                0 auto 54px
      rounded               0 0 6px 6px
      bg                    color, #fff
      top                   10px
      left                  11px
      rel()

    .kdtabhandle
      height                70px
      box-shadow            none !important
      width                 153px
      max-width             153px !important
      bg                    color, #fff !important
      border                1px solid #D8D8D8
      margin-right          3px
      rounded               6px 6px 0 0

      b
        size                auto, 22px
        line-height         22px
        font-size           16px
        color               #2B2A49
        top                 12px
        left                45px
        abs()

      .kdselectbox
        border              none
        top                 15px
        left                15px
        rel()

        .title
          margin            0
          padding           0 25px 0 10px

        .arrows
          height            6px
          vendor            transform, rotate(180deg)
          margin-top        4px

      &.active
        bg                  color, #fff !important
        border-bottom       1px solid #fff

      &.plus
        border-left         1px solid #D8D8D8
        width               153px

        span
          display           inline-block !important
          margin            25px 10px 0 20px !important
          opacity           .3

        &:after
          content           'Add another'
          font-size         16px
          line-height       18px
          font-weight       300
          color             #BBBBC4
          top               -6px
          left              -3px
          rel()

    .kdtabhandlecontainer
      box-shadow            none
      size                  526px, 70px
      margin                0 auto
      rel()
      top                   11px
      left                  11px

  .server-configuration

    section
      fl()
      width                 150px
      margin-top            38px

      &:first-child
        margin-left         59px

      p
        color               #434343
        font-size           16px
        line-height         22px
        margin-bottom       16px
        font-weight         bold

    .row
      overflow              hidden
      margin-bottom         10px

      .koding-on-off
        fl()

      .label
        fl()
        margin-left         8px
        font-size           16px
        line-height         22px
        color               #434343
        font-weight         100
        top                 -3px
        pointer()
        rel()

  .stack-preview

    width                   526px
    min-height              320px
    padding-bottom          20px
    margin                  0 auto
    bg                      color, #EFEFEF
    rounded                 4px 4px 0 0
    line-height             24px
    font-size               15px
    color                   #474747
    margin-top              27px
    left                    11px
    rel()

    .header
      line-height           45px
      height                45px
      font-size             14px
      color                 #BCBCBC
      text-align            left
      border-bottom         1px solid #DEDEDE
      text-indent           16px

    .lines
      color                 #C5C5C5
      width                 28px
      text-align            right
      margin-right          15px
      font-size             12px
      margin-top            10px
      line-height           18px
      fl()

    .has-markdown
      pre
        padding             0

      code
        bg                  color, transparent
        border              none
        line-height         18px
        padding             10px


  &.main-content.get-started
    .footer
    .stack-preview
      hidden()
<|MERGE_RESOLUTION|>--- conflicted
+++ resolved
@@ -1161,24 +1161,6 @@
   .step-creds
     height                  100%
 
-<<<<<<< HEAD
-=======
-    .kdformview
-      height                calc(100% \- 210px)
-      overflow              auto
-
-      .advanced-field
-        display             none
-
-      &.in-advanced-mode
-        .advanced-field
-          display           block
-
-
-  .kdscrollview > .define-stack-view
-    height                  calc(100% \- 160px)
-
->>>>>>> 3bc4bf89
   .step-define-stack
     height                  calc(100% \- 270px)
 
