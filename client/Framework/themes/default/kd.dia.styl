--- conflicted
+++ resolved
@@ -75,11 +75,4 @@
     margin-top       -5px
     &.deleteMode
       margin-top     -8px
-<<<<<<< HEAD
-      left           -8px
-
-
-
-=======
-      left           -8px
->>>>>>> 32632dd0
+      left           -8px