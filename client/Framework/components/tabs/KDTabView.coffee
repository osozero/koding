class KDTabView extends KDScrollView

  constructor:(options = {}, data)->

    options.resizeTabHandles    ?= no
    options.maxHandleWidth      ?= 128
    options.minHandleWidth      ?= 30
    options.lastTabHandleMargin ?= 0
    options.sortable            ?= no
    @handles                     = []
    @panes                       = []
    @selectedIndex               = []
    @tabConstructor              = options.tabClass ? KDTabPaneView

    super options, data

    @activePane = null

    @setTabHandleContainer options.tabHandleContainer ? null

    @on "PaneRemoved", => @resizeTabHandles type : "PaneRemoved"
    @on "PaneAdded", (pane)=> @resizeTabHandles {type : "PaneAdded", pane}
    @on "PaneDidShow", @bound "setActivePane"
    if options.tabNames?
      @on "viewAppended", @createPanes.bind @

    @setClass "kdtabview"

    @handlesHidden = no

    @hideHandleCloseIcons() if options.hideHandleCloseIcons
    @hideHandleContainer()  if options.hideHandleContainer

    @blockTabHandleResize = no

    @tabHandleContainer.on "mouseenter", => @blockTabHandleResize = yes

    @tabHandleContainer.on "mouseleave", =>
      @blockTabHandleResize = no
      @resizeTabHandles()

  # ADD/REMOVE PANES
  createPanes:(paneTitlesArray = @getOptions().tabNames)->
    for title in paneTitlesArray
      @addPane pane = new @tabConstructor title : title,null
      pane.setTitle title

  addPane:(paneInstance, shouldShow=yes)->
    if paneInstance instanceof KDTabPaneView
      @panes.push paneInstance
      tabHandleClass = @getOptions().tabHandleView ? KDTabHandleView
<<<<<<< HEAD
      @addHandle newTabHandle = new tabHandleClass
        pane      : paneInstance
        title     : paneInstance.options.name
        hidden    : paneInstance.options.hiddenHandle
        view      : paneInstance.options.tabHandleView
=======
      paneOptions    = paneInstance.options

      @addHandle newTabHandle = new tabHandleClass
        pane      : paneInstance
        title     : paneOptions.name or paneOptions.title
        hidden    : paneOptions.hiddenHandle
        view      : paneOptions.tabHandleView
        closable  : paneOptions.closable
>>>>>>> 0c9fc226
        sortable  : @getOptions().sortable
        click     : (event)=> @handleMouseDownDefaultAction newTabHandle, event

      paneInstance.tabHandle = newTabHandle
      @appendPane paneInstance
      @showPane paneInstance  if shouldShow
      @emit "PaneAdded", paneInstance

      newTabHandle.$().css maxWidth: @getOptions().maxHandleWidth
      newTabHandle.on "HandleIndexHasChanged", @bound "resortTabHandles"

      return paneInstance
    else
      warn "You can't add #{paneInstance.constructor.name if paneInstance?.constructor?.name?} as a pane, use KDTabPaneView instead."
      false

  resortTabHandles: (index, dir) ->
    return if (index is 0 and dir is 'left') or (index is @handles.length - 1 and dir is 'right') or (index >= @handles.length) or (index < 0)

    @handles[0].unsetClass 'first'

    if dir is 'right'
      methodName  = 'insertAfter'
      targetIndex = index + 1
    else
      methodName  = 'insertBefore'
      targetIndex = index - 1
    @handles[index].$()[methodName] @handles[targetIndex].$()

    newIndex       = if dir is 'left' then index - 1 else index + 1
    splicedHandle  = @handles.splice index, 1
    splicedPane    = @panes.splice index, 1

    @handles.splice newIndex, 0, splicedHandle[0]
    @panes.splice   newIndex, 0, splicedPane[0]

    @handles[0].setClass 'first'

  removePane:(pane)->
    pane.emit "KDTabPaneDestroy"
    index = @getPaneIndex pane
    isActivePane = @getActivePane() is pane
    @panes.splice index, 1
    pane.destroy()
    handle = @getHandleByIndex index
    @handles.splice index, 1
    handle.destroy()
    if isActivePane
      newIndex = if @getPaneByIndex(index-1)? then index-1 else 0
      @showPane @getPaneByIndex(newIndex) if @getPaneByIndex(newIndex)?
    @emit "PaneRemoved"


  appendHandleContainer:()->
    @addSubView @tabHandleContainer

  appendPane:(pane)->
    pane.setDelegate @
    @addSubView pane

  appendHandle:(tabHandle)->
    @handleHeight or= @tabHandleContainer.getHeight()
    tabHandle.setDelegate @
    @tabHandleContainer.addSubView tabHandle
    # unless tabHandle.options.hidden
    #   tabHandle.$().css {marginTop : @handleHeight}
    #   tabHandle.$().animate({marginTop : 0},300)

  # ADD/REMOVE HANDLES
  addHandle:(handle)->
    if handle instanceof KDTabHandleView
      @handles.push handle
      @appendHandle handle
      handle.setClass "hidden" if handle.getOptions().hidden
      return handle
    else
      warn "You can't add #{handle.constructor.name if handle?.constructor?.name?} as a pane, use KDTabHandleView instead."

  removeHandle:()->


  #SHOW/HIDE ELEMENTS
  showPane:(pane)->
    return unless pane
    @hideAllPanes()
    pane.show()
    index  = @getPaneIndex pane
    handle = @getHandleByIndex index
    handle.makeActive()
    pane.emit "PaneDidShow"
    @emit "PaneDidShow", pane
    pane


  hideAllPanes:()->
    for pane in @panes
      pane.hide()
    for handle in @handles
      handle.makeInactive()

  showHandleContainer:()->
    @tabHandleContainer.show()
    @handlesHidden = no

  hideHandleContainer:()->
    @tabHandleContainer.hide()
    @handlesHidden = yes

  showHandleContainer:()->

    @tabHandleContainer.show()
    @handlesHidden = no

  toggleHandleContainer:(duration = 0)->
    @tabHandleContainer.$().toggle duration

  hideHandleCloseIcons:()->
    @tabHandleContainer.$().addClass "hide-close-icons"

  showHandleCloseIcons:()->
    @tabHandleContainer.$().removeClass "hide-close-icons"

  handleMouseDownDefaultAction:(clickedTabHandle, event)->
    for handle, index in @handles when clickedTabHandle is handle
      @handleClicked index, event

  # DEFAULT ACTIONS
  handleClicked:(index,event)->
    pane = @getPaneByIndex index
    if $(event.target).hasClass "close-tab"
      @removePane pane
      return no
    @showPane pane

  # DEFINE CUSTOM or DEFAULT tabHandleContainer
  setTabHandleContainer:(aViewInstance)->
    if aViewInstance?
      @tabHandleContainer.destroy() if @tabHandleContainer?
      @tabHandleContainer = aViewInstance
    else
      @tabHandleContainer = new KDView()
      @appendHandleContainer()
    @tabHandleContainer.setClass "kdtabhandlecontainer"
  getTabHandleContainer:()-> @tabHandleContainer

  #TRAVERSING PANES/HANDLES
  checkPaneExistenceById:(id)->
    result = false
    for pane in @panes
      result = true if pane.id is id
    result

  getPaneByName:(name)->
    #FIXME: if there is a space in tabname it doesnt work
    result = false
    for pane in @panes
      result = pane if pane.name is name
    result

  getPaneById:(id)->
    paneInstance = null
    for pane in @panes
      paneInstance = pane if pane.id is id
    paneInstance

  getActivePane:-> @activePane

  setActivePane:(@activePane)->

  getPaneByIndex:(index)-> @panes[index]
  getHandleByIndex:(index)-> @handles[index]

  getPaneIndex:(aPane)->
    return unless aPane
    result = 0
    for pane,index in @panes
      result = index if pane is aPane
    result

  #NAVIGATING
  showPaneByIndex:(index)->
    @showPane @getPaneByIndex index

  showPaneByName:(name)->
    @showPane @getPaneByName name

  showNextPane:->
    activePane  = @getActivePane()
    activeIndex = @getPaneIndex activePane
    @showPane @getPaneByIndex activeIndex + 1

  showPreviousPane:->
    activePane  = @getActivePane()
    activeIndex = @getPaneIndex activePane
    @showPane @getPaneByIndex activeIndex - 1

  #MODIFY PANES/HANDLES
  setPaneTitle:(pane,title)->
    handle = @getHandleByPane pane
    handle.getDomElement().find("b").html title

  getHandleByPane: (pane) ->
    index  = @getPaneIndex pane
    handle = @getHandleByIndex index

  hideCloseIcon:(pane)->
    index  = @getPaneIndex pane
    handle = @getHandleByIndex index
    handle.getDomElement().addClass "hide-close-icon"

  resizeTabHandles: KD.utils.throttle ->
    return if not @getOptions().resizeTabHandles or @_tabHandleContainerHidden or @blockTabHandleResize

    visibleHandles           = []
    visibleTotalSize         = 0
    options                  = @getOptions()
    containerSize            = @tabHandleContainer.$().outerWidth(no) - options.lastTabHandleMargin
    containerMarginInPercent = 100 * options.lastTabHandleMargin / containerSize

    for handle in @handles when not handle.isHidden()
      visibleHandles.push handle
      visibleTotalSize += handle.$().outerWidth no

    possiblePercent = ((100 - containerMarginInPercent) / visibleHandles.length).toFixed 2

    handle.setWidth(possiblePercent, "%") for handle in visibleHandles
  , 300<|MERGE_RESOLUTION|>--- conflicted
+++ resolved
@@ -49,13 +49,6 @@
     if paneInstance instanceof KDTabPaneView
       @panes.push paneInstance
       tabHandleClass = @getOptions().tabHandleView ? KDTabHandleView
-<<<<<<< HEAD
-      @addHandle newTabHandle = new tabHandleClass
-        pane      : paneInstance
-        title     : paneInstance.options.name
-        hidden    : paneInstance.options.hiddenHandle
-        view      : paneInstance.options.tabHandleView
-=======
       paneOptions    = paneInstance.options
 
       @addHandle newTabHandle = new tabHandleClass
@@ -64,7 +57,6 @@
         hidden    : paneOptions.hiddenHandle
         view      : paneOptions.tabHandleView
         closable  : paneOptions.closable
->>>>>>> 0c9fc226
         sortable  : @getOptions().sortable
         click     : (event)=> @handleMouseDownDefaultAction newTabHandle, event
 
