class TeamworkWorkspace extends CollaborativeWorkspace

  constructor: (options = {}, data) ->

    super options, data

    {playground, playgroundManifest} = @getOptions()
    @avatars = {}

    @on "PanelCreated", (panel) =>
      @createButtons panel
      @createRunButton panel  if playground
      @getActivePanel().header.setClass "teamwork"
      @createActivityWidget panel

    @on "WorkspaceSyncedWithRemote", =>
      if playground and @amIHost()
        @workspaceRef.child("playground").set playground

        if playgroundManifest
          @workspaceRef.child("playgroundManifest").set playgroundManifest

      @hidePlaygroundsButton()  unless @amIHost()

      @workspaceRef.child("users").on "child_added", (snapshot) =>
        joinedUser = snapshot.name()
        return if not joinedUser or joinedUser is KD.nick()
        @hidePlaygroundsButton()

    @on "WorkspaceUsersFetched", =>
      @workspaceRef.child("users").once "value", (snapshot) =>
        userStatus = snapshot.val()
        return unless userStatus
        @manageUserAvatars userStatus

    @on "NewHistoryItemAdded", (data) =>
      @sendSystemMessage data

    KD.singleton("windowController").addUnloadListener "window", =>
      @workspaceRef.remove()

  createButtons: (panel) ->
    panel.addSubView @buttonsContainer = new KDCustomHTMLView
      cssClass : "tw-buttons-container"

    @buttonsContainer.addSubView @chatButton = new KDButtonView
      cssClass : "tw-chat-toggle active"
      iconClass: "tw-chat"
      iconOnly : yes
      callback : =>
        cssClass      = "tw-chat-open"
        isChatVisible = @hasClass cssClass
        @toggleClass cssClass
        @chatButton.toggleClass "active"

        if isChatVisible then @chatView.hide() else @chatView.show()

    @buttonsContainer.addSubView new KDButtonView
      iconClass: "tw-cog"
      iconOnly : yes
      callback : => @getDelegate().showToolsModal panel, this

  displayBroadcastMessage: (options) ->
    super options

    if options.origin is "users"
      KD.utils.wait 500, => # prevent double triggered firebase event.
        @fetchUsers()

  startNewSession: (options) ->
<<<<<<< HEAD
    KD.mixpanel "User Started Teamwork session"
    @getDelegate().emit "NewSessionRequested", options
=======
    KD.mixpanel "Start Teamwork session, click"

    @destroySubViews()
    unless options
      options = @getOptions()
      delete options.sessionKey

    workspaceClass          = @getPlaygroundClass options.playground
    teamwork                = new workspaceClass options
    @getDelegate().teamwork = teamwork
    @addSubView teamwork
>>>>>>> cf8f39de

  joinSession: (newOptions) ->
    sessionKey              = newOptions.sessionKey.trim()
    options                 = @getOptions()
    options.sessionKey      = sessionKey
    options.joinedASession  = yes
    @destroySubViews()

    @forceDisconnect()
    @firebaseRef.child(sessionKey).once "value", (snapshot) =>
      value = snapshot.val()
      {playground, playgroundManifest} = value  if value

      teamworkClass     = TeamworkWorkspace
      teamworkOptions   = options

      if playground
        teamworkClass   = @getPlaygroundClass playground

      if playgroundManifest
        teamworkOptions = @getDelegate().mergePlaygroundOptions playgroundManifest

      teamworkOptions.sessionKey = newOptions.sessionKey

      teamwork                   = new teamworkClass teamworkOptions
      @getDelegate().teamwork    = teamwork
      @addSubView teamwork

  refreshPreviewPane: (previewPane) ->
    # emitting ViewerRefreshed event will trigger refreshing the preview via Firebase.
    previewPane.previewer.emit "ViewerRefreshed"

  createRunButton: (panel) ->
    panel.headerButtonsContainer.addSubView new KDButtonView
      title      : "Run"
      cssClass   : "clean-gray tw-ply-run"
      callback   : => @handleRun panel

  getPlaygroundClass: (playground) ->
    return if playground is "Facebook" then FacebookTeamwork else PlaygroundTeamwork

  handleRun: (panel) ->
    console.warn "You should override this method."

  hidePlaygroundsButton: ->
    @getActivePanel().headerButtons.Playgrounds?.hide()

  showHintModal: ->
    if @markdownContent
      @getDelegate().showMarkdownModal()
    else
      Panel::showHintModal.call @getActivePanel()

  previewFile: ->
    activePanel     = @getActivePanel()
    editor          = activePanel.getPaneByName "editor"
    file            = editor.getActivePaneFileData()
    path            = FSHelper.plainPath file.path
    error           = "File must be under Web folder"
    isLocal         = path.indexOf("localfile") is 0
    isNotPublic     = not FSHelper.isPublicPath path
    {previewPane}   = activePanel.paneLauncher

    return if isLocal or isNotPublic
      error         = "This file cannot be previewed" if isLocal
      new KDNotificationView
        title       : error
        cssClass    : "error"
        type        : "mini"
        duration    : 2500
        container   : previewPane

    url = path.replace "/home/#{@getHost()}/Web", "https://#{KD.nick()}.kd.io"
    previewPane.openUrl url

  manageUserAvatars: (userStatus) ->
    for own nickname, status of userStatus
      if status is "online"
        unless @avatars[nickname]
          @createUserAvatar @users[nickname]
      else
        if @avatars[nickname]
          @removeUserAvatar nickname

  createUserAvatar: (jAccount) ->
    return unless jAccount

    userNickname = jAccount.profile.nickname
    return if userNickname is KD.nick()
    followText   = "Click user avatar to watch #{userNickname}"

    avatarView   = new AvatarStaticView
      size       :
        width    : 25
        height   : 25
      tooltip    :
        title    : followText
      click      : =>
        @watchingUserAvatar?.unsetClass "watching"
        isAlreadyWatched = @watchingUserAvatar is avatarView

        if isAlreadyWatched
          @watchRef.child(@nickname).set "nobody"
          message = "#{KD.nick()} stopped watching #{userNickname}"
          @watchingUserAvatar = null
          avatarView.setTooltip
            title : followText
        else
          @watchRef.child(@nickname).set userNickname
          message = "#{KD.nick()} started to watch #{userNickname}.  Type 'stop watching' or click on avatars to start/stop watching."
          avatarView.setClass "watching"
          @watchingUserAvatar = avatarView
          avatarView.setTooltip
            title : "You are now watching #{userNickname}. Click again to stop watching."

        message =
          user       :
            nickname : "teamwork"
          time       : Date.now()
          body       : message
        @workspaceRef.child("chat").child(message.time).set message
    , jAccount

    @avatars[userNickname] = avatarView
    @avatarsView.addSubView avatarView
    @avatarsView.setClass "has-user"
    avatarView.bindTransitionEnd()

  removeUserAvatar: (nickname) ->
    avatarView = @avatars[nickname]
    avatarView.setClass "fade-out"
    avatarView.once "transitionend", =>
      avatarView.destroy()
      delete @avatars[nickname]
      @avatarsView.unsetClass "has-user" if @avatars.length is 0

  sendSystemMessage: (messageData) ->
    return unless @getOptions().enableChat
    @chatView.sendMessage messageData, yes

  createActivityWidget: (panel) ->
    panel.addSubView @activityWidget = new ActivityWidget
      cssClass      : "tw-activity-widget collapsed"
      childOptions  :
        cssClass    : "activity-item"

    @activityWidget.addSubView @notification = new KDCustomHTMLView
      cssClass  : "notification"
      partial   : "This status update will be visible in Activity feed."

    @activityWidget.addSubView new KDCustomHTMLView
      cssClass   : "close-tab"
      click      : @bound "hideActivityWidget"

    panel.addSubView @inviteTeammate = new KDButtonView
      cssClass : "invite-teammate tw-rounded-button hidden"
      title    : "Invite"
      callback : =>
        url = "#{KD.config.apiUri}/Teamwork?sessionKey=#{@sessionKey}"
        @activityWidget.setInputContent "Would you like to join my Teamwork session? #{url}"
        @showActivityWidget()
        @hideShareButtons()

        KD.mixpanel "Teamwork Invite, click", {@sessionKey}

    panel.addSubView @exportWorkspace = new KDButtonView
      cssClass : "export-workspace tw-rounded-button hidden"
      title    : "Export"
      callback : =>
        @getDelegate().emit "ExportRequested", (name, url) =>
        @hideShareButtons()

        KD.mixpanel "Teamwork Export, click"

    panel.addSubView shareButton = new KDButtonView
      cssClass   : "tw-rounded-button share"
      title      : "Share"
      callback   : =>
        @inviteTeammate.toggleClass "hidden"
        @exportWorkspace.toggleClass "hidden"

        KD.mixpanel "Teamwork Share, click"

    panel.addSubView @showActivityWidgetButton = new KDButtonView
      cssClass   : "tw-show-activity-widget"
      iconOnly   : yes
      iconClass  : "icon"
      callback   : =>
        if @activityWidget.activity
          @activityWidget.hideForm()
          @showActivityWidget()
        else
          @share()

    {activityId} = @getOptions()
    if activityId then @displayActivity activityId
    else
      @workspaceRef.child("activityId").once "value", (snapshot) =>
        return  unless activityId = snapshot.val()
        @displayActivity activityId

    @getDelegate().on "Exported", (name, importUrl) =>
      activityId = @activityWidget.activity?.getId()

      query = {import: importUrl}
      query.activityId = activityId  if activityId
      querystring = @utils.stringifyQuery query

      @utils.shortenUrl "#{KD.config.apiUri}/Teamwork?#{querystring}", (url) =>
        message = "#{KD.nick()} exported #{name} #{url}"
        if activityId then @activityWidget.reply message
        else
          @activityWidget.setInputContent message
          @showActivityWidget()

  showActivityWidget: ->
    @activityWidget.show()
    @activityWidget.unsetClass "collapsed"

  hideActivityWidget: ->
    @activityWidget.setClass "collapsed"
    @activityWidget.on "transitionend", =>
      @activityWidget.hide()

  showShareButtons: ->
    @inviteTeammate.show()
    @exportWorkspace.show()

  hideShareButtons: ->
    @inviteTeammate.hide()
    @exportWorkspace.hide()

  displayActivity: (id) ->
    @activityWidget.display id, =>
      @notification.hide()
      @activityWidget.hideForm()

  share: ->
    @activityWidget.show()
    @activityWidget.unsetClass "collapsed"

    if @activityWidget.activity
      @activityWidget.hideForm()
    else
      @activityWidget.showForm (err, activity) =>
        return  err if err
        @activityWidget.hideForm()
        @notification.hide()
        @workspaceRef.child("activityId").set activity.getId()<|MERGE_RESOLUTION|>--- conflicted
+++ resolved
@@ -68,22 +68,8 @@
         @fetchUsers()
 
   startNewSession: (options) ->
-<<<<<<< HEAD
     KD.mixpanel "User Started Teamwork session"
     @getDelegate().emit "NewSessionRequested", options
-=======
-    KD.mixpanel "Start Teamwork session, click"
-
-    @destroySubViews()
-    unless options
-      options = @getOptions()
-      delete options.sessionKey
-
-    workspaceClass          = @getPlaygroundClass options.playground
-    teamwork                = new workspaceClass options
-    @getDelegate().teamwork = teamwork
-    @addSubView teamwork
->>>>>>> cf8f39de
 
   joinSession: (newOptions) ->
     sessionKey              = newOptions.sessionKey.trim()
