--- conflicted
+++ resolved
@@ -2,11 +2,6 @@
 
 import (
 	"koding/db/models"
-<<<<<<< HEAD
-	"koding/db/mongodb"
-=======
->>>>>>> 72b6fac1
-
 	"labix.org/v2/mgo"
 )
 
