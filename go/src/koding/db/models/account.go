package models

import "labix.org/v2/mgo/bson"

type Account struct {
<<<<<<< HEAD
	Id      bson.ObjectId `bson:"_id" json:"-"`
	Profile struct {
=======
	Id bson.ObjectId `bson:"_id" json:"-"`

	GlobalFlags []string `bson:"globalFlags" json:"globalFlags"`
	Profile     struct {
>>>>>>> 740bd6bc
		Nickname  string `bson:"nickname"`
		FirstName string `bson:"firstName"`
		LastName  string `bson:"lastName"`
		Hash      string `bson:"hash"`
	} `bson:"profile"`
}<|MERGE_RESOLUTION|>--- conflicted
+++ resolved
@@ -3,15 +3,9 @@
 import "labix.org/v2/mgo/bson"
 
 type Account struct {
-<<<<<<< HEAD
-	Id      bson.ObjectId `bson:"_id" json:"-"`
-	Profile struct {
-=======
-	Id bson.ObjectId `bson:"_id" json:"-"`
-
-	GlobalFlags []string `bson:"globalFlags" json:"globalFlags"`
+	Id          bson.ObjectId `bson:"_id" json:"-"`
+	GlobalFlags []string      `bson:"globalFlags" json:"globalFlags"`
 	Profile     struct {
->>>>>>> 740bd6bc
 		Nickname  string `bson:"nickname"`
 		FirstName string `bson:"firstName"`
 		LastName  string `bson:"lastName"`
