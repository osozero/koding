--- conflicted
+++ resolved
@@ -73,13 +73,8 @@
 				for routingKeyPrefix := range subscriptions {
 					removeFromRouteMap(routingKeyPrefix)
 				}
-<<<<<<< HEAD
-				err := controlChannel.Publish("auth", "broker.clientDisconnected", false, false, amqp.Publishing{Body: []byte(socketId)})
-				if err != nil {
-					panic(err)
-=======
 				for {
-					err := controlChannel.Publish("authEndpoint", "broker.clientDisconnected", false, false, amqp.Publishing{Body: []byte(socketId)})
+					err := controlChannel.Publish("auth", "broker.clientDisconnected", false, false, amqp.Publishing{Body: []byte(socketId)})
 					if err != nil {
 						log.LogError(err)
 						controlChannel.Close()
@@ -87,7 +82,6 @@
 					} else {
 						break
 					}
->>>>>>> cd0e6a95
 				}
 			}()
 
