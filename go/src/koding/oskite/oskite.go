package oskite

import (
	"encoding/binary"
	"errors"
	"fmt"
	"io/ioutil"
	"koding/db/mongodb"
	"koding/db/mongodb/modelhelper"
	"koding/kodingkite"
	"koding/oskite/ldapserver"
	"koding/tools/config"
	"koding/tools/dnode"
	"koding/tools/kite"
	"koding/tools/logger"
	"koding/tools/utils"
	"koding/virt"
	"math/rand"
	"net"
	"os"
	"os/signal"
	"runtime"
	"strings"
	"sync"
	"syscall"
	"time"

	redigo "github.com/garyburd/redigo/redis"
	kitelib "github.com/koding/kite"
	"github.com/koding/redis"
	"gopkg.in/fatih/set.v0"
	"labix.org/v2/mgo"
	"labix.org/v2/mgo/bson"
)

const (
	OSKITE_NAME    = "oskite"
<<<<<<< HEAD
	OSKITE_VERSION = "0.3.4"
=======
	OSKITE_VERSION = "0.4.0"
>>>>>>> 71f1b463
)

var (
	log         = logger.New(OSKITE_NAME)
	mongodbConn *mongodb.MongoDB
	conf        *config.Config

	// is distributed lock supported?
	dlockSupported bool

	templateDir      = "files/templates" // should be in the same dir as the binary
	firstContainerIP net.IP
	containerSubnet  *net.IPNet
	shuttingDown     AtomicInt32 // atomic bool, false by default
	requestWaitGroup sync.WaitGroup

	prepareQueue      = make(chan *QueueJob, 1000)
	currentQueueCount AtomicInt32
	vmTimeout         time.Duration
)

type Oskite struct {
	Kite     *kite.Kite
	NewKite  *kitelib.Kite
	Name     string
	Version  string
	Region   string
	LogLevel logger.Level

	ActiveVMsLimit int
	ActiveVMs      int

	ServiceUniquename string
	VmTimeout         time.Duration
	TemplateDir       string
	VMRoot            string
	DisableGuest      bool

	RedisSession      *redis.RedisSession
	RedisPrefix       string
	RedisKontainerSet string // name of the set each oskite is added
	RedisKontainerKey string // key name which is added to the set and also used as an hash

	// PrepareQueueLimit defines the number of concurrent VM preparations,
	// should be CPU + 1
	PrepareQueueLimit int
}

// QueueJob is used to append jobs to the prepareQueue.
type QueueJob struct {
	f   func() error
	msg string
}

func New(c *config.Config) *Oskite {
	conf = c
	mongodbConn = mongodb.NewMongoDB(c.Mongo)

	// Ensure we are using a mongo master so that we can avoid db induced races
	mongodbConn.Session.SetSafe(&mgo.Safe{
		W: c.MongoMinWrites, // Min # of servers to ack before success
	})

	modelhelper.Initialize(c.Mongo)

	return &Oskite{
		Version: OSKITE_VERSION,
	}
}

func (o *Oskite) Run() {
	if os.Getuid() != 0 {
		log.Fatal("Must be run as root.")
	}

	// Set our umask to 0 so that subsequent file writes/creates do not alter their mode
	syscall.Umask(0)

	log.SetLevel(o.LogLevel)
	log.Info("Using default VM timeout: %v", o.VmTimeout)

	// TODO: get rid of this after solving info problem
	vmTimeout = o.VmTimeout

	if o.Region == "" {
		panic("region is not set for Oskite")
	}

	if o.ActiveVMsLimit == 0 {
		panic("active VMS limit is not defined.")
	}

	if o.PrepareQueueLimit == 0 {
		panic("prepare queue is not set")
	}

	if o.TemplateDir != "" {
		templateDir = o.TemplateDir
	}

	if o.VMRoot != "" {
		virt.VMRoot = o.VMRoot
	}

	// set seed for even randomness, needed for randomMinutes() function.
	rand.Seed(time.Now().UnixNano())

	o.initializeSettings()
	o.prepareOsKite()
	o.setupRedis()         // setup redis session and key/set names
	o.handleCurrentVMs()   // handle leftover VMs
	o.startPinnedVMs()     // start pinned always-on VMs
	o.setupSignalHandler() // handle SIGUSR1 and other signals.
	go o.vmUpdater()       // get states of VMS and update them on MongoDB

	// we only support redis greater than 2.6.12
	currentRedis := o.redisVersion()
	if checkRedisVersion(currentRedis) {
		dlockSupported = true
	} else {
		log.Warning("Distributed lock is disabled. Needed at least 2.6.12, have %s", currentRedis)
	}

	// startPrepareWorkers starts multiple workers (based on prepareQueueLimit)
	// that accepts vmPrepare/vmStart functions.
	for i := 0; i < o.PrepareQueueLimit; i++ {
		go o.prepareWorker(i)
	}

	// register current client-side methods
	o.registerMethod("vm.start", false, vmStartOld)
	o.registerMethod("vm.prepareAndStart", false, o.vmPrepareAndStart)
	o.registerMethod("vm.stopAndUnprepare", false, vmStopAndUnprepare)
	o.registerMethod("vm.shutdown", false, vmShutdownOld)
	o.registerMethod("vm.stop", false, vmStopOld)
	o.registerMethod("vm.reinitialize", false, vmReinitializeOld)
	o.registerMethod("vm.info", false, vmInfoOld)
	o.registerMethod("vm.resizeDisk", false, vmResizeDiskOld)
	o.registerMethod("vm.createSnapshot", false, vmCreateSnapshotOld)
	o.registerMethod("vm.usage", false, vmUsageOld)
	o.registerMethod("spawn", true, spawnFuncOld)
	o.registerMethod("exec", true, execFuncOld)

	o.registerMethod("oskite.Info", true, o.oskiteInfo)
	o.registerMethod("oskite.All", true, oskiteAllOld)

	o.registerMethod("fs.readDirectory", false, fsReadDirectoryOld)
	o.registerMethod("fs.glob", false, fsGlobOld)
	o.registerMethod("fs.readFile", false, fsReadFileOld)
	o.registerMethod("fs.writeFile", false, fsWriteFileOld)
	o.registerMethod("fs.uniquePath", false, fsUniquePathOld)
	o.registerMethod("fs.getInfo", false, fsGetInfoOld)
	o.registerMethod("fs.setPermissions", false, fsSetPermissionsOld)
	o.registerMethod("fs.remove", false, fsRemoveOld)
	o.registerMethod("fs.rename", false, fsRenameOld)
	o.registerMethod("fs.createDirectory", false, fsCreateDirectoryOld)
	o.registerMethod("fs.move", false, fsMoveOld)
	o.registerMethod("fs.copy", false, fsCopyOld)

	o.registerMethod("app.install", false, appInstallOld)
	o.registerMethod("app.download", false, appDownloadOld)
	o.registerMethod("app.publish", false, appPublishOld)
	o.registerMethod("app.skeleton", false, appSkeletonOld)

	o.registerMethod("s3.store", true, s3StoreOld)
	o.registerMethod("s3.delete", true, s3DeleteOld)

	go o.redisBalancer()

	log.Info("Oskite started. Go!")

	go o.runNewKite()
	o.Kite.Run()
}

func (o *Oskite) runNewKite() {
	log.Info("Run newkite.")
	k, err := kodingkite.New(conf, OSKITE_NAME, OSKITE_VERSION)
	if err != nil {
		panic(err)
	}

	o.NewKite = k.Kite

	if k.TLSConfig != nil {
		k.Config.Port = 443
	} else {
		k.Config.Port = 5000
	}

	k.Config.Region = o.Region

	o.vosMethod(k, "vm.start", vmStartNew)
	o.vosMethod(k, "vm.prepareAndStart", o.vmPrepareAndStartNew)
	o.vosMethod(k, "vm.stopAndUnprepare", vmStopAndUnprepareNew)
	o.vosMethod(k, "vm.shutdown", vmShutdownNew)
	o.vosMethod(k, "vm.stop", vmStopNew)
	o.vosMethod(k, "vm.reinitialize", vmReinitializeNew)
	o.vosMethod(k, "vm.info", vmInfoNew)
	o.vosMethod(k, "vm.resizeDisk", vmResizeDiskNew)
	o.vosMethod(k, "vm.createSnapshot", vmCreateSnapshotNew)
	o.vosMethod(k, "spawn", spawnFuncNew)
	o.vosMethod(k, "exec", execFuncNew)

	o.vosMethod(k, "oskite.Info", o.oskiteInfoNew)
	o.vosMethod(k, "oskite.All", oskiteAllNew)

	o.vosMethod(k, "fs.readDirectory", fsReadDirectoryNew)
	o.vosMethod(k, "fs.glob", fsGlobNew)
	o.vosMethod(k, "fs.readFile", fsReadFileNew)
	o.vosMethod(k, "fs.writeFile", fsWriteFileNew)
	o.vosMethod(k, "fs.uniquePath", fsUniquePathNew)
	o.vosMethod(k, "fs.getInfo", fsGetInfoNew)
	o.vosMethod(k, "fs.setPermissions", fsSetPermissionsNew)
	o.vosMethod(k, "fs.remove", fsRemoveNew)
	o.vosMethod(k, "fs.rename", fsRenameNew)
	o.vosMethod(k, "fs.createDirectory", fsCreateDirectoryNew)
	o.vosMethod(k, "fs.move", fsMoveNew)
	o.vosMethod(k, "fs.copy", fsCopyNew)

	o.vosMethod(k, "app.install", appInstallNew)
	o.vosMethod(k, "app.download", appDownloadNew)
	o.vosMethod(k, "app.publish", appPublishNew)
	o.vosMethod(k, "app.skeleton", appSkeletonNew)

	o.vosMethod(k, "s3.store", s3StoreNew)
	o.vosMethod(k, "s3.delete", s3DeleteNew)

	k.HandleFunc("kite.who", o.kiteWho)

	k.Config.DisableConcurrency = true
	go k.Run()
	<-k.Kite.ServerReadyNotify()

	// TODO: remove this later, this is needed in order to reinitiliaze the logger package
	log.SetLevel(o.LogLevel)
}

func (o *Oskite) initializeSettings() {
	var err error
	if firstContainerIP, containerSubnet, err = net.ParseCIDR(conf.ContainerSubnet); err != nil {
		log.LogError(err, 0)
		return
	}

	virt.VMPool = conf.VmPool
	if err := virt.LoadTemplates(templateDir); err != nil {
		log.LogError(err, 0)
		return
	}

	go ldapserver.Listen(conf.Mongo)
	go LimiterLoop()
}

func (o *Oskite) prepareOsKite() {
	log.Info("Kite.go preperation started")
	kiteName := "os"
	if o.Region != "" {
		kiteName += "-" + o.Region
	}

	k := kite.New(kiteName, conf, true)

	// Default is "broker", we are going to use another one. In our case its "brokerKite"
	k.PublishExchange = conf.BrokerKite.Name

	if o.LogLevel == logger.DEBUG {
		kite.EnableDebug()
	}

	o.ServiceUniquename = k.ServiceUniqueName

	k.LoadBalancer = o.loadBalancer

	o.Kite = k
}

// handleCurrentVMs removes and unprepare any vm in the lxc dir that doesn't
// have any associated document in mongoDB. It also
func (o *Oskite) handleCurrentVMs() {
	currentIds, err := currentVMs()
	if err != nil {
		log.Error("%v", err)
		return
	}

	currentIds.Each(func(item interface{}) bool {
		vmId, ok := item.(bson.ObjectId)
		if !ok {
			return true // pick up the next one
		}

		var vm virt.VM
		query := func(c *mgo.Collection) error {
			return c.FindId(vmId).One(&vm)
		}

		// unprepareVM that are on other machines, they might be prepared already.
		if err := mongodbConn.Run("jVMs", query); err != nil || vm.HostKite != o.ServiceUniquename {
			unprepareLeftover(vmId)
			return true
		}

		// continue with VMs on this machine,
		vm.ApplyDefaults()
		info := newInfo(&vm)

		infosMutex.Lock()
		infos[vm.Id] = info
		infosMutex.Unlock()

		if _, err := updateState(vm.Id, vm.State); err != nil {
			log.Error("%v", err)
		}

		// start the shutdown timer for the given vm (but not alwaysOn)
		info.startTimeout()

		// start alwaysON VMs
		o.startAlwaysOn(vm)
		return true
	})

	log.Info("VMs in /var/lib/lxc are finished.")
}

// currentVMS returns a set of VM ids on the current host machine with their
// associated mongodb objectid's taken from the directory name
func currentVMs() (set.Interface, error) {
	dirs, err := ioutil.ReadDir("/var/lib/lxc")
	if err != nil {
		return nil, fmt.Errorf("vmsList err %s", err)
	}

	vms := set.NewNonTS()
	for _, dir := range dirs {
		if !strings.HasPrefix(dir.Name(), "vm-") {
			continue
		}

		vmId := bson.ObjectIdHex(dir.Name()[3:])
		vms.Add(vmId)
	}

	return vms, nil
}

func unprepareLeftover(vmId bson.ObjectId) {
	prepareQueue <- &QueueJob{
		msg: fmt.Sprintf("unprepare leftover vm %s", vmId.Hex()),
		f: func() error {
			mockVM := &virt.VM{Id: vmId}
			if err := mockVM.Unprepare(nil, false); err != nil {
				log.Error("leftover unprepare: %v", err)
			}

			if _, err := updateState(vmId, "UNKNOWN"); err != nil {
				log.Error("%v", err)
			}

			return nil
		},
	}
}

func (o *Oskite) startPinnedVMs() {
	log.Info("Starting pinned hosts, if any...")
	mongodbConn.Run("jVMs", func(c *mgo.Collection) error {
		iter := c.Find(bson.M{"pinnedToHost": o.ServiceUniquename, "alwaysOn": true}).Iter()
		for {
			var vm virt.VM
			if !iter.Next(&vm) {
				break
			}
			if err := o.startSingleVM(vm, nil); err != nil {
				log.Error("startSingleVM error: %v", err)
			}
		}

		if err := iter.Close(); err != nil {
			panic(err)
		}

		return nil
	})
}

func (o *Oskite) setupSignalHandler() {
	log.Info("Setting up signal handler")
	sigChan := make(chan os.Signal, 1)
	signal.Notify(sigChan, syscall.SIGINT, syscall.SIGTERM, syscall.SIGUSR1, syscall.SIGUSR2)

	go func() {
		for sig := range sigChan {
			if sig == syscall.SIGUSR2 {
				buf := make([]byte, 1<<16)
				runtime.Stack(buf, true)
				fmt.Printf("%s", buf)

				// debug.PrintStack()
				continue
			}

			log.Info("Shutdown initiated")

			log.Info("Removing hostname '%s' from redis", o.RedisKontainerKey)
			_, err := redigo.Int(o.RedisSession.Do("SREM", o.RedisKontainerSet, o.RedisKontainerKey))
			if err != nil {
				log.Error("redis SREM kontainers. err: %v", err.Error())
			}

			closeFunc := func() {
				log.Info("Closing and shutting down. Bye!")
				// close amqp connections
				o.Kite.Close()
				os.Exit(1)
			}

			defer closeFunc()

			// force quit after ten seconds
			if sig != syscall.SIGUSR1 {
				time.AfterFunc(10*time.Second, func() {
					log.Info("Force quit after 10 seconds!")
					closeFunc()
				})
			}

			// close the communication. We should not accept any calls anymore...
			shuttingDown.SetClosed()

			// ...but wait until the current calls are finished.
			log.Info("Waiting until current calls are finished...")
			requestWaitGroup.Wait()
			log.Info("All calls are finished.")

			//return early for non SIGUSR1.
			if sig != syscall.SIGUSR1 {
				return
			}

			// unprepare all VMS when we receive SIGUSR1
			log.Info("Got a SIGUSR1. Unpreparing all VMs on this host.")

			var wg sync.WaitGroup
			for _, info := range infos {
				wg.Add(1)
				log.Info("Unpreparing " + info.vm.String())
				prepareQueue <- &QueueJob{
					msg: "vm unprepare because of shutdown oskite " + info.vm.HostnameAlias,
					f: func() error {
						defer wg.Done()

						info.unprepareVM()
						return nil
					},
				}
			}

			// Wait for all VM unprepares to complete.
			wg.Wait()

			query := func(c *mgo.Collection) error {
				_, err := c.UpdateAll(
					bson.M{"hostKite": o.ServiceUniquename},
					bson.M{"$set": bson.M{"hostKite": nil}},
				) // ensure that really all are set to nil
				return err
			}

			err = mongodbConn.Run("jVMs", query)
			if err != nil {
				log.Error("Updating hostKite for all current VMs err: %v", err)
			}

		}
	}()
}

// registerMethod is wrapper around our final methods. It's basically creates
// a "vos" struct and pass it to the our method. The VOS has "vm", "user" and
// "permissions" document embedded, with this info our final method has all
// the necessary needed bits.
func (o *Oskite) registerMethod(method string, concurrent bool, callback func(*dnode.Partial, *kite.Channel, *virt.VOS) (interface{}, error)) {
	wrapperMethod := func(args *dnode.Partial, channel *kite.Channel) (methodReturnValue interface{}, methodError error) {

		// set to true when a SIGNAL is received
		if shuttingDown.Closed() {
			return nil, errors.New("Kite is shutting down.")
		}

		log.Info("[method: %s]  [user: %s]  [vm: %s]", method, channel.Username, channel.CorrelationName)

		// Needed when we oskite get closed via a SIGNAL. It waits until all methods are done.
		requestWaitGroup.Add(1)
		defer requestWaitGroup.Done()

		user, err := o.getUser(channel.Username)
		if err != nil {
			return nil, err
		}

		vm, err := o.getVM(channel.CorrelationName)
		if err != nil {
			return nil, err
		}

		defer func() {
			if err := recover(); err != nil {
				log.LogError(err, 1, channel.Username, channel.CorrelationName, vm.String())
				time.Sleep(time.Second) // penalty for avoiding that the client rapidly sends the request again on error
				methodError = &kite.InternalKiteError{}
			}
		}()

		info := getInfo(vm)

		// protect each callback with their own associated mutex
		if !concurrent {
			info.mutex.Lock()
			defer info.mutex.Unlock()
		}

		// stop our famous 30/45/60 shutdown timer. Basically we stop the timer
		// if any method call is made to us. The timer is started again if the
		// user disconnects (this is done via channel.OnDisconnect in
		// vminfo.go).
		info.stopTimeout(channel)

		err = o.checkVM(vm)
		if err != nil {
			return nil, err
		}

		// vos has now "vm", "user" and "permissions" document.
		vos, err := vm.OS(user)
		if err != nil {
			return nil, err // returns an error if the permisisons are not set for the user
		}

		// now call our final method. run forrest run ....
		return callback(args, channel, vos)
	}

	o.Kite.Handle(method, concurrent, wrapperMethod)
}

func (o *Oskite) getUser(username string) (*virt.User, error) {
	// Do not create guest vms if its turned of
	if o.DisableGuest && strings.HasPrefix(username, "guest-") {
		return nil, errors.New("vm creation for guests are disabled.")
	}

	var user *virt.User
	if err := mongodbConn.Run("jUsers", func(c *mgo.Collection) error {
		return c.Find(bson.M{"username": username}).One(&user)
	}); err != nil {
		if err != mgo.ErrNotFound {
			return nil, fmt.Errorf("username lookup error: %v", err)
		}

		if !strings.HasPrefix(username, "guest-") {
			log.Warning("User not found: %v", username)
		}

		time.Sleep(time.Second) // to avoid rapid cycle channel loop
		return nil, &kite.WrongChannelError{}
	}

	if user.Uid < virt.UserIdOffset {
		return nil, errors.New("User with too low uid.")
	}

	return user, nil
}

// getVM returns a new virt.VM struct based on on the given correlationName.
// Here correlationName can be either the hostnameAlias or the given VM
// documents ID.
func (o *Oskite) getVM(correlationName string) (*virt.VM, error) {
	var vm *virt.VM
	query := bson.M{"hostnameAlias": correlationName}
	if bson.IsObjectIdHex(correlationName) {
		query = bson.M{"_id": bson.ObjectIdHex(correlationName)}
	}

	if err := mongodbConn.Run("jVMs", func(c *mgo.Collection) error {
		return c.Find(query).One(&vm)
	}); err != nil {
		return nil, &VMNotFoundError{Name: correlationName}
	}

	vm.ApplyDefaults()
	return vm, nil
}

func (o *Oskite) checkVM(vm *virt.VM) error {
	if vm.Region != o.Region {
		time.Sleep(time.Second) // to avoid rapid cycle channel loop
		return &kite.WrongChannelError{}
	}

	if vm.HostKite == "(maintenance)" {
		return &UnderMaintenanceError{}
	}

	if vm.HostKite == "(banned)" {
		log.Warning("vm '%s' is banned", vm.HostnameAlias)
		return &AccessDeniedError{}
	}

	return nil
}

func (o *Oskite) validateVM(vm *virt.VM) error {
	if vm.IP == nil || vm.IP.String() == "" {
		ipInt := NextCounterValue("vm_ip", int(binary.BigEndian.Uint32(firstContainerIP.To4())))
		ip := net.IPv4(byte(ipInt>>24), byte(ipInt>>16), byte(ipInt>>8), byte(ipInt))

		updateErr := mongodbConn.Run("jVMs", func(c *mgo.Collection) error {
			return c.Update(bson.M{"_id": vm.Id, "ip": nil}, bson.M{"$set": bson.M{"ip": ip}})
		})

		if updateErr != nil {
			var logVM *virt.VM
			err := mongodbConn.One("jVMs", vm.Id.Hex(), &logVM)
			if err != nil {
				errLog := fmt.Sprintf("Vm %s does not exist for updating IP. This is a race condition", vm.Id.Hex())
				log.LogError(errLog, 0)
			} else {
				errLog := fmt.Sprintf("Vm %s does exist for updating IP but it tries to replace it. This is a race condition", vm.Id.Hex())
				log.LogError(errLog, 0, logVM)
			}

			return updateErr
		}

		vm.IP = ip
	}

	if !containerSubnet.Contains(vm.IP) {
		return errors.New("VM with IP that is not in the container subnet: " + vm.IP.String())
	}

	if vm.LdapPassword == "" {
		ldapPassword := utils.RandomString()
		if err := mongodbConn.Run("jVMs", func(c *mgo.Collection) error {
			return c.Update(bson.M{"_id": vm.Id}, bson.M{"$set": bson.M{"ldapPassword": ldapPassword}})
		}); err != nil {
			return err
		}
		vm.LdapPassword = ldapPassword
	}

	if vm.HostKite != o.ServiceUniquename {
		err := mongodbConn.Run("jVMs", func(c *mgo.Collection) error {
			return c.Update(bson.M{"_id": vm.Id, "hostKite": nil}, bson.M{"$set": bson.M{"hostKite": o.ServiceUniquename}})
		})
		if err != nil {
			time.Sleep(time.Second) // to avoid rapid cycle channel loop
			return &kite.WrongChannelError{}
		}

		vm.HostKite = o.ServiceUniquename
	}

	return nil
}

func updateState(vmId bson.ObjectId, currentState string) (result string, err error) {
	log.Info("[updateState] getting state for VM [%s], going to update to [%s]",
		vmId, currentState)

	state, err := virt.GetVMState(vmId)
	if err != nil {
		log.Error("[updateState] getting state failed for VM [%s], err: %s", vmId, err)
		state = "UNKNOWN"
	}

	// do not update if it's the same state
	if currentState == state {
		return state, nil
	}

	query := func(c *mgo.Collection) error {
		return c.Update(bson.M{"_id": vmId}, bson.M{"$set": bson.M{"state": state}})
	}

	return state, mongodbConn.Run("jVMs", query)
}

func (o *Oskite) startSingleVM(vm virt.VM, channel *kite.Channel) error {
	info := getInfo(&vm)
	info.mutex.Lock()
	defer info.mutex.Unlock()

	if blacklist.Has(vm.Id.Hex()) {
		return errors.New("vm is blacklisted")
	}

	info.stopTimeout(channel)

	// validate/sanitize zero values
	vm.ApplyDefaults()

	err := o.checkVM(&vm)
	if err != nil {
		return err
	}

	err = o.validateVM(&vm)
	if err != nil {
		return err
	}

	done := make(chan struct{}, 1)
	prepareQueue <- &QueueJob{
		msg: "startSingleVM " + vm.HostnameAlias,
		f: func() error {
			// prepare first
			defer func() { done <- struct{}{} }()

			if err = prepareProgress(nil, &vm); err != nil {
				return fmt.Errorf("preparing VM %s", err)
			}

			return nil
		},
	}

	// wait until the prepareWorker has picked us and we finished
	// to return something to the client
	<-done

	if err != nil {
		log.Error("vm %s couldn't be started, adding to blacklist for one hour. reason err: %v", vm.HostnameAlias, err)
		blacklist.Add(vm.Id.Hex())
		time.AfterFunc(time.Hour, func() {
			blacklist.Remove(vm.Id.Hex())
		})
	}

	return err
}

// prepareWorker listens from prepareQueue channel and runs the functions it receives
func (o *Oskite) prepareWorker(id int) {
	queueInfo := func() string {
		return fmt.Sprintf("[queue id: %d capacity: %d / %d]",
			id, currentQueueCount.Get(), o.PrepareQueueLimit)
	}

	for job := range prepareQueue {
		currentQueueCount.Add(1)

		log.Info("starting job: '%s' %s", job.msg, queueInfo())

		done := make(chan struct{}, 1)
		go func() {
			start := time.Now()

			err := job.f() // execute our function
			if err != nil {
				log.Error("aborted job: '%s' err: %s %s", job.msg, err.Error(), queueInfo())
			} else {
				log.Info("finished job: '%s' elapsed time: %s %s", job.msg, time.Since(start), queueInfo())
			}

			done <- struct{}{}
		}()

		select {
		case <-done:
		case <-time.After(time.Second * 60):
			log.Error("timeout job: '%s' after 60 seconds %s", job.msg, queueInfo())
		}

		currentQueueCount.Add(-1)
	}
}

type Counter struct {
	Name  string `bson:"_id"`
	Value int    `bson:"seq"`
}

func NextCounterValue(counterName string, initialValue int) int {
	var counter Counter

	if err := mongodbConn.Run("counters", func(c *mgo.Collection) error {
		_, err := c.FindId(counterName).Apply(mgo.Change{Update: bson.M{"$inc": bson.M{"seq": 1}}}, &counter)
		return err
	}); err != nil {
		if err == mgo.ErrNotFound {
			mongodbConn.Run("counters", func(c *mgo.Collection) error {
				c.Insert(Counter{Name: counterName, Value: initialValue})
				return nil // ignore error and try to do atomic update again
			})

			if err := mongodbConn.Run("counters", func(c *mgo.Collection) error {
				_, err := c.FindId(counterName).Apply(mgo.Change{Update: bson.M{"$inc": bson.M{"seq": 1}}}, &counter)
				return err
			}); err != nil {
				panic(err)
			}
			return counter.Value
		}
		panic(err)
	}

	return counter.Value

}<|MERGE_RESOLUTION|>--- conflicted
+++ resolved
@@ -35,11 +35,7 @@
 
 const (
 	OSKITE_NAME    = "oskite"
-<<<<<<< HEAD
-	OSKITE_VERSION = "0.3.4"
-=======
 	OSKITE_VERSION = "0.4.0"
->>>>>>> 71f1b463
 )
 
 var (
