// +build linux

package oskite

import (
	"errors"
	"fmt"
	"koding/db/mongodb/modelhelper"
	"koding/kodingkite"
	"koding/tools/kite"
	"koding/virt"
	"os"
	"path"
	"strings"

	kitelib "github.com/koding/kite"
	kitednode "github.com/koding/kite/dnode"
	"github.com/koding/kite/protocol"

	"labix.org/v2/mgo"
	"labix.org/v2/mgo/bson"

	"code.google.com/p/go.exp/inotify"
)

<<<<<<< HEAD
type progressParamsNew struct {
	Destroy    bool
	OnProgress kitednode.Function
}

func (p *progressParamsNew) Enabled() bool      { return p.OnProgress.IsValid() }
func (p *progressParamsNew) Call(v interface{}) { p.OnProgress.Call(v) }
=======
type prepareParamsNew struct {
	GroupId    string
	OnProgress kitednode.Function
}

type unprepareParamsNew struct {
	Destroy    bool
	GroupId    string
	OnProgress kitednode.Function
}
>>>>>>> 804de10e

// vosFunc is used to associate each request with a VOS instance.
type vosFunc func(*kitelib.Request, *virt.VOS) (interface{}, error)

// vosMethod is compat wrapper around the new kite library. It's basically
// creates a vos instance that is the plugged into the the base functions.
func (o *Oskite) vosMethod(k *kodingkite.KodingKite, method string, vosFn vosFunc) {
	handler := func(r *kitelib.Request) (interface{}, error) {
		var params struct {
			VmName string
		}

		if err := r.Args.One().Unmarshal(&params); err != nil {
			return nil, err
		}

		if params.VmName == "" {
			return nil, errors.New("{ vmName: [string]}")
		}

		vos, err := o.getVos(r.Username, params.VmName)
		if err != nil {
			return nil, err
		}

		return vosFn(r, vos)
	}

	k.HandleFunc(method, handler)
}

// getVos returns a new VOS based on the given username and vmName
// which is used to pick up the correct VM.
func (o *Oskite) getVos(username, vmName string) (*virt.VOS, error) {
	user, err := o.getUser(username)
	if err != nil {
		return nil, err
	}

	vm, err := checkAndGetVM(username, vmName)
	if err != nil {
		return nil, err
	}

	err = o.validateVM(vm)
	if err != nil {
		return nil, err
	}

	permissions := vm.GetPermissions(user)
	if permissions == nil && user.Uid != virt.RootIdOffset {
		return nil, errors.New("Permission denied.")
	}

	return &virt.VOS{
		VM:          vm,
		User:        user,
		Permissions: permissions,
	}, nil
}

// checkAndGetVM returns a new virt.VM struct based on on the given username
// and vm name. If the user doesn't have any associated VM it returns a
// VMNotFoundError.
func checkAndGetVM(username, vmName string) (*virt.VM, error) {
	var vm *virt.VM

	query := func(c *mgo.Collection) error {
		return c.Find(bson.M{
			"hostnameAlias": vmName,
			"webHome":       username,
		}).One(&vm)
	}

	if err := mongodbConn.Run("jVMs", query); err != nil {
		return nil, &VMNotFoundError{Name: vmName}
	}

	vm.ApplyDefaults()
	return vm, nil
}

func (o *Oskite) kiteWho(r *kitelib.Request) (interface{}, error) {
	var params struct {
		VmName string
	}

	if r.Args.One().Unmarshal(&params) != nil || params.VmName == "" {
		return nil, &kite.ArgumentError{Expected: "[string]"}
	}

	var vm *virt.VM
	if err := mongodbConn.Run("jVMs", func(c *mgo.Collection) error {
		return c.Find(bson.M{"hostnameAlias": params.VmName}).One(&vm)
	}); err != nil {
		log.Error("kite.who err: %v", err)
		return nil, errors.New("not found")
	}

	resultOskite := lowestOskiteLoad()
	if resultOskite == "" {
		resultOskite = o.ServiceUniquename
	}

	hostKite := vm.HostKite
	if vm.HostKite == "" {
		hostKite = resultOskite
	}

	if vm.HostKite == "(maintenance)" {
		return nil, errors.New("hostkite is under maintenance")
	}

	if vm.HostKite == "(banned)" {
		return nil, errors.New("hostkite is marked as (banned)")
	}

	if vm.PinnedToHost != "" {
		hostKite = vm.PinnedToHost

	}

	// hostKite is in form: "kite-os-sj|kontainer1_sj_koding_com"
	s := strings.Split(hostKite, "|")
	if len(s) < 2 {
		return nil, fmt.Errorf("hostkite '%s' is malformed", hostKite)
	}

	// s[1] -> kontainer1_sj_koding_com
	hostname := strings.Replace(s[1], "_", ".", -1)

	proc := o.NewKite.Kite()
	query := protocol.KontrolQuery{
		Username:    proc.Username,
		Environment: proc.Environment,
		Name:        proc.Name,
		Version:     proc.Version,
		Region:      proc.Region,
		Hostname:    hostname,
	}

	return &protocol.WhoResult{
		Query: query,
	}, nil
}

// VM METHODS

func vmStartNew(r *kitelib.Request, vos *virt.VOS) (interface{}, error) {
	return vmStart(vos)
}

func vmStopNew(r *kitelib.Request, vos *virt.VOS) (interface{}, error) {
	return vmStop(vos)
}

func vmShutdownNew(r *kitelib.Request, vos *virt.VOS) (interface{}, error) {
	return vmShutdown(vos)
}

func vmReinitializeNew(r *kitelib.Request, vos *virt.VOS) (interface{}, error) {
	return vmReinitialize(vos)
}

func vmInfoNew(r *kitelib.Request, vos *virt.VOS) (interface{}, error) {
	return vmInfo(vos)
}

func vmResizeDiskNew(r *kitelib.Request, vos *virt.VOS) (interface{}, error) {
	return vmResizeDisk(vos)
}

func vmCreateSnapshotNew(r *kitelib.Request, vos *virt.VOS) (interface{}, error) {
	return vmCreateSnapshot(vos)
}

func spawnFuncNew(r *kitelib.Request, vos *virt.VOS) (interface{}, error) {
	var params struct {
		Command []string
	}

	if r.Args.One().Unmarshal(&params) != nil || len(params.Command) == 0 {
		return nil, &kite.ArgumentError{Expected: "{command : [array of strings]}"}
	}

	return spawnFunc(params.Command, vos)
}

func execFuncNew(r *kitelib.Request, vos *virt.VOS) (interface{}, error) {
	var params struct {
		Command  string
		Password string
		Async    bool
	}

	if r.Args.One().Unmarshal(&params) != nil || params.Command == "" {
		return nil, &kite.ArgumentError{Expected: "{Command : [string]}"}
	}

	asRoot := false
	if params.Password != "" {
		_, err := modelhelper.CheckAndGetUser(r.Username, params.Password)
		if err != nil {
			return nil, errors.New("Permissiond denied. Wrong password")
		}

		asRoot = true
	}

	if params.Async {
		go execFunc(asRoot, params.Command, vos)
		return true, nil
	}

	return execFunc(asRoot, params.Command, vos)
}

<<<<<<< HEAD
func vmPrepareAndStartNew(r *kitelib.Request, vos *virt.VOS) (interface{}, error) {
	params := new(progressParamsNew)
=======
func (p *prepareParamsNew) Enabled() bool      { return p.OnProgress.IsValid() }
func (p *prepareParamsNew) Call(v interface{}) { p.OnProgress.Call(v) }

func (o *Oskite) vmPrepareAndStartNew(r *kitelib.Request, vos *virt.VOS) (interface{}, error) {
	params := new(prepareParamsNew)
>>>>>>> 804de10e
	if r.Args.One().Unmarshal(&params) != nil {
		return nil, &kite.ArgumentError{Expected: "{OnProgress: [function]}"}
	}

<<<<<<< HEAD
	return vmPrepareAndStart(params, vos)
}
=======
	if params.GroupId == "" {
		return nil, &kite.ArgumentError{Expected: "{ groupId: [string] }"}
	}

	usage, err := totalUsage(vos, params.GroupId)
	if err != nil {
		log.Info("usage -1 [%s] err: %v", vos.VM.HostnameAlias, err)
		return nil, errors.New("usage couldn't be retrieved. please consult to support.")
	}

	limits, err := usage.prepareLimits(r.Username, params.GroupId)
	if err != nil {
		// pass back endpoint err to client
		if endpointErrs.Has(err) {
			return nil, err
		}

		log.Info("usage -2 [%s] err: %v", vos.VM.HostnameAlias, err)
		return nil, errors.New("usage couldn't be retrieved. please consult to support [2].")
	}
>>>>>>> 804de10e

	if err := limits.check(); err != nil {
		return nil, err
	}

<<<<<<< HEAD
	return vmStopAndUnprepare(params, params.Destroy, vos)
=======
	err = o.validateVM(vos.VM)
	if err != nil {
		return nil, err
	}

	return progress(vos, "vm.prepareAndStart"+vos.VM.HostnameAlias, params, func() error {
		results := make(chan *virt.Step)
		go prepareProgress(results, vos)

		for step := range results {
			params.OnProgress.Call(step)

			if step.Err != nil {
				return step.Err
			}
		}

		return nil
	})
}

func (u *unprepareParamsNew) Enabled() bool      { return u.OnProgress.IsValid() }
func (u *unprepareParamsNew) Call(v interface{}) { u.OnProgress.Call(v) }

func vmStopAndUnprepareNew(r *kitelib.Request, vos *virt.VOS) (interface{}, error) {
	params := new(unprepareParamsNew)
	if r.Args.One().Unmarshal(&params) != nil {
		return nil, &kite.ArgumentError{Expected: "{OnProgress: [function]}"}
	}

	return progress(vos, "vm.stopAndUnprepare"+vos.VM.HostnameAlias, params, func() error {
		results := make(chan *virt.Step)
		go unprepareProgress(results, vos, params.Destroy)

		for step := range results {
			params.OnProgress.Call(step)

			if step.Err != nil {
				return step.Err
			}
		}

		return nil
	})
>>>>>>> 804de10e
}

// FS METHODS

// TODO: replace watcher with fsnotify.
func fsReadDirectoryNew(r *kitelib.Request, vos *virt.VOS) (interface{}, error) {
	var params struct {
		Path                string
		OnChange            kitednode.Function
		WatchSubdirectories bool
	}

	if r.Args.One().Unmarshal(&params) != nil || params.Path == "" {
		return nil, &kite.ArgumentError{Expected: "{ path: [string], onChange: [function], watchSubdirectories: [bool] }"}
	}

	response := make(map[string]interface{})

	if params.OnChange.IsValid() {
		watch, err := vos.WatchDirectory(params.Path, params.WatchSubdirectories, func(ev *inotify.Event, info os.FileInfo) {
			defer log.RecoverAndLog()

			if (ev.Mask & (inotify.IN_CREATE | inotify.IN_MOVED_TO | inotify.IN_ATTRIB)) != 0 {
				if info == nil {
					return // skip this event, file was deleted and deletion event will follow
				}
				event := "added"
				if ev.Mask&inotify.IN_ATTRIB != 0 {
					event = "attributesChanged"
				}
				params.OnChange.Call(map[string]interface{}{
					"event": event,
					"file":  makeFileEntry(vos, ev.Name, info),
				})
				return
			}

			if (ev.Mask & (inotify.IN_DELETE | inotify.IN_MOVED_FROM)) != 0 {
				params.OnChange.Call(map[string]interface{}{
					"event": "removed",
					"file":  FileEntry{Name: path.Base(ev.Name), FullPath: ev.Name},
				})
				return
			}
		})
		if err != nil {
			return nil, err
		}

		r.Client.OnDisconnect(func() { watch.Close() })

		response["stopWatching"] = kitednode.Callback(func(args *kitednode.Partial) {
			watch.Close()
		})

	}

	dir, err := vos.Open(params.Path)
	if err != nil {
		return nil, err
	}
	defer dir.Close()

	infos, err := dir.Readdir(0)
	if err != nil {
		return nil, err
	}

	files := make([]FileEntry, len(infos))
	for i, info := range infos {
		files[i] = makeFileEntry(vos, path.Join(params.Path, info.Name()), info)
	}
	response["files"] = files

	return response, nil
}

func fsGlobNew(r *kitelib.Request, vos *virt.VOS) (interface{}, error) {
	var params struct {
		Pattern string
	}

	if r.Args.One().Unmarshal(&params) != nil || params.Pattern == "" {
		return nil, &kite.ArgumentError{Expected: "{ pattern: [string] }"}
	}

	return fsGlob(params.Pattern, vos)
}

func fsReadFileNew(r *kitelib.Request, vos *virt.VOS) (interface{}, error) {
	var params struct {
		Path string
	}

	if r.Args.One().Unmarshal(&params) != nil || params.Path == "" {
		return nil, &kite.ArgumentError{Expected: "{ path: [string] }"}
	}

	return fsReadFile(params.Path, vos)
}

func fsWriteFileNew(r *kitelib.Request, vos *virt.VOS) (interface{}, error) {
	var params writeFileParams
	if r.Args.One().Unmarshal(&params) != nil || params.Path == "" {
		return nil, &kite.ArgumentError{Expected: "{ path: [string] }"}
	}

	return fsWriteFile(params, vos)
}

func fsUniquePathNew(r *kitelib.Request, vos *virt.VOS) (interface{}, error) {
	var params struct {
		Path string
	}

	if r.Args.One().Unmarshal(&params) != nil || params.Path == "" {
		return nil, &kite.ArgumentError{Expected: "{ path: [string] }"}
	}

	return fsUniquePath(params.Path, vos)
}

func fsGetInfoNew(r *kitelib.Request, vos *virt.VOS) (interface{}, error) {
	var params struct {
		Path string
	}

	if r.Args.One().Unmarshal(&params) != nil || params.Path == "" {
		return nil, &kite.ArgumentError{Expected: "{ path: [string] }"}
	}

	return fsGetInfo(params.Path, vos)
}

func fsSetPermissionsNew(r *kitelib.Request, vos *virt.VOS) (interface{}, error) {
	var params setPermissionsParams

	if r.Args.One().Unmarshal(&params) != nil || params.Path == "" {
		return nil, &kite.ArgumentError{Expected: "{ path: [string], mode: [integer], recursive: [bool] }"}
	}

	return fsSetPermissions(params, vos)
}

func fsRemoveNew(r *kitelib.Request, vos *virt.VOS) (interface{}, error) {
	var params struct {
		Path      string
		Recursive bool
	}

	if r.Args.One().Unmarshal(&params) != nil || params.Path == "" {
		return nil, &kite.ArgumentError{Expected: "{ path: [string], recursive: [bool] }"}
	}

	return fsRemove(params.Path, params.Recursive, vos)
}

func fsRenameNew(r *kitelib.Request, vos *virt.VOS) (interface{}, error) {
	var params struct {
		OldPath string
		NewPath string
	}

	if r.Args.One().Unmarshal(&params) != nil || params.OldPath == "" || params.NewPath == "" {
		return nil, &kite.ArgumentError{Expected: "{ oldPath: [string], newPath: [string] }"}
	}

	return fsRename(params.OldPath, params.NewPath, vos)
}

func fsCreateDirectoryNew(r *kitelib.Request, vos *virt.VOS) (interface{}, error) {
	var params struct {
		Path      string
		Recursive bool
	}

	if r.Args.One().Unmarshal(&params) != nil || params.Path == "" {
		return nil, &kite.ArgumentError{Expected: "{ path: [string], recursive: [bool] }"}
	}

	return fsCreateDirectory(params.Path, params.Recursive, vos)
}

func fsMoveNew(r *kitelib.Request, vos *virt.VOS) (interface{}, error) {
	var params struct {
		OldPath string
		NewPath string
	}

	if r.Args.One().Unmarshal(&params) != nil || params.OldPath == "" || params.NewPath == "" {
		return nil, &kite.ArgumentError{Expected: "{ oldPath: [string], newPath: [string] }"}
	}

	return fsMove(params.OldPath, params.NewPath, vos)
}

func fsCopyNew(r *kitelib.Request, vos *virt.VOS) (interface{}, error) {
	var params struct {
		SrcPath string
		DstPath string
	}

	if r.Args.One().Unmarshal(&params) != nil || params.SrcPath == "" || params.DstPath == "" {
		return nil, &kite.ArgumentError{Expected: "{ srcPath: [string], dstPath: [string] }"}
	}

	return fsCopy(params.SrcPath, params.DstPath, vos)
}

// APP METHODS
func appInstallNew(r *kitelib.Request, vos *virt.VOS) (interface{}, error) {
	var params appParams
	if r.Args.One().Unmarshal(&params) != nil || params.Owner == "" || params.Identifier == "" || params.Version == "" || params.AppPath == "" {
		return nil, &kite.ArgumentError{Expected: "{ owner: [string], identifier: [string], version: [string], appPath: [string] }"}
	}

	return appInstall(params, vos)

}

func appDownloadNew(r *kitelib.Request, vos *virt.VOS) (interface{}, error) {
	var params appParams
	if r.Args.One().Unmarshal(&params) != nil || params.Owner == "" || params.Identifier == "" || params.Version == "" || params.AppPath == "" {
		return nil, &kite.ArgumentError{Expected: "{ owner: [string], identifier: [string], version: [string], appPath: [string] }"}
	}

	return appDownload(params, vos)
}

func appPublishNew(r *kitelib.Request, vos *virt.VOS) (interface{}, error) {
	var params appParams
	if r.Args.One().Unmarshal(&params) != nil || params.AppPath == "" {
		return nil, &kite.ArgumentError{Expected: "{ appPath: [string] }"}
	}

	return appPublish(params, vos)
}

func appSkeletonNew(r *kitelib.Request, vos *virt.VOS) (interface{}, error) {
	var params appParams
	if r.Args.One().Unmarshal(&params) != nil || params.AppPath == "" {
		return nil, &kite.ArgumentError{Expected: "{ type: [string], appPath: [string] }"}
	}

	return appSkeleton(params, vos)
}

func s3StoreNew(r *kitelib.Request, vos *virt.VOS) (interface{}, error) {
	params := new(storeParams)
	if r.Args.One().Unmarshal(&params) != nil || params.Name == "" || len(params.Content) == 0 || strings.Contains(params.Name, "/") {
		return nil, &kite.ArgumentError{Expected: "{ name: [string], content: [base64 string] }"}
	}

	return s3Store(params, vos)
}

func s3DeleteNew(r *kitelib.Request, vos *virt.VOS) (interface{}, error) {
	params := new(storeParams)
	if r.Args.One().Unmarshal(&params) != nil || params.Name == "" || strings.Contains(params.Name, "/") {
		return nil, &kite.ArgumentError{Expected: "{ name: [string] }"}
	}

	return s3Delete(params, vos)
}<|MERGE_RESOLUTION|>--- conflicted
+++ resolved
@@ -23,15 +23,6 @@
 	"code.google.com/p/go.exp/inotify"
 )
 
-<<<<<<< HEAD
-type progressParamsNew struct {
-	Destroy    bool
-	OnProgress kitednode.Function
-}
-
-func (p *progressParamsNew) Enabled() bool      { return p.OnProgress.IsValid() }
-func (p *progressParamsNew) Call(v interface{}) { p.OnProgress.Call(v) }
-=======
 type prepareParamsNew struct {
 	GroupId    string
 	OnProgress kitednode.Function
@@ -42,7 +33,6 @@
 	GroupId    string
 	OnProgress kitednode.Function
 }
->>>>>>> 804de10e
 
 // vosFunc is used to associate each request with a VOS instance.
 type vosFunc func(*kitelib.Request, *virt.VOS) (interface{}, error)
@@ -260,24 +250,15 @@
 	return execFunc(asRoot, params.Command, vos)
 }
 
-<<<<<<< HEAD
-func vmPrepareAndStartNew(r *kitelib.Request, vos *virt.VOS) (interface{}, error) {
-	params := new(progressParamsNew)
-=======
 func (p *prepareParamsNew) Enabled() bool      { return p.OnProgress.IsValid() }
 func (p *prepareParamsNew) Call(v interface{}) { p.OnProgress.Call(v) }
 
 func (o *Oskite) vmPrepareAndStartNew(r *kitelib.Request, vos *virt.VOS) (interface{}, error) {
 	params := new(prepareParamsNew)
->>>>>>> 804de10e
 	if r.Args.One().Unmarshal(&params) != nil {
 		return nil, &kite.ArgumentError{Expected: "{OnProgress: [function]}"}
 	}
 
-<<<<<<< HEAD
-	return vmPrepareAndStart(params, vos)
-}
-=======
 	if params.GroupId == "" {
 		return nil, &kite.ArgumentError{Expected: "{ groupId: [string] }"}
 	}
@@ -298,15 +279,11 @@
 		log.Info("usage -2 [%s] err: %v", vos.VM.HostnameAlias, err)
 		return nil, errors.New("usage couldn't be retrieved. please consult to support [2].")
 	}
->>>>>>> 804de10e
 
 	if err := limits.check(); err != nil {
 		return nil, err
 	}
 
-<<<<<<< HEAD
-	return vmStopAndUnprepare(params, params.Destroy, vos)
-=======
 	err = o.validateVM(vos.VM)
 	if err != nil {
 		return nil, err
@@ -351,7 +328,6 @@
 
 		return nil
 	})
->>>>>>> 804de10e
 }
 
 // FS METHODS
