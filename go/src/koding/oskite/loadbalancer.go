--- conflicted
+++ resolved
@@ -1,23 +1,15 @@
 package oskite
 
 import (
-<<<<<<< HEAD
-=======
-	redigo "github.com/garyburd/redigo/redis"
-	"koding/databases/redis"
->>>>>>> cfa1ab20
 	"math/rand"
 	"sort"
 	"strings"
 	"sync"
 	"time"
-<<<<<<< HEAD
 
 	"github.com/coreos/go-log/log"
 	redigo "github.com/garyburd/redigo/redis"
 	"github.com/koding/redis"
-=======
->>>>>>> cfa1ab20
 )
 
 var (
