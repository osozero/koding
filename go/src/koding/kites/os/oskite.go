package main

import (
	"fmt"
	"koding/tools/dnode"
	"koding/tools/kite"
	"koding/tools/utils"
	"os"
	"path"
	"syscall"
)

func main() {
	utils.Startup("os kite", true)

<<<<<<< HEAD
	kite.Run("os", func(session *kite.Session, method string, args *dnode.Partial) (interface{}, error) {
		switch method {
		case "spawn":
			var command []string
			if args.Unmarshal(&command) != nil {
				return nil, &kite.ArgumentError{"array of strings"}
			}
			return run(command, session)

		case "exec":
			var line string
			if args.Unmarshal(&line) != nil {
				return nil, &kite.ArgumentError{"string"}
			}
			return run([]string{"/bin/bash", "-c", line}, session)

		case "watch":
			var params struct {
				Path     string         `json:"path"`
				OnChange dnode.Callback `json:"onChange"`
			}
			if args.Unmarshal(&params) != nil || params.OnChange == nil {
				return nil, &kite.ArgumentError{"{ path: [string], onChange: [function] }"}
			}

			absPath := path.Join(session.Home, params.Path)
			info, err := os.Stat(absPath)
			if err != nil {
				return nil, err
			}
			if int(info.Sys().(*syscall.Stat_t).Uid) != session.Uid {
				return nil, fmt.Errorf("You can only watch your own directories.")
			}

			watch, err := NewWatch(absPath, params.OnChange)
			if err != nil {
				return nil, err
			}
			session.CloseOnDisconnect(watch)

			dir, err := os.Open(absPath)
			defer dir.Close()
			if err != nil {
				return nil, err
			}

			infos, err := dir.Readdir(0)
			if err != nil {
				return nil, err
			}

			entries := make([]FileEntry, len(infos))
			for i, info := range infos {
				entries[i] = makeFileEntry(info)
			}

			return map[string]interface{}{"files": entries, "stopWatching": func() { watch.Close() }}, nil

		case "createWebtermServer":
			remote, err := args.Map()
			if err != nil {
				return nil, err
			}
			server := &WebtermServer{session: session}
			server.remote = remote
			session.CloseOnDisconnect(server)
			return server, nil
=======
	k := kite.New("os")

	k.Handle("spawn", true, func(args *dnode.Partial, session *kite.Session) (interface{}, error) {
		var command []string
		if args.Unmarshal(&command) != nil {
			return nil, &kite.ArgumentError{"array of strings"}
		}

		output, err := session.CreateCommand(command...).CombinedOutput()
		return string(output), err
	})

	k.Handle("exec", true, func(args *dnode.Partial, session *kite.Session) (interface{}, error) {
		var line string
		if args.Unmarshal(&line) != nil {
			return nil, &kite.ArgumentError{"string"}
		}

		output, err := session.CreateCommand("/bin/bash", "-c", line).CombinedOutput()
		return string(output), err
	})

	k.Handle("watch", false, func(args *dnode.Partial, session *kite.Session) (interface{}, error) {
		var params struct {
			Path     string         `json:"path"`
			OnChange dnode.Callback `json:"onChange"`
		}
		if args.Unmarshal(&params) != nil || params.OnChange == nil {
			return nil, &kite.ArgumentError{"{ path: [string], onChange: [function] }"}
		}

		absPath := path.Join(session.Home, params.Path)
		info, err := os.Stat(absPath)
		if err != nil {
			return nil, err
		}
		if int(info.Sys().(*syscall.Stat_t).Uid) != session.Uid {
			return nil, fmt.Errorf("You can only watch your own directories.")
		}

		watch, err := NewWatch(absPath, params.OnChange)
		if err != nil {
			return nil, err
		}
		session.CloseOnDisconnect(watch)

		dir, err := os.Open(absPath)
		defer dir.Close()
		if err != nil {
			return nil, err
		}

		infos, err := dir.Readdir(0)
		if err != nil {
			return nil, err
		}

		entries := make([]FileEntry, len(infos))
		for i, info := range infos {
			entries[i] = makeFileEntry(info)
>>>>>>> 9973f760
		}

		return map[string]interface{}{"files": entries, "stopWatching": func() { watch.Close() }}, nil
	})

	k.Run()
}

type FileEntry struct {
	Name  string `json:"name"`
	IsDir bool   `json:"isDir"`
}

func makeFileEntry(info os.FileInfo) FileEntry {
	return FileEntry{Name: info.Name(), IsDir: info.IsDir()}
}<|MERGE_RESOLUTION|>--- conflicted
+++ resolved
@@ -13,75 +13,6 @@
 func main() {
 	utils.Startup("os kite", true)
 
-<<<<<<< HEAD
-	kite.Run("os", func(session *kite.Session, method string, args *dnode.Partial) (interface{}, error) {
-		switch method {
-		case "spawn":
-			var command []string
-			if args.Unmarshal(&command) != nil {
-				return nil, &kite.ArgumentError{"array of strings"}
-			}
-			return run(command, session)
-
-		case "exec":
-			var line string
-			if args.Unmarshal(&line) != nil {
-				return nil, &kite.ArgumentError{"string"}
-			}
-			return run([]string{"/bin/bash", "-c", line}, session)
-
-		case "watch":
-			var params struct {
-				Path     string         `json:"path"`
-				OnChange dnode.Callback `json:"onChange"`
-			}
-			if args.Unmarshal(&params) != nil || params.OnChange == nil {
-				return nil, &kite.ArgumentError{"{ path: [string], onChange: [function] }"}
-			}
-
-			absPath := path.Join(session.Home, params.Path)
-			info, err := os.Stat(absPath)
-			if err != nil {
-				return nil, err
-			}
-			if int(info.Sys().(*syscall.Stat_t).Uid) != session.Uid {
-				return nil, fmt.Errorf("You can only watch your own directories.")
-			}
-
-			watch, err := NewWatch(absPath, params.OnChange)
-			if err != nil {
-				return nil, err
-			}
-			session.CloseOnDisconnect(watch)
-
-			dir, err := os.Open(absPath)
-			defer dir.Close()
-			if err != nil {
-				return nil, err
-			}
-
-			infos, err := dir.Readdir(0)
-			if err != nil {
-				return nil, err
-			}
-
-			entries := make([]FileEntry, len(infos))
-			for i, info := range infos {
-				entries[i] = makeFileEntry(info)
-			}
-
-			return map[string]interface{}{"files": entries, "stopWatching": func() { watch.Close() }}, nil
-
-		case "createWebtermServer":
-			remote, err := args.Map()
-			if err != nil {
-				return nil, err
-			}
-			server := &WebtermServer{session: session}
-			server.remote = remote
-			session.CloseOnDisconnect(server)
-			return server, nil
-=======
 	k := kite.New("os")
 
 	k.Handle("spawn", true, func(args *dnode.Partial, session *kite.Session) (interface{}, error) {
@@ -142,10 +73,20 @@
 		entries := make([]FileEntry, len(infos))
 		for i, info := range infos {
 			entries[i] = makeFileEntry(info)
->>>>>>> 9973f760
 		}
 
 		return map[string]interface{}{"files": entries, "stopWatching": func() { watch.Close() }}, nil
+	})
+
+	k.Handle("createWebtermServer", false, func(args *dnode.Partial, session *kite.Session) (interface{}, error) {
+		remote, err := args.Map()
+		if err != nil {
+			return nil, err
+		}
+		server := &WebtermServer{session: session}
+		server.remote = remote
+		session.CloseOnDisconnect(server)
+		return server, nil
 	})
 
 	k.Run()
