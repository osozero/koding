package main

import (
	"errors"
	"io/ioutil"
	"koding/kites/os/ldapserver"
	"koding/tools/config"
	"koding/tools/db"
	"koding/tools/dnode"
	"koding/tools/kite"
	"koding/tools/lifecycle"
	"koding/tools/log"
	"koding/tools/utils"
	"koding/virt"
	"labix.org/v2/mgo/bson"
	"net"
	"strings"
	"sync"
	"time"
)

type VMInfo struct {
	vmId          bson.ObjectId
	sessions      map[*kite.Session]bool
	timeout       *time.Timer
	totalCpuUsage int

	State       string `json:"state"`
	CpuUsage    int    `json:"cpuUsage"`
	CpuShares   int    `json:"cpuShares"`
	MemoryUsage int    `json:"memoryUsage"`
	MemoryLimit int    `json:"memoryLimit"`
}

var infos = make(map[bson.ObjectId]*VMInfo)
var infosMutex sync.Mutex

func main() {
	lifecycle.Startup("kite.os", true)
	virt.LoadTemplates(config.Current.ProjectRoot + "/go/templates")

	dirs, err := ioutil.ReadDir("/var/lib/lxc")
	if err != nil {
		panic(err)
	}
	for _, dir := range dirs {
		if strings.HasPrefix(dir.Name(), "vm-") {
			vm := virt.VM{Id: bson.ObjectIdHex(dir.Name()[3:])}
			if err := vm.Unprepare(); err != nil {
				log.Warn(err.Error())
			}
		}
	}

	go ldapserver.Listen()
	go LimiterLoop()
	k := kite.New("os")

	k.LoadBalancer = func(correlationName string, username string, deadService string) string {
<<<<<<< HEAD
		// TODO: look up VM
		return "some serviceUniqueName"
=======
		if deadService != "" {
			if _, err := db.VMs.UpdateAll(bson.M{"hostKite": deadService}, bson.M{"$set": bson.M{"hostKite": nil}}); err != nil {
				log.LogError(err, 0)
			}
		}

		var vm *virt.VM
		if !bson.IsObjectIdHex(correlationName) {
			return k.ServiceUniqueName
		}
		if err := db.VMs.FindId(bson.ObjectIdHex(correlationName)).One(&vm); err != nil {
			return k.ServiceUniqueName
		}
		if vm.HostKite == "" {
			return k.ServiceUniqueName
		}
		return vm.HostKite
>>>>>>> 78d5844a
	}

	registerVmMethod(k, "vm.start", false, func(args *dnode.Partial, session *kite.Session, user *virt.User, vm *virt.VM, vos *virt.VOS) (interface{}, error) {
		userEntry := vm.GetUserEntry(user)
		if userEntry == nil || !userEntry.Sudo {
			return nil, errors.New("Permission denied.")
		}

		return vm.Start()
	})

	registerVmMethod(k, "vm.shutdown", false, func(args *dnode.Partial, session *kite.Session, user *virt.User, vm *virt.VM, vos *virt.VOS) (interface{}, error) {
		userEntry := vm.GetUserEntry(user)
		if userEntry == nil || !userEntry.Sudo {
			return nil, errors.New("Permission denied.")
		}

		return vm.Shutdown()
	})

	registerVmMethod(k, "vm.stop", false, func(args *dnode.Partial, session *kite.Session, user *virt.User, vm *virt.VM, vos *virt.VOS) (interface{}, error) {
		userEntry := vm.GetUserEntry(user)
		if userEntry == nil || !userEntry.Sudo {
			return nil, errors.New("Permission denied.")
		}

		return vm.Stop()
	})

	registerVmMethod(k, "vm.reinitialize", false, func(args *dnode.Partial, session *kite.Session, user *virt.User, vm *virt.VM, vos *virt.VOS) (interface{}, error) {
		userEntry := vm.GetUserEntry(user)
		if userEntry == nil || !userEntry.Sudo {
			return nil, errors.New("Permission denied.")
		}

		vm.Prepare(getUsers(vm), true)
		return vm.Start()
	})

	registerVmMethod(k, "vm.info", false, func(args *dnode.Partial, session *kite.Session, user *virt.User, vm *virt.VM, vos *virt.VOS) (interface{}, error) {
		userEntry := vm.GetUserEntry(user)
		if userEntry == nil {
			return nil, errors.New("Permission denied.")
		}

		info := infos[vm.Id]
		info.State = vm.GetState()
		return info, nil
	})

	registerVmMethod(k, "spawn", true, func(args *dnode.Partial, session *kite.Session, user *virt.User, vm *virt.VM, vos *virt.VOS) (interface{}, error) {
		userEntry := vm.GetUserEntry(user)
		if userEntry == nil {
			return nil, errors.New("Permission denied.")
		}

		var command []string
		if args.Unmarshal(&command) != nil {
			return nil, &kite.ArgumentError{Expected: "array of strings"}
		}
		return vm.AttachCommand(user.Uid, "", command...).CombinedOutput()
	})

	registerVmMethod(k, "exec", true, func(args *dnode.Partial, session *kite.Session, user *virt.User, vm *virt.VM, vos *virt.VOS) (interface{}, error) {
		userEntry := vm.GetUserEntry(user)
		if userEntry == nil {
			return nil, errors.New("Permission denied.")
		}

		var line string
		if args.Unmarshal(&line) != nil {
			return nil, &kite.ArgumentError{Expected: "string"}
		}
		return vm.AttachCommand(user.Uid, "", "/bin/bash", "-c", line).CombinedOutput()
	})

	registerFileSystemMethods(k)
	registerWebtermMethods(k)
	registerAppMethods(k)

	k.Run()
}

func registerVmMethod(k *kite.Kite, method string, concurrent bool, callback func(*dnode.Partial, *kite.Session, *virt.User, *virt.VM, *virt.VOS) (interface{}, error)) {
	k.Handle(method, concurrent, func(args *dnode.Partial, session *kite.Session) (interface{}, error) {
		var user virt.User
		if err := db.Users.Find(bson.M{"username": session.Username}).One(&user); err != nil {
			panic(err)
		}
		if user.Uid < virt.UserIdOffset {
			panic("User with too low uid.")
		}

		var vm *virt.VM
		if !bson.IsObjectIdHex(session.CorrelationName) {
			return nil, errors.New("Correlation name needs to be a VM id.")
		}
		if err := db.VMs.FindId(bson.ObjectIdHex(session.CorrelationName)).One(&vm); err != nil {
			return nil, errors.New("There is no VM with id '" + session.CorrelationName + "'.")
		}

		if vm.HostKite != k.ServiceUniqueName {
			if err := db.VMs.Update(bson.M{"_id": vm.Id, "hostKite": nil}, bson.M{"$set": bson.M{"hostKite": k.ServiceUniqueName}}); err != nil {
				return nil, &kite.WrongChannelError{}
			}
			vm.HostKite = k.ServiceUniqueName
		}

		infosMutex.Lock()
		info, isExistingState := infos[vm.Id]
		if !isExistingState {
			info = newInfo(vm)
			infos[vm.Id] = info
		}
		if !info.sessions[session] {
			info.sessions[session] = true
			if info.timeout != nil {
				info.timeout.Stop()
				info.timeout = nil
			}

			session.OnDisconnect(func() {
				infosMutex.Lock()
				defer infosMutex.Unlock()

				delete(info.sessions, session)
				if len(info.sessions) == 0 {
					info.startTimeout()
				}
			})
		}
		infosMutex.Unlock()

		if !isExistingState {
			if vm.IP == nil {
				ipInt := db.NextCounterValue("vm_ip")
				ip := net.IPv4(byte(ipInt>>24), byte(ipInt>>16), byte(ipInt>>8), byte(ipInt))
				if err := db.VMs.Update(bson.M{"_id": vm.Id, "ip": nil}, bson.M{"$set": bson.M{"ip": ip}}); err != nil {
					panic(err)
				}
				vm.IP = ip
			}
			if vm.LdapPassword == "" {
				ldapPassword := utils.RandomString()
				if err := db.VMs.Update(bson.M{"_id": vm.Id}, bson.M{"$set": bson.M{"ldapPassword": ldapPassword}}); err != nil {
					panic(err)
				}
				vm.LdapPassword = ldapPassword
			}

			vm.Prepare(getUsers(vm), false)
			if out, err := vm.Start(); err != nil {
				log.Err("Could not start VM.", err, out)
			}
			if out, err := vm.WaitForState("RUNNING", time.Second); err != nil {
				log.Warn("Waiting for VM startup failed.", err, out)
			}
		}

		return callback(args, session, &user, vm, vm.OS(&user))
	})
}

func getUsers(vm *virt.VM) []virt.User {
	users := make([]virt.User, len(vm.Users))
	for i, entry := range vm.Users {
		if err := db.Users.FindId(entry.Id).One(&users[i]); err != nil {
			panic(err)
		}
		if users[i].Uid == 0 {
			panic("User with uid 0.")
		}
	}
	return users
}

func newInfo(vm *virt.VM) *VMInfo {
	return &VMInfo{
		vmId:          vm.Id,
		sessions:      make(map[*kite.Session]bool),
		totalCpuUsage: utils.MaxInt,
		CpuShares:     1000,
	}
}

func (info *VMInfo) startTimeout() {
	info.timeout = time.AfterFunc(10*time.Minute, func() {
		infosMutex.Lock()
		defer infosMutex.Unlock()

		if len(info.sessions) != 0 {
			return
		}

		var vm virt.VM
		if err := db.VMs.FindId(info.vmId).One(&vm); err != nil {
			log.Err("Could not find VM for shutdown.", err)
		}
		if out, err := vm.Shutdown(); err != nil {
			log.Err("Could not shutdown VM.", err, out)
		}

		if err := vm.Unprepare(); err != nil {
			log.Warn(err.Error())
		}

		if err := db.VMs.Update(bson.M{"_id": vm.Id}, bson.M{"$set": bson.M{"hostKite": nil}}); err != nil {
			log.LogError(err, 0)
		}
		delete(infos, vm.Id)
	})
}<|MERGE_RESOLUTION|>--- conflicted
+++ resolved
@@ -57,10 +57,6 @@
 	k := kite.New("os")
 
 	k.LoadBalancer = func(correlationName string, username string, deadService string) string {
-<<<<<<< HEAD
-		// TODO: look up VM
-		return "some serviceUniqueName"
-=======
 		if deadService != "" {
 			if _, err := db.VMs.UpdateAll(bson.M{"hostKite": deadService}, bson.M{"$set": bson.M{"hostKite": nil}}); err != nil {
 				log.LogError(err, 0)
@@ -78,7 +74,6 @@
 			return k.ServiceUniqueName
 		}
 		return vm.HostKite
->>>>>>> 78d5844a
 	}
 
 	registerVmMethod(k, "vm.start", false, func(args *dnode.Partial, session *kite.Session, user *virt.User, vm *virt.VM, vos *virt.VOS) (interface{}, error) {
