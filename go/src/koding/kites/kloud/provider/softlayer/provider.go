package softlayer

import (
	"errors"
	"fmt"
	"koding/db/mongodb"
	"koding/db/mongodb/modelhelper"
	"koding/kites/kloud/contexthelper/request"
	"koding/kites/kloud/contexthelper/session"
	"koding/kites/kloud/dnsstorage"
	"koding/kites/kloud/eventer"
	"koding/kites/kloud/kloud"
	"koding/kites/kloud/pkg/dnsclient"
	"koding/kites/kloud/provider/helpers"
	"koding/kites/kloud/userdata"

	"github.com/fatih/structs"
	"github.com/koding/kite"
	"github.com/koding/logging"
	"github.com/mitchellh/mapstructure"

	"golang.org/x/net/context"
	"labix.org/v2/mgo"
	"labix.org/v2/mgo/bson"

	"github.com/maximilien/softlayer-go/softlayer"
)

// DefaultImageID is a standard image template for sjc01 region.
//
// TODO(rjeczalik): this is going to be replaced by querying
// Softlayer for image tagged production / testing depending
// on the env kloud is started in (cmd line switch).
const DefaultImageID = "a2f93d90-5df9-44ee-afb2-931a98186836"

type Provider struct {
	DB         *mongodb.MongoDB
	Log        logging.Logger
	Kite       *kite.Kite
	SLClient   softlayer.Client
	DNSClient  *dnsclient.Route53
	DNSStorage *dnsstorage.MongodbStorage
	Userdata   *userdata.Userdata
}

type slCred struct {
	Username string `mapstructure:"username"`
	ApiKey   string `mapstructure:"api_key"`
}

func (p *Provider) Machine(ctx context.Context, id string) (interface{}, error) {
	if !bson.IsObjectIdHex(id) {
		return nil, fmt.Errorf("Invalid machine id: %q", id)
	}

	// let's first check if the id exists, because we are going to use
	// findAndModify() and it would be difficult to distinguish if the id
	// really doesn't exist or if there is an assignee which is a different
	// thing. (Because findAndModify() also returns "not found" for the case
	// where the id exist but someone else is the assignee).
	machine := &Machine{}
	if err := p.DB.Run("jMachines", func(c *mgo.Collection) error {
		return c.FindId(bson.ObjectIdHex(id)).One(&machine)
	}); err == mgo.ErrNotFound {
		return nil, kloud.NewError(kloud.ErrMachineNotFound)
	}

	req, ok := request.FromContext(ctx)
	if !ok {
		return nil, errors.New("request context is not available")
	}

	meta, err := machine.GetMeta()
	if err != nil {
		return nil, err
	}

	if meta.Datacenter == "" {
		// We choose DALLAS 01 because it has the largest capacity
		// http://www.softlayer.com/data-centers
		machine.Meta["datacenter"] = "sjc01"
		p.Log.Critical("[%s] datacenter is not set in. Fallback to sjc01", machine.ObjectId.Hex())
	}

<<<<<<< HEAD
	p.Log.Debug("Using datacenter: %s", meta.Datacenter)
=======
	if machine.Meta.SourceImage == "" {
		machine.Meta.SourceImage = DefaultImageID
		p.Log.Critical("[%s] image template ID is not set, using default one: %q",
			machine.Id.Hex(), DefaultImageID)
	}

	p.Log.Debug("Using datacenter=%q, image=%q", machine.Meta.Datacenter, machine.Meta.SourceImage)
>>>>>>> 8320145a

	if err := p.AttachSession(ctx, machine); err != nil {
		return nil, err
	}

	// check for validation and permission
	if err := helpers.ValidateUser(machine.User, machine.Users, req); err != nil {
		return nil, err
	}

	return machine, nil
}

func (p *Provider) AttachSession(ctx context.Context, machine *Machine) error {
	// get user model which contains user ssh keys or the list of users that
	// are allowed to use this machine
	if len(machine.Users) == 0 {
		return errors.New("permitted users list is empty")
	}

	user, err := modelhelper.GetOwner(machine.Users)
	if err != nil {
		return err
	}

	// attach user specific log
	machine.Log = p.Log.New(machine.ObjectId.Hex())

	sess := &session.Session{
		DB:         p.DB,
		Kite:       p.Kite,
		DNSClient:  p.DNSClient,
		DNSStorage: p.DNSStorage,
		Userdata:   p.Userdata,
		SLClient:   p.SLClient,
		Log:        machine.Log,
	}

	// we use session a lot of in Machine owned methods, so that's why we
	// assign it to a field for easy access
	machine.Session = sess

	// we pass it also to the context, so other packages, such as plans
	// checker can make use of it.
	ctx = session.NewContext(ctx, sess)

	machine.Username = user.Name
	machine.User = user

	ev, ok := eventer.FromContext(ctx)
	if ok {
		machine.Session.Eventer = ev
	}

	return nil
}

// getUserCredential fetches the credential for the given identifier. This is
// not used right now, but will be used once we decide to give custom softlayer
// instances
func (p *Provider) getUserCredential(identifier string) (*slCred, error) {
	creds, err := modelhelper.GetCredentialDatasFromIdentifiers(identifier)
	if err != nil {
		return nil, fmt.Errorf("could not fetch credential %q: %s", identifier, err.Error())
	}

	if len(creds) == 0 {
		return nil, fmt.Errorf("softlayer: no credential data available for credential: %s", identifier)
	}

	c := creds[0] // there is only one, pick up the first one

	var cred slCred
	if err := mapstructure.Decode(c.Meta, &cred); err != nil {
		return nil, err
	}

	if structs.HasZero(cred) {
		return nil, fmt.Errorf("softlayer data is incomplete: %v", c.Meta)
	}

	return &cred, nil
}<|MERGE_RESOLUTION|>--- conflicted
+++ resolved
@@ -82,17 +82,13 @@
 		p.Log.Critical("[%s] datacenter is not set in. Fallback to sjc01", machine.ObjectId.Hex())
 	}
 
-<<<<<<< HEAD
-	p.Log.Debug("Using datacenter: %s", meta.Datacenter)
-=======
-	if machine.Meta.SourceImage == "" {
-		machine.Meta.SourceImage = DefaultImageID
+	if meta.SourceImage == "" {
+		meta.SourceImage = DefaultImageID
 		p.Log.Critical("[%s] image template ID is not set, using default one: %q",
-			machine.Id.Hex(), DefaultImageID)
+			machine.ObjectId.Hex(), DefaultImageID)
 	}
 
-	p.Log.Debug("Using datacenter=%q, image=%q", machine.Meta.Datacenter, machine.Meta.SourceImage)
->>>>>>> 8320145a
+	p.Log.Debug("Using datacenter=%q, image=%q", meta.Datacenter, meta.SourceImage)
 
 	if err := p.AttachSession(ctx, machine); err != nil {
 		return nil, err
