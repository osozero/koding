package koding

import (
	"errors"
	"fmt"
	"strings"
	"time"

	"koding/kites/kloud/api/amazon"
	"koding/kites/kloud/machinestate"
	"koding/kites/kloud/plans"

	"github.com/aws/aws-sdk-go/aws"
	"github.com/aws/aws-sdk-go/service/ec2"
	"github.com/fatih/structs"
	"golang.org/x/net/context"
	"labix.org/v2/mgo"
	"labix.org/v2/mgo/bson"
)

func (m *Machine) Start(ctx context.Context) (err error) {
	if err := m.UpdateState("Machine is starting", machinestate.Starting); err != nil {
		return err
	}

	instance, err := m.Session.AWSClient.Instance()
	if (err == nil && amazon.StatusToState(aws.StringValue(instance.State.Name)) == machinestate.Terminated) ||
		amazon.IsNotFound(err) {
		// This means the instanceId stored in MongoDB doesn't exist anymore in
		// AWS. Probably it was deleted and the state was not updated (possible
		// due a human interaction or a non kloud interaction done somewhere
		// else.)
		if err := m.markAsNotInitialized(); err != nil {
			return err
		}

		return errors.New("instance is not available anymore.")
	}

	// update the state to intiial state if something goes wrong, we are going
	// to change latestate to a more safe state if we passed a certain step
	// below
	latestState := m.State()
	defer func() {
		if err != nil {
			m.UpdateState("Machine is marked as "+latestState.String(), latestState)
		}
	}()

	meta, err := m.GetMeta()
	if err != nil {
		return err
	}

	// if it's something else (the error from Instance() call above) return it
	// back
	if err != nil {
		return err
	}

	if err := m.Checker.AlwaysOn(m.Username); err != nil {
		return err
	}

	if err := m.Checker.NetworkUsage(m.Username); err != nil {
		return err
	}

	if strings.ToLower(m.Payment.State) == "expired" {
		return fmt.Errorf("[%s] Plan is expired", m.ObjectId.Hex())
	}

	m.push("Starting machine", 10, machinestate.Starting)

	// check if the user has something else than their current instance type
	// and revert back to t2.micro. This is lazy auto healing of instances that
	// were created because there were no capacity for their specific instance
	// type.
	if aws.StringValue(instance.InstanceType) != meta.InstanceType {
		m.Log.Warning("instance is using '%s'. Changing back to '%s'",
			instance.InstanceType, meta.InstanceType)

		params := &ec2.ModifyInstanceAttributeInput{
			InstanceId: aws.String(meta.InstanceId),
			InstanceType: &ec2.AttributeValue{
				Value: aws.String(plans.Instances[meta.InstanceType].String()),
			},
		}
		if err := m.Session.AWSClient.ModifyInstance(params); err != nil {
			m.Log.Warning("couldn't change instance to '%s' again. err: %s",
				meta.InstanceType, err)
		}

		// Because of AWS's eventually consistency state, we wait for maximum
		// three minutes to get the final and correct answer. We don't check
		// for the error and just continue (even if it means the user has still
		// the wrong instance type) to have a seamles experience on the client
		// side, rather than aborting it.
		retry(3*time.Minute, func() error {
			instance, err := m.Session.AWSClient.Instance()
			if err != nil {
				return err
			}

<<<<<<< HEAD
			if aws.StringValue(instance.InstanceType) != meta.InstanceType {
				return fmt.Errorf("Instance is still '%s', waiting until it changed to '%s'",
					instance.InstanceType, meta.InstanceType)
=======
			if aws.StringValue(instance.InstanceType) != m.Meta.InstanceType {
				return fmt.Errorf("Instance is still %q, waiting until it changed to %q",
					aws.StringValue(instance.InstanceType), m.Meta.InstanceType)
>>>>>>> f492a8a2
			}

			m.Log.Debug("Instance type successfully changed to %s", meta.InstanceType)
			return nil
		})
	}

	infoState := amazon.StatusToState(aws.StringValue(instance.State.Name))

	// only start if the machine is stopped, stopping
	if infoState.In(machinestate.Stopped, machinestate.Stopping) {
		// Give time until it's being stopped
		if infoState == machinestate.Stopping {
			time.Sleep(time.Second * 20)
		}

		// Assign a Elastic IP for a paying customer if it doesn't have any
		// assigned yet (Elastic IP's are assigned only during the Build). We
		// lookup the IP from the Elastic IPs, if it's not available (returns an
		// error) we proceed and create it.
		if m.Payment.Plan != "free" { // check this first to avoid an additional AWS call
			m.Log.Debug("Checking if IP is an Elastic IP for paying user: (ip: %s)", m.IpAddress)

			_, err = m.Session.AWSClient.AddressesByIP(m.IpAddress)
			if amazon.IsNotFound(err) {
				oldIp := m.IpAddress
				elasticIp, err := m.Session.AWSClient.AllocateAndAssociateIP(meta.InstanceId)

				m.Log.Info(
					"Paying user without Elastic IP detected. Assigning IP. (username: %s, instanceId: %s, region: %s, oldIp: %s, newIp: %s)",
					m.Credential, meta.InstanceId, meta.Region, oldIp, elasticIp,
				)

				if err != nil {
					m.Log.Error("couldn't not create elastic IP: %s", err)
				} else {
					m.IpAddress = elasticIp
				}
			} else if err != nil {
				m.Log.Error(
					"Failed to retrieve Elastic IP information: %s (username: %s, instanceId: %s, region: %s, ip: %s)",
					err.Error(), m.Credential, meta.InstanceId, meta.Region, m.IpAddress,
				)
			}
		}

		startFunc := func() error {
			instance, err := m.Session.AWSClient.Start(ctx)
			if err == nil {
				m.IpAddress = aws.StringValue(instance.PublicIpAddress)
				meta.InstanceType = aws.StringValue(instance.InstanceType)
				return nil
			}

			// check if the error is a 'InsufficientInstanceCapacity" error or
			// "InstanceLimitExceeded, if not return back because it's not a
			// resource or capacity problem.
			if !isCapacityError(err) {
				return err
			}

			m.Log.Error("IMPORTANT: %s", err)

			for _, instanceType := range InstancesList {
				m.Log.Warning("Fallback: starting again with using instance: %s instead of %s",
					instanceType, meta.InstanceType)

				// now change the instance type before we start so we can
				// avoid the instance capacity problem
				params := &ec2.ModifyInstanceAttributeInput{
					InstanceId: aws.String(meta.InstanceId),
					InstanceType: &ec2.AttributeValue{
						Value: aws.String(instanceType),
					},
				}
				if err := m.Session.AWSClient.ModifyInstance(params); err != nil {
					return err
				}

				// just give a little time so it can be catched because EC2 is
				// eventuall consistent. Otherwise start might fail even if we
				// do the ModifyInstance call
				time.Sleep(time.Second * 2)

				instance, err = m.Session.AWSClient.Start(ctx)
				if err == nil {
					m.IpAddress = aws.StringValue(instance.PublicIpAddress)
					meta.InstanceType = aws.StringValue(instance.InstanceType)
					return nil
				}

				m.Log.Warning("Fallback: couldn't start instance with type: '%s'. err: %s ",
					instanceType, err)
			}

			return errors.New("no other instances are available")
		}

		// go go go!
		if err := startFunc(); err != nil {
			return err
		}
	}

	m.push("Initializing domain instance", 65, machinestate.Starting)
	if err := m.Session.DNSClient.Validate(m.Domain, m.Username); err != nil {
		m.Log.Error("couldn't update machine domain: %s", err.Error())
	}

	if err := m.Session.DNSClient.Upsert(m.Domain, m.IpAddress); err != nil {
		m.Log.Error("couldn't update machine domain: %s", err.Error())
	}

	// also get all domain aliases that belongs to this machine and unset
	m.push("Updating domain aliases", 80, machinestate.Starting)
	domains, err := m.Session.DNSStorage.GetByMachine(m.ObjectId.Hex())
	if err != nil {
		m.Log.Error("fetching domains for starting err: %s", err.Error())
	}

	for _, domain := range domains {
		if err := m.Session.DNSClient.Validate(domain.Name, m.Username); err != nil {
			m.Log.Error("couldn't update machine domain: %s", err.Error())
		}
		if err := m.Session.DNSClient.Upsert(domain.Name, m.IpAddress); err != nil {
			m.Log.Error("couldn't update machine domain: %s", err.Error())
		}
	}

	m.push("Checking remote machine", 90, machinestate.Starting)
	if !m.isKlientReady() {
		return errors.New("klient is not ready")
	}

	m.Meta = structs.Map(meta) // update meta

	return m.Session.DB.Run("jMachines", func(c *mgo.Collection) error {
		return c.UpdateId(
			m.ObjectId,
			bson.M{"$set": bson.M{
				"ipAddress":         m.IpAddress,
				"meta.instanceName": meta.InstanceName,
				"meta.instanceId":   meta.InstanceId,
				"meta.instanceType": meta.InstanceType,
				"status.state":      machinestate.Running.String(),
				"status.modifiedAt": time.Now().UTC(),
				"status.reason":     "Machine is running",
			}},
		)
	})
}<|MERGE_RESOLUTION|>--- conflicted
+++ resolved
@@ -102,15 +102,9 @@
 				return err
 			}
 
-<<<<<<< HEAD
 			if aws.StringValue(instance.InstanceType) != meta.InstanceType {
-				return fmt.Errorf("Instance is still '%s', waiting until it changed to '%s'",
-					instance.InstanceType, meta.InstanceType)
-=======
-			if aws.StringValue(instance.InstanceType) != m.Meta.InstanceType {
 				return fmt.Errorf("Instance is still %q, waiting until it changed to %q",
-					aws.StringValue(instance.InstanceType), m.Meta.InstanceType)
->>>>>>> f492a8a2
+					aws.StringValue(instance.InstanceType), meta.InstanceType)
 			}
 
 			m.Log.Debug("Instance type successfully changed to %s", meta.InstanceType)
