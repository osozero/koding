package virt

import (
	"fmt"
	"io"
	"io/ioutil"
	"labix.org/v2/mgo/bson"
	"net"
	"os"
	"os/exec"
	"strconv"
	"syscall"
	"text/template"
	"time"
)

type VM struct {
	Id            bson.ObjectId  `bson:"_id"`
	HostnameAlias string         `bson:"hostnameAlias"`
	WebHome       string         `bson:"webHome"`
	Users         []*Permissions `bson:"users"`
	LdapPassword  string         `bson:"ldapPassword"`
	IP            net.IP         `bson:"ip"`
	HostKite      string         `bson:"hostKite"`
	SnapshotOf    bson.ObjectId  `bson:"snapshotOf"`
<<<<<<< HEAD
	HostnameAlias string         `bson:"hostnameAlias"`
	hostname      string
=======
>>>>>>> f0debfe0
}

type Permissions struct {
	Id   bson.ObjectId `bson:"id"`
	Sudo bool          `bson:"sudo"`
}

var templateDir string
var Templates = template.New("lxc")

func LoadTemplates(dir string) error {
	interf, err := net.InterfaceByName("lxcbr0")
	if err != nil {
		return err
	}
	addrs, err := interf.Addrs()
	if err != nil {
		return err
	}
	hostIP, _, err := net.ParseCIDR(addrs[0].String())
	if err != nil {
		return err
	}

	templateDir = dir
	Templates.Funcs(template.FuncMap{
		"hostIP": func() string { return hostIP.String() },
	})
	if _, err := Templates.ParseGlob(templateDir + "/vm/*"); err != nil {
		return err
	}

	return nil
}

func (vm *VM) String() string {
	return "vm-" + vm.Id.Hex()
}

func (vm *VM) VEth() string {
	return fmt.Sprintf("veth-%x", []byte(vm.IP[12:16]))
}

func (vm *VM) MAC() net.HardwareAddr {
	return net.HardwareAddr([]byte{0, 0, vm.IP[12], vm.IP[13], vm.IP[14], vm.IP[15]})
}

<<<<<<< HEAD
func (vm *VM) Hostname() string {
	return vm.HostnameAlias
}

func (vm *VM) WebHomeName() string {
	// vm.Name is group~n or group~user~n
	parts := strings.Split(vm.Name, "~")
	switch len(parts) {
	case 2:
		return parts[0]
	case 3:
		return parts[1]
	}
	panic("Invalid vm.Name format.")
}

=======
>>>>>>> f0debfe0
func (vm *VM) RbdDevice() string {
	return "/dev/rbd/vms/" + vm.String()
}

func (vm *VM) File(p string) string {
	return fmt.Sprintf("/var/lib/lxc/%s/%s", vm, p)
}

func (vm *VM) OverlayFile(p string) string {
	return vm.File("overlay/" + p)
}

func (vm *VM) PtsDir() string {
	return vm.File("rootfs/dev/pts")
}

func (vm *VM) GetPermissions(user *User) *Permissions {
	for _, entry := range vm.Users {
		if entry.Id == user.ObjectId {
			return entry
		}
	}
	return nil
}

func LowerdirFile(p string) string {
	return "/var/lib/lxc/vmroot/rootfs/" + p
}

func (vm *VM) Prepare(users []User, reinitialize bool) {
	vm.Unprepare()

	// write LXC files
	prepareDir(vm.File(""), 0)
	vm.generateFile(vm.File("config"), "config", 0, false)
	vm.generateFile(vm.File("fstab"), "fstab", 0, false)
	vm.generateFile(vm.File("ip-address"), "ip-address", 0, false)

	// map rbd image to block device
	if err := vm.MountRBD(vm.OverlayFile("")); err != nil {
		panic(err)
	}

	// remove all except /home on reinitialize
	if reinitialize {
		entries, err := ioutil.ReadDir(vm.OverlayFile("/"))
		if err != nil {
			panic(err)
		}
		for _, entry := range entries {
			if entry.Name() != "home" {
				os.RemoveAll(vm.OverlayFile("/" + entry.Name()))
			}
		}
	}

	// prepare overlay
	prepareDir(vm.OverlayFile("/"), RootIdOffset)           // for chown
	prepareDir(vm.OverlayFile("/lost+found"), RootIdOffset) // for chown
	prepareDir(vm.OverlayFile("/etc"), RootIdOffset)
	vm.generateFile(vm.OverlayFile("/etc/hostname"), "hostname", RootIdOffset, false)
	vm.generateFile(vm.OverlayFile("/etc/hosts"), "hosts", RootIdOffset, false)
	vm.generateFile(vm.OverlayFile("/etc/ldap.conf"), "ldap.conf", RootIdOffset, false)
	vm.MergePasswdFile()
	vm.MergeGroupFile()
	vm.MergeDpkgDatabase()

	// mount overlay
	prepareDir(vm.File("rootfs"), RootIdOffset)
	// if out, err := exec.Command("/bin/mount", "--no-mtab", "-t", "overlayfs", "-o", fmt.Sprintf("lowerdir=%s,upperdir=%s", LowerdirFile("/"), vm.OverlayFile("/")), "overlayfs", vm.File("rootfs")).CombinedOutput(); err != nil {
	if out, err := exec.Command("/bin/mount", "--no-mtab", "-t", "aufs", "-o", fmt.Sprintf("noplink,br=%s:%s", vm.OverlayFile("/"), LowerdirFile("/")), "aufs", vm.File("rootfs")).CombinedOutput(); err != nil {
		panic(commandError("mount overlay failed.", err, out))
	}

	// mount devpts
	prepareDir(vm.PtsDir(), RootIdOffset)
	if out, err := exec.Command("/bin/mount", "--no-mtab", "-t", "devpts", "-o", "rw,noexec,nosuid,newinstance,gid="+strconv.Itoa(RootIdOffset+5)+",mode=0620,ptmxmode=0666", "devpts", vm.PtsDir()).CombinedOutput(); err != nil {
		panic(commandError("mount devpts failed.", err, out))
	}
	chown(vm.PtsDir(), RootIdOffset, RootIdOffset)
	chown(vm.PtsDir()+"/ptmx", RootIdOffset, RootIdOffset)

	// add ebtables entry to restrict IP and MAC
	if out, err := exec.Command("/sbin/ebtables", "--append", "VMS", "--protocol", "IPv4", "--source", vm.MAC().String(), "--ip-src", vm.IP.String(), "--in-interface", vm.VEth(), "--jump", "ACCEPT").CombinedOutput(); err != nil {
		panic(commandError("ebtables rule addition failed.", err, out))
	}

	// add a static route so it is redistributed by BGP
	if out, err := exec.Command("/sbin/route", "add", vm.IP.String(), "lxcbr0").CombinedOutput(); err != nil {
		panic(commandError("adding route failed.", err, out))
	}
}

func UnprepareVM(id bson.ObjectId) error {
	vm := VM{Id: id}
	return vm.Unprepare()
}

func (vm *VM) Unprepare() error {
	var firstError error

	// stop VM
	out, err := vm.Shutdown()
	if vm.GetState() != "STOPPED" {
		panic(commandError("Could not shut down VM.", err, out))
	}

	// backup dpkg database for statistical purposes
	os.Mkdir("/var/lib/lxc/dpkg-statuses", 0755)
	copyFile(vm.OverlayFile("/var/lib/dpkg/status"), "/var/lib/lxc/dpkg-statuses/"+vm.String(), RootIdOffset)

	if vm.IP == nil {
		if ip, err := ioutil.ReadFile(vm.File("ip-address")); err == nil {
			vm.IP = net.ParseIP(string(ip))
		}
	}

	if vm.IP != nil {
		// remove ebtables entry
		if out, err := exec.Command("/sbin/ebtables", "--delete", "VMS", "--protocol", "IPv4", "--source", vm.MAC().String(), "--ip-src", vm.IP.String(), "--in-interface", vm.VEth(), "--jump", "ACCEPT").CombinedOutput(); err != nil && firstError == nil {
			firstError = commandError("ebtables rule deletion failed.", err, out)
		}

		// remove the static route so it is no longer redistribed by BGP
		if out, err := exec.Command("/sbin/route", "del", vm.IP.String(), "lxcbr0").CombinedOutput(); err != nil {
			firstError = commandError("Removing route failed.", err, out)
		}
	}

	// unmount and unmap everything
	if out, err := exec.Command("/bin/umount", vm.PtsDir()).CombinedOutput(); err != nil && firstError == nil {
		firstError = commandError("umount devpts failed.", err, out)
	}
	//Flush the aufs
	if out, err := exec.Command("/sbin/auplink", vm.File("rootfs"), "flush").CombinedOutput(); err != nil && firstError == nil {
		firstError = commandError("AUFS flush failed.", err, out)
	}
	if out, err := exec.Command("/bin/umount", vm.File("rootfs")).CombinedOutput(); err != nil && firstError == nil {
		firstError = commandError("umount overlay failed.", err, out)
	}
	if err := vm.UnmountRBD(vm.OverlayFile("")); err != nil && firstError == nil {
		firstError = err
	}

	// remove VM directory
	os.Remove(vm.File("config"))
	os.Remove(vm.File("fstab"))
	os.Remove(vm.File("ip-address"))
	os.Remove(vm.File("rootfs"))
	os.Remove(vm.File("rootfs.hold"))
	os.Remove(vm.File(""))

	return firstError
}

func (vm *VM) MountRBD(mountDir string) error {
	makeFileSystem := false

	// create image if it does not exist
	if out, err := exec.Command("/usr/bin/rbd", "info", "--pool", "vms", "--image", vm.String()).CombinedOutput(); err != nil {
		exitError, isExitError := err.(*exec.ExitError)
		if !isExitError || exitError.Sys().(syscall.WaitStatus).ExitStatus() != 1 {
			return commandError("rbd info failed.", err, out)
		}

		if out, err := exec.Command("/usr/bin/rbd", "create", "--pool", "vms", "--size", "1200", "--image", vm.String(), "--image-format", "2").CombinedOutput(); err != nil {
			return commandError("rbd create failed.", err, out)
		}

		makeFileSystem = true
	}

	// map image
	if out, err := exec.Command("/usr/bin/rbd", "map", "--pool", "vms", "--image", vm.String()).CombinedOutput(); err != nil {
		return commandError("rbd map failed.", err, out)
	}

	// wait for rbd device to appear
	for {
		_, err := os.Stat(vm.RbdDevice())
		if err == nil {
			break
		}
		if !os.IsNotExist(err) {
			return err
		}
		time.Sleep(time.Second / 2)
	}

	if makeFileSystem {
		if out, err := exec.Command("/sbin/mkfs.ext4", vm.RbdDevice()).CombinedOutput(); err != nil {
			return commandError("mkfs.ext4 failed.", err, out)
		}
	}

	// check/correct filesystem
	if out, err := exec.Command("/sbin/fsck.ext4", "-p", vm.RbdDevice()).CombinedOutput(); err != nil {
		exitError, ok := err.(*exec.ExitError)
		if !ok || exitError.Sys().(syscall.WaitStatus).ExitStatus() == 4 {
			if out, err := exec.Command("/sbin/fsck.ext4", "-y", vm.RbdDevice()).CombinedOutput(); err != nil {
				exitError, ok := err.(*exec.ExitError)
				if !ok || exitError.Sys().(syscall.WaitStatus).ExitStatus() != 1 {
					return commandError(fmt.Sprintf("fsck.ext4 could not automatically repair FS for %s.", vm.HostnameAlias), err, out)
				}
			}
		} else {
			return commandError(fmt.Sprintf("fsck.ext4 failed %s.", vm.HostnameAlias), err, out)
		}
	}

	if err := os.Mkdir(mountDir, 0755); err != nil && !os.IsExist(err) {
		return err
	}
	if out, err := exec.Command("/bin/mount", "-t", "ext4", vm.RbdDevice(), mountDir).CombinedOutput(); err != nil {
		os.Remove(mountDir)
		return commandError("mount rbd failed.", err, out)
	}

	return nil
}

func (vm *VM) UnmountRBD(mountDir string) error {
	var firstError error
	if out, err := exec.Command("/bin/umount", vm.OverlayFile("")).CombinedOutput(); err != nil && firstError == nil {
		firstError = commandError("umount rbd failed.", err, out)
	}
	if out, err := exec.Command("/usr/bin/rbd", "unmap", vm.RbdDevice()).CombinedOutput(); err != nil && firstError == nil {
		firstError = commandError("rbd unmap failed.", err, out)
	}
	os.Remove(mountDir)
	return firstError
}

const FIFREEZE = 0xC0045877
const FITHAW = 0xC0045878

func (vm *VM) FreezeFileSystem() error {
	return vm.controlOverlay(FIFREEZE)
}

func (vm *VM) ThawFileSystem() error {
	return vm.controlOverlay(FITHAW)
}

func (vm *VM) controlOverlay(action uintptr) error {
	fd, err := os.Open(vm.OverlayFile(""))
	if err != nil {
		return err
	}
	defer fd.Close()
	if _, _, errno := syscall.Syscall(syscall.SYS_IOCTL, fd.Fd(), action, 0); errno != 0 {
		return errno
	}
	return nil
}

func (vm *VM) CreateConsistentSnapshot(snapshotName string) error {
	if err := vm.FreezeFileSystem(); err != nil {
		return err
	}
	defer vm.ThawFileSystem()
	if out, err := exec.Command("/usr/bin/rbd", "snap", "create", "--pool", "vms", "--image", vm.String(), "--snap", snapshotName).CombinedOutput(); err != nil {
		return commandError("Creating snapshot failed.", err, out)
	}
	if out, err := exec.Command("/usr/bin/rbd", "snap", "protect", "--pool", "vms", "--image", vm.String(), "--snap", snapshotName).CombinedOutput(); err != nil {
		return commandError("Protecting snapshot failed.", err, out)
	}
	return nil
}

func (vm *VM) DeleteSnapshot(snapshotName string) error {
	if out, err := exec.Command("/usr/bin/rbd", "snap", "unprotect", "--pool", "vms", "--image", vm.String(), "--snap", snapshotName).CombinedOutput(); err != nil {
		return commandError("Unprotecting snapshot failed.", err, out)
	}
	if out, err := exec.Command("/usr/bin/rbd", "snap", "rm", "--pool", "vms", "--image", vm.String(), "--snap", snapshotName).CombinedOutput(); err != nil {
		return commandError("Removing snapshot failed.", err, out)
	}
	return nil
}

func (vm *VM) CreateTemporaryVM() (*VM, error) {
	temporaryVM := VM{
		Id:         bson.NewObjectId(),
		SnapshotOf: vm.SnapshotOf,
	}

	if out, err := exec.Command("/usr/bin/rbd", "clone", "--pool", "vms", "--image", "vm-"+vm.SnapshotOf.Hex(), "--snap", vm.Id.Hex(), "--dest-pool", "vms", "--dest", temporaryVM.String()).CombinedOutput(); err != nil {
		return nil, commandError("Cloning snapshot failed.", err, out)
	}

	return &temporaryVM, nil
}

func DestroyVM(id bson.ObjectId) error {
	if out, err := exec.Command("/usr/bin/rbd", "rm", "--pool", "vms", "--image", "vm-"+id.Hex()).CombinedOutput(); err != nil {
		return commandError("Removing image failed.", err, out)
	}
	return nil
}

func commandError(message string, err error, out []byte) error {
	return fmt.Errorf("%s\n%s\n%s", message, err.Error(), string(out))
}

// may panic
func prepareDir(p string, id int) {
	if err := os.Mkdir(p, 0755); err != nil && !os.IsExist(err) {
		panic(err)
	}
	chown(p, id, id)
}

// may panic
func (vm *VM) generateFile(p, template string, id int, executable bool) {
	var mode os.FileMode = 0644
	if executable {
		mode = 0755
	}
	file, err := os.OpenFile(p, os.O_WRONLY|os.O_CREATE|os.O_TRUNC, mode)
	if err != nil {
		panic(err)
	}
	defer file.Close()

	if err := Templates.ExecuteTemplate(file, template, vm); err != nil {
		panic(err)
	}

	if err := file.Chown(id, id); err != nil {
		panic(err)
	}
	if err := file.Chmod(mode); err != nil {
		panic(err)
	}
}

// may panic
func chown(p string, uid, gid int) {
	if err := os.Chown(p, uid, gid); err != nil {
		panic(err)
	}
}

func copyFile(src, dst string, id int) error {
	sf, err := os.Open(src)
	if err != nil {
		return err
	}
	defer sf.Close()

	fi, err := sf.Stat()
	if err != nil {
		return err
	}

	df, err := os.OpenFile(dst, os.O_WRONLY|os.O_CREATE|os.O_TRUNC, fi.Mode())
	if err != nil {
		return err
	}
	defer df.Close()

	if _, err := io.Copy(df, sf); err != nil {
		return err
	}

	if err := df.Chown(id, id); err != nil {
		return err
	}

	return nil
}<|MERGE_RESOLUTION|>--- conflicted
+++ resolved
@@ -23,11 +23,6 @@
 	IP            net.IP         `bson:"ip"`
 	HostKite      string         `bson:"hostKite"`
 	SnapshotOf    bson.ObjectId  `bson:"snapshotOf"`
-<<<<<<< HEAD
-	HostnameAlias string         `bson:"hostnameAlias"`
-	hostname      string
-=======
->>>>>>> f0debfe0
 }
 
 type Permissions struct {
@@ -75,25 +70,6 @@
 	return net.HardwareAddr([]byte{0, 0, vm.IP[12], vm.IP[13], vm.IP[14], vm.IP[15]})
 }
 
-<<<<<<< HEAD
-func (vm *VM) Hostname() string {
-	return vm.HostnameAlias
-}
-
-func (vm *VM) WebHomeName() string {
-	// vm.Name is group~n or group~user~n
-	parts := strings.Split(vm.Name, "~")
-	switch len(parts) {
-	case 2:
-		return parts[0]
-	case 3:
-		return parts[1]
-	}
-	panic("Invalid vm.Name format.")
-}
-
-=======
->>>>>>> f0debfe0
 func (vm *VM) RbdDevice() string {
 	return "/dev/rbd/vms/" + vm.String()
 }
