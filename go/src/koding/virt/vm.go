package virt

import (
	"fmt"
	"io"
	"io/ioutil"
	"labix.org/v2/mgo/bson"
	"net"
	"os"
	"os/exec"
	"strconv"
	"syscall"
	"text/template"
	"time"
)

type VM struct {
	Id           bson.ObjectId `bson:"_id"`
	Name         string        `bson:"name"`
	Users        []*UserEntry  `bson:"users"`
	LdapPassword string        `bson:"ldapPassword"`
	IP           net.IP        `bson:"ip"`
	HostKite     string        `bson:"hostKite"`
	SnapshotOf   bson.ObjectId `bson:"snapshotOf"`
}

type UserEntry struct {
	Id   bson.ObjectId `bson:"id"`
	Sudo bool          `bson:"sudo"`
}

const UserIdOffset = 1000000
const RootIdOffset = 500000

var templateDir string
var Templates = template.New("lxc")

func LoadTemplates(dir string) error {
	interf, err := net.InterfaceByName("lxcbr0")
	if err != nil {
		return err
	}
	addrs, err := interf.Addrs()
	if err != nil {
		return err
	}
	hostIP, _, err := net.ParseCIDR(addrs[0].String())
	if err != nil {
		return err
	}

	templateDir = dir
	Templates.Funcs(template.FuncMap{
		"hostIP": func() string { return hostIP.String() },
	})
	if _, err := Templates.ParseGlob(templateDir + "/vm/*"); err != nil {
		return err
	}

	return nil
}

func (vm *VM) String() string {
	return "vm-" + vm.Id.Hex()
}

func (vm *VM) VEth() string {
	return fmt.Sprintf("veth-%x", []byte(vm.IP[12:16]))
}

func (vm *VM) MAC() net.HardwareAddr {
	return net.HardwareAddr([]byte{0, 0, vm.IP[12], vm.IP[13], vm.IP[14], vm.IP[15]})
}

func (vm *VM) Hostname() string {
	return vm.Name + ".koding.com"
}

func (vm *VM) RbdDevice() string {
	return "/dev/rbd/vms/" + vm.String()
}

func (vm *VM) File(p string) string {
	return fmt.Sprintf("/var/lib/lxc/%s/%s", vm, p)
}

func (vm *VM) OverlayFile(p string) string {
	return vm.File("overlay/" + p)
}

func (vm *VM) PtsDir() string {
	return vm.File("rootfs/dev/pts")
}

func (vm *VM) GetUserEntry(user *User) *UserEntry {
	for _, entry := range vm.Users {
		if entry.Id == user.ObjectId {
			return entry
		}
	}
	return nil
}

func LowerdirFile(p string) string {
	return "/var/lib/lxc/vmroot/rootfs/" + p
}

func (vm *VM) Prepare(users []User, reinitialize bool) {
	vm.Unprepare()

	// write LXC files
	prepareDir(vm.File(""), 0)
	vm.generateFile(vm.File("config"), "config", 0, false)
	vm.generateFile(vm.File("fstab"), "fstab", 0, false)

	// map rbd image to block device
	if err := vm.MountRBD(vm.OverlayFile("")); err != nil {
		panic(err)
	}

	// remove all except /home on reinitialize
	if reinitialize {
		entries, err := ioutil.ReadDir(vm.OverlayFile("/"))
		if err != nil {
			panic(err)
		}
		for _, entry := range entries {
			if entry.Name() != "home" {
				os.RemoveAll(vm.OverlayFile("/" + entry.Name()))
			}
		}
	}

	// prepare overlay
	prepareDir(vm.OverlayFile("/"), RootIdOffset)           // for chown
	prepareDir(vm.OverlayFile("/lost+found"), RootIdOffset) // for chown
	prepareDir(vm.OverlayFile("/etc"), RootIdOffset)
	vm.generateFile(vm.OverlayFile("/etc/hostname"), "hostname", RootIdOffset, false)
	vm.generateFile(vm.OverlayFile("/etc/hosts"), "hosts", RootIdOffset, false)
	vm.generateFile(vm.OverlayFile("/etc/ldap.conf"), "ldap.conf", RootIdOffset, false)
	vm.MergePasswdFile()
	vm.MergeGroupFile()
	vm.MergeDpkgDatabase()

	// mount overlay
	prepareDir(vm.File("rootfs"), RootIdOffset)
	// if out, err := exec.Command("/bin/mount", "--no-mtab", "-t", "overlayfs", "-o", fmt.Sprintf("lowerdir=%s,upperdir=%s", LowerdirFile("/"), vm.OverlayFile("/")), "overlayfs", vm.File("rootfs")).CombinedOutput(); err != nil {
	if out, err := exec.Command("/bin/mount", "--no-mtab", "-t", "aufs", "-o", fmt.Sprintf("br=%s:%s", vm.OverlayFile("/"), LowerdirFile("/")), "aufs", vm.File("rootfs")).CombinedOutput(); err != nil {
		panic(commandError("mount overlay failed.", err, out))
	}

	// mount devpts
	prepareDir(vm.PtsDir(), RootIdOffset)
	if out, err := exec.Command("/bin/mount", "--no-mtab", "-t", "devpts", "-o", "rw,noexec,nosuid,gid="+strconv.Itoa(RootIdOffset+5)+",mode=0620", "devpts", vm.PtsDir()).CombinedOutput(); err != nil {
		panic(commandError("mount devpts failed.", err, out))
	}
	chown(vm.PtsDir(), RootIdOffset, RootIdOffset)
	chown(vm.PtsDir()+"/ptmx", RootIdOffset, RootIdOffset+5)

	// add ebtables entry to restrict IP and MAC
	if out, err := exec.Command("/sbin/ebtables", "--append", "VMS", "--protocol", "IPv4", "--source", vm.MAC().String(), "--ip-src", vm.IP.String(), "--in-interface", vm.VEth(), "--jump", "ACCEPT").CombinedOutput(); err != nil {
		panic(commandError("ebtables rule addition failed.", err, out))
	}

	// add a static route so it is redistributed by BGP
	if out, err := exec.Command("/sbin/route", "add", vm.IP.String(), "lxcbr0").CombinedOutput(); err != nil {
		panic(commandError("adding route failed.", err, out))
	}
}

func (vm *VM) Unprepare() error {
	var firstError error

	// stop VM
	out, err := vm.Stop()
	if vm.GetState() != "STOPPED" {
		panic(commandError("Could not stop VM.", err, out))
	}

	// backup dpkg database for statistical purposes
	os.Mkdir("/var/lib/lxc/dpkg-statuses", 0755)
	copyFile(vm.OverlayFile("/var/lib/dpkg/status"), "/var/lib/lxc/dpkg-statuses/"+vm.String(), RootIdOffset)

	// remove ebtables entry
	if vm.IP != nil {
		if out, err := exec.Command("/sbin/ebtables", "--delete", "VMS", "--protocol", "IPv4", "--source", vm.MAC().String(), "--ip-src", vm.IP.String(), "--in-interface", vm.VEth(), "--jump", "ACCEPT").CombinedOutput(); err != nil && firstError == nil {
			firstError = commandError("ebtables rule deletion failed.", err, out)
		}
	}

	// remove the static route so it is no longer redistribed by BGP
	if out, err := exec.Command("/sbin/route", "del", vm.IP.String(), "lxcbr0").CombinedOutput(); err != nil {
		firstError = commandError("Removing route failed.", err, out)
	}

	// unmount and unmap everything
	if out, err := exec.Command("/bin/umount", vm.PtsDir()).CombinedOutput(); err != nil && firstError == nil {
		firstError = commandError("umount devpts failed.", err, out)
	}
	if out, err := exec.Command("/bin/umount", vm.File("rootfs")).CombinedOutput(); err != nil && firstError == nil {
		firstError = commandError("umount overlay failed.", err, out)
	}
	if err := vm.UnmountRBD(vm.OverlayFile("")); err != nil && firstError == nil {
		firstError = err
	}

	// remove VM directory
	os.Remove(vm.File("config"))
	os.Remove(vm.File("fstab"))
	os.Remove(vm.File("rootfs"))
	os.Remove(vm.File("rootfs.hold"))
	os.Remove(vm.File(""))

	return firstError
}

func (vm *VM) MountRBD(mountDir string) error {
	makeFileSystem := false

	// create image if it does not exist
	if out, err := exec.Command("/usr/bin/rbd", "info", "--pool", "vms", "--image", vm.String()).CombinedOutput(); err != nil {
		exitError, isExitError := err.(*exec.ExitError)
		if !isExitError || exitError.Sys().(syscall.WaitStatus).ExitStatus() != 1 {
<<<<<<< HEAD
			return commandError("rbd info failed.", err, out)
		}

		if out, err := exec.Command("/usr/bin/rbd", "create", "--pool", "vms", "--size", "1200", "--image", vm.String(), "--format", "2").CombinedOutput(); err != nil {
			return commandError("rbd create failed.", err, out)
=======
			panic(commandError("rbd info failed.", err, out))
		}

		if out, err := exec.Command("/usr/bin/rbd", "create", "--pool", "vms", "--size", "1200", "--image", vm.String()).CombinedOutput(); err != nil {
			panic(commandError("rbd create failed.", err, out))
>>>>>>> aba2d9b3
		}

		makeFileSystem = true
	}

	// map image
	if out, err := exec.Command("/usr/bin/rbd", "map", "--pool", "vms", "--image", vm.String()).CombinedOutput(); err != nil {
<<<<<<< HEAD
		return commandError("rbd map failed.", err, out)
=======
		panic(commandError("rbd map failed.", err, out))
>>>>>>> aba2d9b3
	}

	// wait for rbd device to appear
	for {
		_, err := os.Stat(vm.RbdDevice())
		if err == nil {
			break
		}
		if !os.IsNotExist(err) {
			return err
		}
		time.Sleep(time.Second / 2)
	}

	if makeFileSystem {
		if out, err := exec.Command("/sbin/mkfs.ext4", vm.RbdDevice()).CombinedOutput(); err != nil {
			return commandError("mkfs.ext4 failed.", err, out)
		}
	}

	if err := os.Mkdir(mountDir, 0755); err != nil && !os.IsExist(err) {
		return err
	}
	if out, err := exec.Command("/bin/mount", "-t", "ext4", vm.RbdDevice(), mountDir).CombinedOutput(); err != nil {
		os.Remove(mountDir)
		return commandError("mount rbd failed.", err, out)
	}

	return nil
}

func (vm *VM) UnmountRBD(mountDir string) error {
	var firstError error
	if out, err := exec.Command("/bin/umount", vm.OverlayFile("")).CombinedOutput(); err != nil && firstError == nil {
		firstError = commandError("umount rbd failed.", err, out)
	}
	if out, err := exec.Command("/usr/bin/rbd", "unmap", vm.RbdDevice()).CombinedOutput(); err != nil && firstError == nil {
		firstError = commandError("rbd unmap failed.", err, out)
	}
	os.Remove(mountDir)
	return firstError
}

const FIFREEZE = 0xC0045877
const FITHAW = 0xC0045878

func (vm *VM) FreezeFileSystem() error {
	return vm.controlOverlay(FIFREEZE)
}

func (vm *VM) ThawFileSystem() error {
	return vm.controlOverlay(FITHAW)
}

func (vm *VM) controlOverlay(action uintptr) error {
	fd, err := os.Open(vm.OverlayFile(""))
	if err != nil {
		return err
	}
	defer fd.Close()
	if _, _, errno := syscall.Syscall(syscall.SYS_IOCTL, fd.Fd(), action, 0); errno != 0 {
		return errno
	}
	return nil
}

func (vm *VM) CreateConsistentSnapshot(snapshotName string) error {
	if err := vm.FreezeFileSystem(); err != nil {
		return err
	}
	defer vm.ThawFileSystem()
	if out, err := exec.Command("/usr/bin/rbd", "snap", "create", "--pool", "vms", "--image", vm.String(), "--snap", snapshotName).CombinedOutput(); err != nil {
		return commandError("Creating snapshot failed.", err, out)
	}
	if out, err := exec.Command("/usr/bin/rbd", "snap", "protect", "--pool", "vms", "--image", vm.String(), "--snap", snapshotName).CombinedOutput(); err != nil {
		return commandError("Protecting snapshot failed.", err, out)
	}
	return nil
}

func (vm *VM) DeleteSnapshot(snapshotName string) error {
	if out, err := exec.Command("/usr/bin/rbd", "snap", "unprotect", "--pool", "vms", "--image", vm.String(), "--snap", snapshotName).CombinedOutput(); err != nil {
		return commandError("Unprotecting snapshot failed.", err, out)
	}
	if out, err := exec.Command("/usr/bin/rbd", "snap", "rm", "--pool", "vms", "--image", vm.String(), "--snap", snapshotName).CombinedOutput(); err != nil {
		return commandError("Removing snapshot failed.", err, out)
	}
	return nil
}

func (vm *VM) CreateTemporaryVM() (*VM, error) {
	temporaryVM := VM{
		Id:         bson.NewObjectId(),
		SnapshotOf: vm.SnapshotOf,
	}

	if out, err := exec.Command("/usr/bin/rbd", "clone", "--pool", "vms", "--image", "vm-"+vm.SnapshotOf.Hex(), "--snap", vm.Id.Hex(), "--dest-pool", "vms", "--dest", temporaryVM.String()).CombinedOutput(); err != nil {
		return nil, commandError("Cloning snapshot failed.", err, out)
	}

	return &temporaryVM, nil
}

func (vm *VM) Destroy() error {
	if out, err := exec.Command("/usr/bin/rbd", "rm", "--pool", "vms", "--image", vm.String()).CombinedOutput(); err != nil {
		return commandError("Removing image failed.", err, out)
	}
	return nil
}

func (vm *VM) IsTemporary() bool {
	return vm.SnapshotOf != ""
}

func commandError(message string, err error, out []byte) error {
	return fmt.Errorf("%s\n%s\n%s", message, err.Error(), string(out))
}

// may panic
func prepareDir(p string, id int) {
	if err := os.Mkdir(p, 0755); err != nil && !os.IsExist(err) {
		panic(err)
	}
	chown(p, id, id)
}

// may panic
func (vm *VM) generateFile(p, template string, id int, executable bool) {
	var mode os.FileMode = 0644
	if executable {
		mode = 0755
	}
	file, err := os.OpenFile(p, os.O_WRONLY|os.O_CREATE|os.O_TRUNC, mode)
	if err != nil {
		panic(err)
	}
	defer file.Close()

	if err := Templates.ExecuteTemplate(file, template, vm); err != nil {
		panic(err)
	}

	chown(p, id, id)
}

// may panic
func chown(p string, uid, gid int) {
	if err := os.Chown(p, uid, gid); err != nil {
		panic(err)
	}
}

func copyFile(src, dst string, id int) error {
	sf, err := os.Open(src)
	if err != nil {
		return err
	}
	defer sf.Close()

	fi, err := sf.Stat()
	if err != nil {
		return err
	}

	df, err := os.OpenFile(dst, os.O_WRONLY|os.O_CREATE|os.O_TRUNC, fi.Mode())
	if err != nil {
		return err
	}
	defer df.Close()

	if _, err := io.Copy(df, sf); err != nil {
		return err
	}

	if err := df.Chown(id, id); err != nil {
		return err
	}

	return nil
}<|MERGE_RESOLUTION|>--- conflicted
+++ resolved
@@ -221,19 +221,11 @@
 	if out, err := exec.Command("/usr/bin/rbd", "info", "--pool", "vms", "--image", vm.String()).CombinedOutput(); err != nil {
 		exitError, isExitError := err.(*exec.ExitError)
 		if !isExitError || exitError.Sys().(syscall.WaitStatus).ExitStatus() != 1 {
-<<<<<<< HEAD
 			return commandError("rbd info failed.", err, out)
 		}
 
 		if out, err := exec.Command("/usr/bin/rbd", "create", "--pool", "vms", "--size", "1200", "--image", vm.String(), "--format", "2").CombinedOutput(); err != nil {
 			return commandError("rbd create failed.", err, out)
-=======
-			panic(commandError("rbd info failed.", err, out))
-		}
-
-		if out, err := exec.Command("/usr/bin/rbd", "create", "--pool", "vms", "--size", "1200", "--image", vm.String()).CombinedOutput(); err != nil {
-			panic(commandError("rbd create failed.", err, out))
->>>>>>> aba2d9b3
 		}
 
 		makeFileSystem = true
@@ -241,11 +233,7 @@
 
 	// map image
 	if out, err := exec.Command("/usr/bin/rbd", "map", "--pool", "vms", "--image", vm.String()).CombinedOutput(); err != nil {
-<<<<<<< HEAD
 		return commandError("rbd map failed.", err, out)
-=======
-		panic(commandError("rbd map failed.", err, out))
->>>>>>> aba2d9b3
 	}
 
 	// wait for rbd device to appear
