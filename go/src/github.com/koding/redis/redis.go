--- conflicted
+++ resolved
@@ -20,18 +20,6 @@
 }
 
 var ErrNil = redis.ErrNil
-<<<<<<< HEAD
-
-func MustRedisSession(conf *RedisConf) *RedisSession {
-    session, err := NewRedisSession(conf)
-    if err != nil {
-        panic(err)
-    }
-
-    return session
-}
-=======
->>>>>>> 6c48710f
 
 func NewRedisSession(conf *RedisConf) (*RedisSession, error) {
 	s := &RedisSession{}
