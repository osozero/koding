--- conflicted
+++ resolved
@@ -216,22 +216,6 @@
 		},
 	)
 
-<<<<<<< HEAD
-	// deprecated, here for socialworker
-	m.AddHandler(
-		handler.Request{
-			Handler:        channel.Update,
-			Name:           "channel-update-old",
-			Type:           handler.PostRequest,
-			Endpoint:       "/channel/{id}",
-			CollectMetrics: true,
-			Metrics:        metric,
-			Securer:        models.ChannelSecurer,
-		},
-	)
-
-=======
->>>>>>> 07a0f6f2
 	m.AddHandler(
 		handler.Request{
 			Handler:        channel.Update,
