package message

import (
	"errors"
	"net/http"
	"net/url"
	"socialapi/models"
	"socialapi/request"
	"socialapi/workers/common/response"

	"github.com/jinzhu/gorm"
)

func Create(u *url.URL, h http.Header, req *models.ChannelMessage) (int, http.Header, interface{}, error) {
	channelId, err := request.GetURIInt64(u, "id")
	if err != nil {
		return response.NewBadRequest(err)
	}

	// override message type
	// all of the messages coming from client-side
	// should be marked as POST
	req.TypeConstant = models.ChannelMessage_TYPE_POST

	// set initial channel id
	req.InitialChannelId = channelId

	if err := req.Create(); err != nil {
		// todo this should be internal server error
		return response.NewBadRequest(err)
	}

	cml := models.NewChannelMessageList()
	// override channel id
	cml.ChannelId = channelId
	cml.MessageId = req.Id
	if err := cml.Create(); err != nil {
		// todo this should be internal server error
		return response.NewBadRequest(err)
	}

<<<<<<< HEAD
	return helpers.HandleResultAndError(
=======
	return response.HandleResultAndError(
>>>>>>> ee75f3dc
		req.BuildEmptyMessageContainer(),
	)
}

func Delete(u *url.URL, h http.Header, req *models.ChannelMessage) (int, http.Header, interface{}, error) {
	id, err := request.GetURIInt64(u, "id")
	if err != nil {
		return response.NewBadRequest(err)
	}

	if err := req.ById(id); err != nil {
		if err == gorm.RecordNotFound {
			return response.NewNotFound()
		}
		return response.NewBadRequest(err)
	}

	err = deleteSingleMessage(req, true)
	if err != nil {
		return response.NewBadRequest(err)
	}

	// yes it is deleted but not removed completely from our system
	return response.NewDeleted()
}

func deleteSingleMessage(cm *models.ChannelMessage, deleteReplies bool) error {
	// first delete from all channels
	selector := map[string]interface{}{
		"message_id": cm.Id,
	}

	cml := models.NewChannelMessageList()
	if err := cml.DeleteMessagesBySelector(selector); err != nil {
		return err
	}

	// fetch interactions
	i := models.NewInteraction()
	i.MessageId = cm.Id
	interactions, err := i.FetchAll("like")
	if err != nil {
		return err
	}

	// delete interactions
	for _, interaction := range interactions {
		err := interaction.Delete()
		if err != nil {
			return err
		}
	}

	if deleteReplies {
		mr := models.NewMessageReply()
		mr.MessageId = cm.Id

		// list returns ChannelMessage
		messageReplies, err := mr.ListAll()
		if err != nil {
			return err
		}

		// delete message replies
		for _, replyMessage := range messageReplies {
			err := deleteSingleMessage(&replyMessage, false)
			if err != nil {
				return err
			}
		}
	}

	err = models.NewMessageReply().DeleteByOrQuery(cm.Id)
	if err != nil {
		return err
	}

	// delete replyMessage itself
	err = cm.Delete()
	if err != nil {
		return err
	}
	return nil
}

func Update(u *url.URL, h http.Header, req *models.ChannelMessage) (int, http.Header, interface{}, error) {
	id, err := request.GetURIInt64(u, "id")
	if err != nil {
		return response.NewBadRequest(err)
	}

	body := req.Body
	if err := req.ById(id); err != nil {
		if err == gorm.RecordNotFound {
			return response.NewNotFound()
		}
		return response.NewBadRequest(err)
	}

	if req.Id == 0 {
		return response.NewBadRequest(err)
	}

	req.Body = body
	if err := req.Update(); err != nil {
		return response.NewBadRequest(err)
	}

<<<<<<< HEAD
	return helpers.HandleResultAndError(
=======
	return response.HandleResultAndError(
>>>>>>> ee75f3dc
		req.BuildEmptyMessageContainer(),
	)
}

func Get(u *url.URL, h http.Header, _ interface{}) (int, http.Header, interface{}, error) {
	id, err := request.GetURIInt64(u, "id")
	if err != nil {
		return response.NewBadRequest(err)
	}
	cm := models.NewChannelMessage()
	if err := cm.ById(id); err != nil {
		if err == gorm.RecordNotFound {
			return response.NewNotFound()
		}
		return response.NewBadRequest(err)
	}

<<<<<<< HEAD
	return helpers.HandleResultAndError(
=======
	return response.HandleResultAndError(
>>>>>>> ee75f3dc
		cm.BuildEmptyMessageContainer(),
	)
}

func GetWithRelated(u *url.URL, h http.Header, _ interface{}) (int, http.Header, interface{}, error) {
	id, err := request.GetURIInt64(u, "id")
	if err != nil {
		return response.NewBadRequest(err)
	}

	cm := models.NewChannelMessage()
	if err := cm.ById(id); err != nil {
		if err == gorm.RecordNotFound {
			return response.NewNotFound()
		}
		return response.NewBadRequest(err)
	}

	cmc, err := cm.BuildMessage(request.GetQuery(u))
	if err != nil {
		return response.NewBadRequest(err)
	}

	return response.NewOK(cmc)
}

func GetBySlug(u *url.URL, h http.Header, _ interface{}) (int, http.Header, interface{}, error) {
	q := request.GetQuery(u)

	if q.Slug == "" {
		return response.NewBadRequest(errors.New("slug is not set"))
	}

	cm := models.NewChannelMessage()
	if err := cm.BySlug(q); err != nil {
		return response.NewBadRequest(err)
	}

	cmc, err := cm.BuildMessage(q)
	if err != nil {
		return response.NewBadRequest(err)
	}

	return response.NewOK(cmc)
}<|MERGE_RESOLUTION|>--- conflicted
+++ resolved
@@ -39,11 +39,7 @@
 		return response.NewBadRequest(err)
 	}
 
-<<<<<<< HEAD
-	return helpers.HandleResultAndError(
-=======
 	return response.HandleResultAndError(
->>>>>>> ee75f3dc
 		req.BuildEmptyMessageContainer(),
 	)
 }
@@ -152,11 +148,7 @@
 		return response.NewBadRequest(err)
 	}
 
-<<<<<<< HEAD
-	return helpers.HandleResultAndError(
-=======
 	return response.HandleResultAndError(
->>>>>>> ee75f3dc
 		req.BuildEmptyMessageContainer(),
 	)
 }
@@ -174,11 +166,7 @@
 		return response.NewBadRequest(err)
 	}
 
-<<<<<<< HEAD
-	return helpers.HandleResultAndError(
-=======
 	return response.HandleResultAndError(
->>>>>>> ee75f3dc
 		cm.BuildEmptyMessageContainer(),
 	)
 }
