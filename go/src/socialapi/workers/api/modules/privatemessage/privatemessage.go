--- conflicted
+++ resolved
@@ -47,23 +47,12 @@
 
 func Send(u *url.URL, h http.Header, req *models.PrivateMessageRequest) (int, http.Header, interface{}, error) {
 	if req.AccountId == 0 {
-<<<<<<< HEAD
-		return response.NewBadRequest(errors.New("AcccountId is not defined"))
-	}
-
-	// // req.Recipients = append(req.Recipients, req.AccountId)
-	cm := models.NewChannelMessage()
-	cm.Body = req.Body
-	participantNames := cm.GetMentionedUsernames()
-	participantIds, err := fetchParticipantIds(participantNames)
-=======
 		return response.NewBadRequest(errors.New("acccountId is not defined"))
 	}
 
 	cm := models.NewChannelMessage()
 	cm.Body = req.Body
 	participantIds, err := fetchParticipantIds(req.Recipients)
->>>>>>> 3671007a
 	if err != nil {
 		return response.NewBadRequest(err)
 	}
@@ -73,14 +62,9 @@
 
 	// author and atleast one recipient should be in the
 	// recipient list
-<<<<<<< HEAD
-	if len(participantIds) < 2 {
-		return response.NewBadRequest(errors.New("You should define your recipients"))
-=======
 	if len(participantIds) < 1 {
 		// user can send private message to themself
 		return response.NewBadRequest(errors.New("you should define your recipients"))
->>>>>>> 3671007a
 	}
 
 	if req.GroupName == "" {
