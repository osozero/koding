--- conflicted
+++ resolved
@@ -2,10 +2,7 @@
 
 import (
 	"errors"
-<<<<<<< HEAD
 	"fmt"
-=======
->>>>>>> a6d7de4a
 	"net/http"
 	"net/url"
 	"socialapi/models"
