package main

import (
	"fmt"
	"koding/db/mongodb/modelhelper"
	"socialapi/config"
	"socialapi/workers/email/dailyemail/dailyemail"
<<<<<<< HEAD
	"socialapi/workers/email/emailmodels"

	"github.com/koding/runner"
=======
	"socialapi/workers/helper"
>>>>>>> d6d0157e
)

var Name = "DailyEmail"

func main() {
	r := runner.New(Name)
	if err := r.Init(); err != nil {
		fmt.Println(err)
		return
	}

	// init mongo connection
	appConfig := config.MustRead(r.Conf.Path)
	modelhelper.Initialize(appConfig.Mongo)

	// init redis connection
	redisConn := runner.MustInitRedisConn(r.Conf)
	defer redisConn.Close()

<<<<<<< HEAD
	es := emailmodels.NewEmailSettings(appConfig)

	handler, err := dailyemail.New(r.Log, es)
=======
	handler, err := dailyemail.New(r.Log)
>>>>>>> d6d0157e
	if err != nil {
		r.Log.Error("an error occurred", err)
		return
	}

	r.ShutdownHandler = handler.Shutdown

	r.Listen()
	r.Wait()
}<|MERGE_RESOLUTION|>--- conflicted
+++ resolved
@@ -5,13 +5,8 @@
 	"koding/db/mongodb/modelhelper"
 	"socialapi/config"
 	"socialapi/workers/email/dailyemail/dailyemail"
-<<<<<<< HEAD
-	"socialapi/workers/email/emailmodels"
 
 	"github.com/koding/runner"
-=======
-	"socialapi/workers/helper"
->>>>>>> d6d0157e
 )
 
 var Name = "DailyEmail"
@@ -31,13 +26,7 @@
 	redisConn := runner.MustInitRedisConn(r.Conf)
 	defer redisConn.Close()
 
-<<<<<<< HEAD
-	es := emailmodels.NewEmailSettings(appConfig)
-
-	handler, err := dailyemail.New(r.Log, es)
-=======
 	handler, err := dailyemail.New(r.Log)
->>>>>>> d6d0157e
 	if err != nil {
 		r.Log.Error("an error occurred", err)
 		return
