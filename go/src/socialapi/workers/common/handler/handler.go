package handler

import (
	"net/http"

	"socialapi/config"
	"socialapi/models"
	"socialapi/workers/common/metrics"

	kmetrics "github.com/koding/metrics"

	tigertonic "github.com/rcrowley/go-tigertonic"

	gometrics "github.com/rcrowley/go-metrics"
)

const (
	PostRequest   = "POST"
	GetRequest    = "GET"
	DeleteRequest = "DELETE"
)

var (
	// TODO allowed origins must be configurable
	cors     = tigertonic.NewCORSBuilder().AddAllowedOrigins("*")
	conf     *config.Config
	trackers *metrics.Trackers
)

type Request struct {
	Handler        interface{}
	Endpoint       string
	Type           string
	Name           string
	CollectMetrics bool
	Metrics        *kmetrics.Metrics
	Securer        interface{}
}

// todo add prooper logging
func getAccount(r *http.Request) *models.Account {
	cookie, err := r.Cookie("clientId")
	if err != nil {
		return nil
	}

	// if cookie doenst exists return nil
	if cookie.Value == "" {
		return nil
	}

	session, err := models.Cache.Session.ById(cookie.Value)
	if err != nil {
		return nil
	}

	// if session doesnt have username, return nil
	if session.Username == "" {
		return nil
	}

	acc, err := models.Cache.Account.ByNick(session.Username)
	if err != nil {
		return nil
	}

	return acc
}

func Wrapper(r Request) http.Handler {
	handler := r.Handler

	var hHandler http.Handler

	if r.Securer != nil {
		hHandler = Secure(handler, r.Securer, r.Name)
	} else {
		hHandler = tigertonic.Marshaled(handler)
	}

	// count the statuses of the requests
<<<<<<< HEAD
	hHandler = CountedByStatus(hHandler, logName, collectMetrics)
=======
	hHandler = buildHandlerWithStatusCount(handler, r)

	hHandler = buildHandlerWithTimeTracking(hHandler, r)

	// create the final handler
	return cors.Build(hHandler)
}

// count the statuses of the requests
func buildHandlerWithStatusCount(handler interface{}, r Request) http.Handler {
	return CountedByStatus(
		tigertonic.Marshaled(handler), r.Name, r.CollectMetrics,
	)
}

// add request time tracking
func buildHandlerWithTimeTracking(handler http.Handler, r Request) http.Handler {
	var registry gometrics.Registry

	if r.Metrics != nil {
		registry = r.Metrics.Registry
	}
>>>>>>> f50020c9

	return tigertonic.Timed(
		handler,
		r.Name,
		registry,
	)
}

func BuildHandlerWithContext(handler http.Handler, r Request) http.Handler {
	// add context
	return tigertonic.If(
		func(r *http.Request) (http.Header, error) {
			// this is an example
			// set group name to context
			//
			context := &models.Context{
				GroupName: "koding",
				Client: &models.Client{
					Account: getAccount(r),
				},
			}

			*(tigertonic.Context(r).(*models.Context)) = *context
			return nil, nil
		},
		handler,
	)
}

//----------------------------------------------------------
// CounterByStatus
//----------------------------------------------------------

type CounterByStatus struct {
	name           string
	handler        http.Handler
	collectMetrics bool
}

func (c *CounterByStatus) ServeHTTP(w0 http.ResponseWriter, r *http.Request) {
	w := tigertonic.NewTeeHeaderResponseWriter(w0)
	c.handler.ServeHTTP(w, r)

	if w.StatusCode <= 300 {
		c.track()
	}
}

func (c *CounterByStatus) track() {
	// don't log if analytics are disabled for that endpoint
	if !c.collectMetrics {
		return
	}

	// set `conf` and `trackers` if either is not set
	if conf == nil || trackers == nil {
		conf = config.MustGet()

		// don't log if analytics are disabled globally
		if !conf.Mixpanel.Enabled {
			return
		}

		trackers = metrics.InitTrackers(
			metrics.NewMixpanelTracker(conf.Mixpanel.Token),
		)
	}

	trackers.Track(c.name)
}

func CountedByStatus(handler http.Handler, name string, collectMetrics bool) *CounterByStatus {
	return &CounterByStatus{
		name:           name,
		handler:        handler,
		collectMetrics: collectMetrics,
	}
}<|MERGE_RESOLUTION|>--- conflicted
+++ resolved
@@ -78,10 +78,6 @@
 		hHandler = tigertonic.Marshaled(handler)
 	}
 
-	// count the statuses of the requests
-<<<<<<< HEAD
-	hHandler = CountedByStatus(hHandler, logName, collectMetrics)
-=======
 	hHandler = buildHandlerWithStatusCount(handler, r)
 
 	hHandler = buildHandlerWithTimeTracking(hHandler, r)
@@ -104,7 +100,6 @@
 	if r.Metrics != nil {
 		registry = r.Metrics.Registry
 	}
->>>>>>> f50020c9
 
 	return tigertonic.Timed(
 		handler,
