--- conflicted
+++ resolved
@@ -107,8 +107,7 @@
 		return 0, err
 	}
 
-<<<<<<< HEAD
-	return id, nil
+	return a.Id, nil
 }
 
 func (mwc *Controller) CreateIntegrations() {
@@ -154,7 +153,4 @@
 	if err != nil {
 		mwc.log.Error("Could not create bot account")
 	}
-=======
-	return a.Id, nil
->>>>>>> 2f9337c6
 }