--- conflicted
+++ resolved
@@ -11,14 +11,6 @@
 # export MAJOR
 # export MINOR
 
-<<<<<<< HEAD
-default: configure
-
-develop: apidev topicfeeddev realtimedev followingfeeddev populartopicdev popularpostdev notificationdev runkoding
-
-runkoding:
-	(cd /opt/koding && cake -c kodingme -r kodingme run)
-=======
 # set debug level
 debug?=false
 ifeq ($(debug), true)
@@ -52,7 +44,6 @@
 
 develop: apidev topicfeeddev realtimedev followingfeeddev populartopicdev popularpostdev notificationdev trollmodeldev pinnedpostdev
 default: configure
->>>>>>> ba61623b
 
 apidev:
 	@echo $(debug)
@@ -72,44 +63,6 @@
 	@echo "$(OK_COLOR)==> Running Popular Topics Worker $(NO_COLOR)"
 	@$(GOBINDIR)/rerun socialapi/workers/populartopic -c $(CONFIG) $(DEBUG)
 
-<<<<<<< HEAD
-notificationdev:
-	@echo "$(OK_COLOR)==> Running Notification Worker $(NO_COLOR)"
-	@$(GOBINDIR)/rerun socialapi/workers/notification -c $(CONFIG) -d
-
-emailnotifierdev:
-	@echo "$(OK_COLOR)==> Running Email Notifier Worker $(NO_COLOR)"
-	@$(GOBINDIR)/rerun socialapi/workers/emailnotifier -c $(CONFIG) -d
-
-dailyemailnotifierdev:
-	@echo "$(OK_COLOR)==> Running Daily Email Notifier Worker $(NO_COLOR)"
-	@$(GOBINDIR)/rerun socialapi/workers/dailyemailnotifier -c $(CONFIG) -d
-
-popularpostdev:
-	@echo "$(OK_COLOR)==> Running Popular Posts Worker $(NO_COLOR)"
-	@$(GOBINDIR)/rerun socialapi/workers/popularpost -c $(CONFIG) -d
-
-configuremigration:
-	(vagrant ssh default --command "mongo localhost/koding --eval='db.relationships.update({},{\$$unset:{migrationStatus:0}},{multi:true})'")
-	(vagrant ssh default --command "mongo localhost/koding --eval='db.jNewStatusUpdates.update({},{\$$unset:{socialMessageId:0}},{multi:true})'")
-	(vagrant ssh default --command "mongo localhost/koding --eval='db.jComments.update({},{\$$unset:{socialMessageId:0}},{multi:true})'")
-	(vagrant ssh default --command "mongo localhost/koding --eval='db.jTags.update({},{\$$unset:{socialApiChannelId:0}},{multi:true})'")
-
-migrate:
-	@echo "$(OK_COLOR)==> Running Popular Posts Worker $(NO_COLOR)"
-	@$(GOBINDIR)/rerun socialapi/workers/migrator -c $(CONFIG) -d
-
-PACKAGES = \
-	socialapi/workers/api \
-	socialapi/workers/emailnotifier \
-	socialapi/workers/followingfeed \
-	socialapi/workers/notification \
-	socialapi/workers/popularpost \
-	socialapi/workers/populartopic \
-	socialapi/workers/realtime \
-	socialapi/workers/topicfeed \
-	socialapi/workers/migrator
-=======
 pinnedpostdev:
 	@echo "$(OK_COLOR)==> Running PinnedPost Worker $(NO_COLOR)"
 	@$(GOBINDIR)/rerun socialapi/workers/pinnedpost -c $(CONFIG) $(DEBUG)
@@ -117,7 +70,6 @@
 notificationdev:
 	@echo "$(OK_COLOR)==> Running Notification Worker $(NO_COLOR)"
 	@$(GOBINDIR)/rerun socialapi/workers/notification -c $(CONFIG) $(DEBUG)
->>>>>>> ba61623b
 
 emailnotifierdev:
 	@echo "$(OK_COLOR)==> Running Email Notifier Worker $(NO_COLOR)"
@@ -167,11 +119,7 @@
 createdb:
 	(vagrant ssh default --command "mongo localhost/koding --eval='db.jAccounts.update({},{\$$unset:{socialApiId:0}},{multi:true})'")
 	(vagrant ssh default --command "mongo localhost/koding --eval='db.jGroups.update({},{\$$unset:{socialApiChannelId:0}},{multi:true})'")
-<<<<<<< HEAD
-	(vagrant ssh default --command "/opt/koding/go/src/socialapi/db/sql/definition/create.sh")
-=======
 	(vagrant ssh default --command "/opt/koding/go/src/socialapi/db/sql/definition/create.sh /opt/koding/go/src/socialapi/db/sql")
->>>>>>> ba61623b
 
 configure: install installrerun
 	@echo "$(OK_COLOR)==> Configuration is done $(NO_COLOR)"
@@ -193,25 +141,15 @@
 	@echo "$(OK_COLOR)==> Building all packages $(NO_COLOR)"
 	@go build $(VERBOSE) ${PACKAGES}
 
-build:
-	@for package in $(PACKAGES); \
-	do \
-		(echo "$(OK_COLOR)==> Building $$package $(NO_COLOR)"); \
-		go install $$package; \
-	done;
-
 testapi:
 	@echo "$(OK_COLOR)==> Running go api tests $(NO_COLOR)"
 	@go test tests/*.go
 	@go test workers/notification/tests/*.go
-<<<<<<< HEAD
-=======
 	@go test workers/sitemap/sitemapgenerator/generator/*.go
 	@go test workers/trollmode/tests/*.go
 	@go test -c workers/trollmode/trollmode/*.go
 	@./trollmode.test -c ./config/vagrant.toml
 	@rm  ./trollmode.test
->>>>>>> ba61623b
 
 doc:
 	@for package in $(PACKAGES); \
