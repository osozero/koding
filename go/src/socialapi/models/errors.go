package models

import "errors"

var (
	ErrMessageAlreadyInTheChannel = errors.New("message is already in the channel")
	ErrIdIsNotSet                 = errors.New("Id is not set")
	ErrAccountIdIsNotSet          = errors.New("account id is not set")
	ErrOldIdIsNotSet              = errors.New("old id is not set")
	ErrNickIsNotSet               = errors.New("nick is not set")
	ErrGuestsAreNotAllowed        = errors.New("guests are not allowed")

	ErrMessageIdIsNotSet       = errors.New("message id is not set")
	ErrMessageIsNotSet         = errors.New("message is not set")
	ErrParentMessageIsNotSet   = errors.New("parent message is not set")
	ErrParentMessageIdIsNotSet = errors.New("parent message id is not set")
	ErrCreatorIdIsNotSet       = errors.New("creator id is not set")

	ErrChannelIsNotSet                = errors.New("channel is not set")
	ErrChannelIdIsNotSet              = errors.New("channel id is not set")
	ErrChannelContainerIsNotSet       = errors.New("channel container is not set")
	ErCouldntFindAccountIdFromContent = errors.New("couldnt find account id from content")
	ErrAccountIsAlreadyInTheChannel   = errors.New("account is already in the channel")

	ErrChannelParticipantIsNotSet             = errors.New("channel participant is not set")
	ErrCannotAddNewParticipantToPinnedChannel = errors.New("you can not add any participants to pinned activity channel")

	ErrChannelMessageIdIsNotSet        = errors.New("channel message id is not set")
	ErrChannelMessageUpdatedNotAllowed = errors.New("join/leave message update is not allowed")

	ErrNameIsNotSet       = errors.New("name is not set")
	ErrGroupNameIsNotSet  = errors.New("group name is not set")
	ErrLastSeenAtIsNotSet = errors.New("lastSeenAt is not set")
	ErrAddedAtIsNotSet    = errors.New("addedAt is not set")

	ErrRecipientsNotDefined = errors.New("recipients are not defined")
	ErrCannotOpenChannel    = errors.New("you can not open the channel")
	ErrSlugIsNotSet         = errors.New("slug is not set")

	ErrChannelOrMessageIdIsNotSet = errors.New("channelId/messageId is not set")

	ErrNotLoggedIn = errors.New("not logged in")

<<<<<<< HEAD
	ErrAccessDenied = errors.New("access denied")

	ErrRoleNotSet = errors.New("role not set")
=======
	ErrAccountNotFound     = errors.New("account not found")
	ErrChannelNotFound     = errors.New("channel not found")
	ErrParticipantNotFound = errors.New("participant not found")
>>>>>>> 2224a20f
)<|MERGE_RESOLUTION|>--- conflicted
+++ resolved
@@ -41,13 +41,10 @@
 
 	ErrNotLoggedIn = errors.New("not logged in")
 
-<<<<<<< HEAD
 	ErrAccessDenied = errors.New("access denied")
 
-	ErrRoleNotSet = errors.New("role not set")
-=======
+	ErrRoleNotSet          = errors.New("role not set")
 	ErrAccountNotFound     = errors.New("account not found")
 	ErrChannelNotFound     = errors.New("channel not found")
 	ErrParticipantNotFound = errors.New("participant not found")
->>>>>>> 2224a20f
 )