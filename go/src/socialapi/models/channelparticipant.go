package models

import (
	"errors"
	"fmt"
	"socialapi/request"
	"time"

	"github.com/koding/bongo"
)

// todo Scope function for this struct
// in order not to fetch passive accounts
type ChannelParticipant struct {
	// unique identifier of the channel
	Id int64 `json:"id,string"`

	// Id of the channel
	ChannelId int64 `json:"channelId,string"       sql:"NOT NULL"`

	// Id of the account
	AccountId int64 `json:"accountId,string"       sql:"NOT NULL"`

	// Status of the participant in the channel
	StatusConstant string `json:"statusConstant"   sql:"NOT NULL;TYPE:VARCHAR(100);"`

	// holds troll, unsafe, etc
	MetaBits MetaBits `json:"metaBits"`

	// date of the user's last access to regarding channel
	LastSeenAt time.Time `json:"lastSeenAt"        sql:"NOT NULL"`

	// Creation date of the channel channel participant
	CreatedAt time.Time `json:"createdAt"          sql:"NOT NULL"`

	// Modification date of the channel participant's status
	UpdatedAt time.Time `json:"updatedAt"          sql:"NOT NULL"`
}

// here is why i did this not-so-good constants
// https://code.google.com/p/go/issues/detail?id=359
const (
	ChannelParticipant_STATUS_ACTIVE              = "active"
	ChannelParticipant_STATUS_LEFT                = "left"
	ChannelParticipant_STATUS_REQUEST_PENDING     = "requestpending"
	ChannelParticipant_Added_To_Channel_Event     = "added_to_channel"
	ChannelParticipant_Removed_From_Channel_Event = "removed_from_channel"
)

func NewChannelParticipant() *ChannelParticipant {
<<<<<<< HEAD
	return &ChannelParticipant{}
}

func (c ChannelParticipant) GetId() int64 {
	return c.Id
}

func (c ChannelParticipant) TableName() string {
	return "api.channel_participant"
}

func (c *ChannelParticipant) BeforeSave() {
	c.LastSeenAt = time.Now().UTC()
}

func (c *ChannelParticipant) BeforeUpdate() {
	c.LastSeenAt = time.Now().UTC()
}

func (c *ChannelParticipant) AfterCreate() {
	bongo.B.AfterCreate(c)
}

func (c *ChannelParticipant) AfterUpdate() {
	bongo.B.AfterUpdate(c)
}

func (c ChannelParticipant) AfterDelete() {
	bongo.B.AfterDelete(c)
=======
	return &ChannelParticipant{
		StatusConstant: ChannelParticipant_STATUS_ACTIVE,
		LastSeenAt:     time.Now().UTC(),
		CreatedAt:      time.Now().UTC(),
		UpdatedAt:      time.Now().UTC(),
	}
>>>>>>> ba61623b
}

// Create creates a participant in the db as active
// multiple call of this function will result
func (c *ChannelParticipant) Create() error {
	err := c.FetchParticipant()

	// if err is nil
	// it means we already have that user in the channel
	if err == nil {
		// if the participant is already in the channel, and active do nothing
		if c.StatusConstant == ChannelParticipant_STATUS_ACTIVE {
			return nil
		}

		c.StatusConstant = ChannelParticipant_STATUS_ACTIVE
		if err := c.Update(); err != nil {
			return err
		}

		if err := bongo.B.PublishEvent(
			ChannelParticipant_Added_To_Channel_Event, c,
		); err != nil {
			// log here
		}

		return nil
	}

	if err != bongo.RecordNotFound {
		return err
	}

	return bongo.B.Create(c)
}

func (c *ChannelParticipant) CreateRaw() error {
	insertSql := "INSERT INTO " +
		c.TableName() +
		` ("channel_id","account_id", "status_constant", "last_seen_at","created_at", "updated_at") ` +
		"VALUES ($1,$2,$3,$4,$5,$6) " +
		"RETURNING ID"
<<<<<<< HEAD

	return bongo.B.DB.CommonDB().
		QueryRow(insertSql, c.ChannelId, c.AccountId, c.StatusConstant, c.LastSeenAt, c.CreatedAt, c.UpdatedAt).
		Scan(&c.Id)
}

func (c *ChannelParticipant) Update() error {
	return bongo.B.Update(c)
}

func (c *ChannelParticipant) ById(id int64) error {
	return bongo.B.ById(c, id)
}

func (c *ChannelParticipant) One(q *bongo.Query) error {
	return bongo.B.One(c, c, q)
}
=======
>>>>>>> ba61623b

	return bongo.B.DB.CommonDB().
		QueryRow(insertSql, c.ChannelId, c.AccountId, c.StatusConstant, c.LastSeenAt, c.CreatedAt, c.UpdatedAt).
		Scan(&c.Id)
}

func (c *ChannelParticipant) FetchParticipant() error {
	if c.ChannelId == 0 {
		return errors.New("channelId is not set")
	}

	if c.AccountId == 0 {
		return errors.New("accountId is not set")
	}

	selector := map[string]interface{}{
		"channel_id": c.ChannelId,
		"account_id": c.AccountId,
		// "status_constant":     ChannelParticipant_STATUS_ACTIVE,
	}

	err := c.One(bongo.NewQS(selector))
	if err != nil {
		return err
	}

	return nil
}

func (c *ChannelParticipant) FetchUnreadCount() (int, error) {
	cml := NewChannelMessageList()
	return cml.UnreadCount(c)
}

func (c *ChannelParticipant) Delete() error {
	if err := c.FetchParticipant(); err != nil {
		return err
	}

	c.StatusConstant = ChannelParticipant_STATUS_LEFT
	if err := c.Update(); err != nil {
		return err
	}

<<<<<<< HEAD
	if err := bongo.B.UpdatePartial(c,
		bongo.Partial{
			"status_constant": ChannelParticipant_STATUS_LEFT,
		},
	); err != nil {
		return err
	}

=======
>>>>>>> ba61623b
	if err := bongo.B.PublishEvent(
		ChannelParticipant_Removed_From_Channel_Event, c,
	); err != nil {
		// log here
	}

	return nil

}

func (c *ChannelParticipant) List(q *request.Query) ([]ChannelParticipant, error) {
	var participants []ChannelParticipant

	if c.ChannelId == 0 {
		return participants, errors.New("ChannelId is not set")
	}

	query := &bongo.Query{
		Selector: map[string]interface{}{
			"channel_id":      c.ChannelId,
			"status_constant": ChannelParticipant_STATUS_ACTIVE,
		},
	}

	// add filter for troll content
	query.AddScope(RemoveTrollContent(c, q.ShowExempt))

	err := bongo.B.Some(c, &participants, query)
	if err != nil {
		return nil, err
	}

	return participants, nil
}

func (c *ChannelParticipant) ListAccountIds(limit int) ([]int64, error) {
	var participants []int64

	if c.ChannelId == 0 {
		return participants, errors.New("ChannelId is not set")
	}

	query := &bongo.Query{
		Selector: map[string]interface{}{
			"channel_id":      c.ChannelId,
			"status_constant": ChannelParticipant_STATUS_ACTIVE,
		},
		Pluck:      "account_id",
		Pagination: *bongo.NewPagination(limit, 0),
	}

	err := bongo.B.Some(c, &participants, query)
	if err != nil {
		return nil, err
	}

	return participants, nil
}

func (c *ChannelParticipant) FetchParticipatedChannelIds(a *Account, q *request.Query) ([]int64, error) {
	if a.Id == 0 {
		return nil, errors.New("Account.Id is not set")
	}

	channelIds := make([]int64, 0)

	// var results []ChannelParticipant
	query := bongo.B.DB.
		Model(c).
		Table(c.TableName()).
		Select("api.channel_participant.channel_id").
		Joins(
		`left join api.channel on
		 api.channel_participant.channel_id = api.channel.id`).
		Where(
		`api.channel_participant.account_id = ? and
		 api.channel.group_name = ? and
		 api.channel.type_constant = ? and
		 api.channel_participant.status_constant = ?`,
		a.Id,
		q.GroupName,
		q.Type,
		ChannelParticipant_STATUS_ACTIVE,
	)

	// add exempt clause if needed
	if !q.ShowExempt {
		query = query.Where("api.channel.meta_bits = ?", Safe)
	}

	rows, err := query.Limit(q.Limit).
		Offset(q.Skip).
		Rows()

	defer rows.Close()
	if err != nil {
		return channelIds, err
	}

	if rows == nil {
		return nil, nil
	}

	var channelId int64
	for rows.Next() {
		rows.Scan(&channelId)
		channelIds = append(channelIds, channelId)
	}

	return channelIds, nil
}

func (c *ChannelParticipant) FetchParticipantCount() (int, error) {
	if c.ChannelId == 0 {
		return 0, errors.New("channel Id is not set")
	}

	return c.Count("channel_id = ? and status_constant = ?", c.ChannelId, ChannelParticipant_STATUS_ACTIVE)
}

func (c *ChannelParticipant) IsParticipant(accountId int64) (bool, error) {
	if c.ChannelId == 0 {
		return false, errors.New("channel Id is not set")
	}

	selector := map[string]interface{}{
		"channel_id":      c.ChannelId,
		"account_id":      accountId,
		"status_constant": ChannelParticipant_STATUS_ACTIVE,
	}

	err := c.One(bongo.NewQS(selector))
	if err == nil {
		return true, nil
	}

	if err == bongo.RecordNotFound {
		return false, nil
	}

	return false, err
}

// Put them all behind an interface
// channels, messages, lists, participants, etc
func (c *ChannelParticipant) MarkIfExempt() error {
	isExempt, err := c.isExempt()
	if err != nil {
		return err
	}

	if isExempt {
		c.MetaBits.Mark(Troll)
	}

	return nil
}

func (c *ChannelParticipant) isExempt() (bool, error) {
	// return early if channel is already exempt
	if c.MetaBits.Is(Troll) {
		return true, nil
	}

	accountId, err := c.getAccountId()
	if err != nil {
		return false, err
	}

	account, err := ResetAccountCache(accountId)
	if err != nil {
		return false, err
	}

	if account == nil {
		return false, fmt.Errorf("account is nil, accountId:%d", accountId)
	}

	if account.IsTroll {
		return true, nil
	}

	return false, nil
}

func (c *ChannelParticipant) getAccountId() (int64, error) {
	if c.AccountId != 0 {
		return c.AccountId, nil
	}

	if c.Id == 0 {
		return 0, fmt.Errorf("couldnt find accountId from content %+v", c)
	}

	cp := NewChannelParticipant()
	if err := cp.ById(c.Id); err != nil {
		return 0, err
	}

	return cp.AccountId, nil
}<|MERGE_RESOLUTION|>--- conflicted
+++ resolved
@@ -48,44 +48,12 @@
 )
 
 func NewChannelParticipant() *ChannelParticipant {
-<<<<<<< HEAD
-	return &ChannelParticipant{}
-}
-
-func (c ChannelParticipant) GetId() int64 {
-	return c.Id
-}
-
-func (c ChannelParticipant) TableName() string {
-	return "api.channel_participant"
-}
-
-func (c *ChannelParticipant) BeforeSave() {
-	c.LastSeenAt = time.Now().UTC()
-}
-
-func (c *ChannelParticipant) BeforeUpdate() {
-	c.LastSeenAt = time.Now().UTC()
-}
-
-func (c *ChannelParticipant) AfterCreate() {
-	bongo.B.AfterCreate(c)
-}
-
-func (c *ChannelParticipant) AfterUpdate() {
-	bongo.B.AfterUpdate(c)
-}
-
-func (c ChannelParticipant) AfterDelete() {
-	bongo.B.AfterDelete(c)
-=======
 	return &ChannelParticipant{
 		StatusConstant: ChannelParticipant_STATUS_ACTIVE,
 		LastSeenAt:     time.Now().UTC(),
 		CreatedAt:      time.Now().UTC(),
 		UpdatedAt:      time.Now().UTC(),
 	}
->>>>>>> ba61623b
 }
 
 // Create creates a participant in the db as active
@@ -128,26 +96,6 @@
 		` ("channel_id","account_id", "status_constant", "last_seen_at","created_at", "updated_at") ` +
 		"VALUES ($1,$2,$3,$4,$5,$6) " +
 		"RETURNING ID"
-<<<<<<< HEAD
-
-	return bongo.B.DB.CommonDB().
-		QueryRow(insertSql, c.ChannelId, c.AccountId, c.StatusConstant, c.LastSeenAt, c.CreatedAt, c.UpdatedAt).
-		Scan(&c.Id)
-}
-
-func (c *ChannelParticipant) Update() error {
-	return bongo.B.Update(c)
-}
-
-func (c *ChannelParticipant) ById(id int64) error {
-	return bongo.B.ById(c, id)
-}
-
-func (c *ChannelParticipant) One(q *bongo.Query) error {
-	return bongo.B.One(c, c, q)
-}
-=======
->>>>>>> ba61623b
 
 	return bongo.B.DB.CommonDB().
 		QueryRow(insertSql, c.ChannelId, c.AccountId, c.StatusConstant, c.LastSeenAt, c.CreatedAt, c.UpdatedAt).
@@ -192,17 +140,6 @@
 		return err
 	}
 
-<<<<<<< HEAD
-	if err := bongo.B.UpdatePartial(c,
-		bongo.Partial{
-			"status_constant": ChannelParticipant_STATUS_LEFT,
-		},
-	); err != nil {
-		return err
-	}
-
-=======
->>>>>>> ba61623b
 	if err := bongo.B.PublishEvent(
 		ChannelParticipant_Removed_From_Channel_Event, c,
 	); err != nil {
