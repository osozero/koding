package models

import (
	"errors"
	"socialapi/request"
	"time"
<<<<<<< HEAD

	"github.com/jinzhu/gorm"
=======
>>>>>>> 3671007a
	"github.com/koding/bongo"
)

type MessageReply struct {
	// unique identifier of the MessageReply
	Id int64 `json:"id,string"`

	// Id of the interacted message
	MessageId int64 `json:"messageId,string"     sql:"NOT NULL"`

	// Id of the reply
	ReplyId int64 `json:"replyId,string"         sql:"NOT NULL"`

	// holds troll, unsafe, etc
	MetaBits int16 `json:"-"`

	// Creation of the MessageReply
	CreatedAt time.Time `json:"createdAt"         sql:"NOT NULL"`
}

func (m MessageReply) GetId() int64 {
	return m.Id
}

func (m MessageReply) TableName() string {
	return "api.message_reply"
}

func NewMessageReply() *MessageReply {
	return &MessageReply{}
}

func (m *MessageReply) BeforeCreate() {
	if m.ReplyId == 0 {
		return
	}

	cm := NewChannelMessage()
	cm.Id = m.ReplyId
	if res, err := cm.isExemptContent(); err == nil && res {
		m.MetaBits = updateTrollModeBit(m.MetaBits)
	}
}

func (m *MessageReply) BeforeUpdate() {
	if m.ReplyId == 0 {
		return
	}

	cm := NewChannelMessage()
	cm.Id = m.ReplyId
	if res, err := cm.isExemptContent(); err == nil && res {
		m.MetaBits = updateTrollModeBit(m.MetaBits)
	}
}

func (m *MessageReply) AfterCreate() {
	bongo.B.AfterCreate(m)
}

func (m *MessageReply) AfterUpdate() {
	bongo.B.AfterUpdate(m)
}

func (m MessageReply) AfterDelete() {
	bongo.B.AfterDelete(m)
}

func (m *MessageReply) ById(id int64) error {
	return bongo.B.ById(m, id)
}

func (m *MessageReply) Create() error {
	return bongo.B.Create(m)
}

func (m *MessageReply) CreateRaw() error {
	insertSql := "INSERT INTO " +
		m.TableName() +
		` ("message_id","reply_id","created_at") VALUES ($1,$2,$3) ` +
		"RETURNING ID"
	return bongo.B.DB.CommonDB().
		QueryRow(insertSql, m.MessageId, m.ReplyId, m.CreatedAt).
		Scan(&m.Id)
}

func (m *MessageReply) Some(data interface{}, q *bongo.Query) error {
	return bongo.B.Some(m, data, q)
}

func (m *MessageReply) One(q *bongo.Query) error {
	return bongo.B.One(m, m, q)
}

func (m *MessageReply) Delete() error {
	selector := map[string]interface{}{
		"message_id": m.MessageId,
		"reply_id":   m.ReplyId,
	}

	if err := m.One(bongo.NewQS(selector)); err != nil {
		return err
	}

	err := bongo.B.Delete(m)
	if err != nil {
		return err
	}

	return nil
}

func (m *MessageReply) DeleteByOrQuery(messageId int64) error {
	var messageReplies []MessageReply
	query := bongo.B.DB.Table(m.TableName())
	query = query.Where("message_id = ? or reply_id = ?", messageId, messageId)

<<<<<<< HEAD
	if err := query.Find(&messageReplies).Error; err != gorm.RecordNotFound && err != nil {
=======
	if err := query.Find(&messageReplies).Error; err != bongo.RecordNotFound && err != nil {
>>>>>>> 3671007a
		return err
	}

	if messageReplies == nil {
		return nil
	}

	if len(messageReplies) == 0 {
		return nil
	}

	for _, messageReply := range messageReplies {
		err := bongo.B.Delete(messageReply)
		if err != nil {
			return err
		}
	}

	return nil
}

func (m *MessageReply) List(query *request.Query) ([]ChannelMessage, error) {
	return m.fetchMessages(query)
}

func (m *MessageReply) ListAll() ([]ChannelMessage, error) {
	query := request.NewQuery()
	query.Limit = 0
	query.Skip = 0
	return m.fetchMessages(query)
}

func (m *MessageReply) fetchMessages(query *request.Query) ([]ChannelMessage, error) {
	var replies []int64

	if m.MessageId == 0 {
		return nil, errors.New("messageId is not set")
	}

	q := &bongo.Query{
		Selector: map[string]interface{}{
			"message_id": m.MessageId,
		},
		Pluck:      "reply_id",
		Pagination: *bongo.NewPagination(query.Limit, query.Skip),
		Sort:       map[string]string{"created_at": "DESC"},
<<<<<<< HEAD
	}

	bongoQuery := bongo.B.BuildQuery(m, q)
	if !query.From.IsZero() {
		bongoQuery = bongoQuery.Where("created_at < ?", query.From)
	}

=======
	}

	bongoQuery := bongo.B.BuildQuery(m, q)
	if !query.From.IsZero() {
		bongoQuery = bongoQuery.Where("created_at < ?", query.From)
	}

>>>>>>> 3671007a
	if err := bongo.CheckErr(
		bongoQuery.Pluck(q.Pluck, &replies),
	); err != nil {
		return nil, err
	}

	parent := NewChannelMessage()
	channelMessageReplies, err := parent.FetchByIds(replies)
	if err != nil {
		return nil, err
	}

	return channelMessageReplies, nil
}

func (m *MessageReply) UnreadCount(messageId int64, addedAt time.Time) (int, error) {
	if messageId == 0 {
		return 0, errors.New("messageId is not set")
	}

	if addedAt.IsZero() {
		return 0, errors.New("last seen at date is not valid - it is zero")
	}

	return bongo.B.Count(
		m,
		"message_id = ? and created_at > ?",
		messageId,
		addedAt.UTC().Format(time.RFC3339),
	)
}

func (m *MessageReply) Count() (int, error) {
	if m.MessageId == 0 {
		return 0, errors.New("messageId is not set")
	}

	return bongo.B.Count(m,
		"message_id = ?",
		m.MessageId,
	)
}

func (m *MessageReply) FetchParent() (*ChannelMessage, error) {
	parent := NewChannelMessage()

	if m.ReplyId != 0 {
		if err := parent.ById(m.MessageId); err != nil {
			return nil, err
		}

		return parent, nil
	}

	if m.ReplyId == 0 {
		return nil, errors.New("replyId is not set")
	}

	q := &bongo.Query{
		Selector: map[string]interface{}{
			"reply_id": m.ReplyId,
		},
	}

	if err := m.One(q); err != nil {
		return nil, err
	}

	if err := parent.ById(m.MessageId); err != nil {
		return nil, err
	}

	return parent, nil
}

func (m *MessageReply) FetchReply() (*ChannelMessage, error) {
	reply := NewChannelMessage()

	replyId, err := m.getReplyId()
	if err != nil {
		return nil, err
	}

	if err := reply.ById(replyId); err != nil {
		return nil, err
	}

	return reply, nil
}

func (m *MessageReply) getReplyId() (int64, error) {
	if m.Id == 0 && m.ReplyId == 0 {
		return 0, errors.New("required ids are not set")
	}

	if m.ReplyId != 0 {
		return m.ReplyId, nil
	}

	if m.Id == 0 {
		// shouldnt come here
		return 0, errors.New("couldnt fetch replyId")
	}

	if err := m.ById(m.Id); err != nil {
		return 0, err
	}

	return m.ReplyId, nil
}<|MERGE_RESOLUTION|>--- conflicted
+++ resolved
@@ -4,11 +4,6 @@
 	"errors"
 	"socialapi/request"
 	"time"
-<<<<<<< HEAD
-
-	"github.com/jinzhu/gorm"
-=======
->>>>>>> 3671007a
 	"github.com/koding/bongo"
 )
 
@@ -126,11 +121,7 @@
 	query := bongo.B.DB.Table(m.TableName())
 	query = query.Where("message_id = ? or reply_id = ?", messageId, messageId)
 
-<<<<<<< HEAD
-	if err := query.Find(&messageReplies).Error; err != gorm.RecordNotFound && err != nil {
-=======
 	if err := query.Find(&messageReplies).Error; err != bongo.RecordNotFound && err != nil {
->>>>>>> 3671007a
 		return err
 	}
 
@@ -177,7 +168,6 @@
 		Pluck:      "reply_id",
 		Pagination: *bongo.NewPagination(query.Limit, query.Skip),
 		Sort:       map[string]string{"created_at": "DESC"},
-<<<<<<< HEAD
 	}
 
 	bongoQuery := bongo.B.BuildQuery(m, q)
@@ -185,15 +175,6 @@
 		bongoQuery = bongoQuery.Where("created_at < ?", query.From)
 	}
 
-=======
-	}
-
-	bongoQuery := bongo.B.BuildQuery(m, q)
-	if !query.From.IsZero() {
-		bongoQuery = bongoQuery.Where("created_at < ?", query.From)
-	}
-
->>>>>>> 3671007a
 	if err := bongo.CheckErr(
 		bongoQuery.Pluck(q.Pluck, &replies),
 	); err != nil {
