--- conflicted
+++ resolved
@@ -364,19 +364,11 @@
 	}
 
 	if ids == nil {
-<<<<<<< HEAD
-		return 0, gorm.RecordNotFound
-	}
-
-	if len(ids) == 0 {
-		return 0, gorm.RecordNotFound
-=======
 		return 0, bongo.RecordNotFound
 	}
 
 	if len(ids) == 0 {
 		return 0, bongo.RecordNotFound
->>>>>>> 3671007a
 	}
 
 	return ids[0], nil
