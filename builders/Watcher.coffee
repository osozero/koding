{EventEmitter}  = require 'events'
cs              = require './node_modules/coffee-script'
stylus          = require './node_modules/stylus'
nib             = require './node_modules/nib'
fs              = require 'fs'
log4js          = require "./node_modules/log4js"
log             = log4js.getLogger("[Watcher]")
unrequire       = (module) -> delete require.cache[require.resolve module]
nodePath        = require "path"
{spawn, exec}   = require 'child_process'
ProgressBar     = require './node_modules/progress'
#{parser, uglify}  = require "uglify-js"
hat             = require "./node_modules/hat"
# {postProcess}   = require "pistachio-compiler"             
# qfunction      = require 'qfunction'

class Watcher extends EventEmitter
  constructor:(filelistPath)->
    @watchlist  = {} 
    @watcher    =
      isLooping       : no
      isInitializing  : yes
      filelistPath    : filelistPath
      cache           : "/tmp/watcherCache.txt"

    @setWatchList()

  setWatchList:(filelistPath)->
    @watchlist = require @watcher.filelistPath
  
  resetWatchList:()->
    unrequire @watcher.filelistPath
    @setWatchList()
  
  start:(interval)->
    if interval?
      log.info "Starting the watcher to check files every #{interval/1000} secs."
      setInterval ()=>
        @watch() unless @watcher.isLooping
      ,interval
    else
      log.info "Starting the watcher once."
      @watch() unless @watcher.isLooping
  
  reInitialize:(options,callback)->
    log.info "Re-initializing..."
    @resetWatchList()
    @removeCacheFile ()=>
      @initialize options,callback
  
  removeCacheFile:(callback)->
    fs.unlink @watcher.cache,(err)->
      callback? err
      
  
  initialize:(options,callback)->
    @watcher.isInitializing = yes

    @beginFileNameCheck =>
      log.info "Case Sensitive filename check complete."
      unless @watcher.isLooping
        
        @watch null,()->
          callback? null
  
  getFileList : (section,subSection)->
    @watchlist
    
  getSubSectionConcatenated: (section,subSection,code="")->
    if Array.isArray(subSection)
      for sS in subSection
        for key,path of @watchlist.order[section][sS] 
          # log.debug path
          if path then code += @watchlist.order.__watch[path].contentsCs+"\n"
      code = cs.compile code,bare:no
      return code
    else
      for key,path of @watchlist.order[section][subSection] when path then code += @watchlist.order.__watch[path].contents+"\n"
      return code
            
  createModuleDeclarations:(section,subSection)->
    declaration = ""
    for key, path of @watchlist.order[section][subSection]
      declaration += "#{key} : #{key},"
    declaration

  beginFileNameCheck:(callback)->
    caseSensitivityChecker = {}
    paths = []
    for section of @watchlist.order
      if section isnt "__watch"
        for subSection, pkg of @watchlist.order[section]
          for key,path of pkg
            if paths
              paths.push path
            else
              log.warn "wtf situation with paths, check."
    
    exec "find . -iname '*'",(err,stdout,stderr)->
      paths2 = stdout.split("\n")
      # log.debug paths
      for path1 in paths
        for path2 in paths2
          # log.info "checking #{path2} -> #{path1}"
          if (path1.toLowerCase() is path2.toLowerCase()) and (path1 isnt path2)
            log.error "#{path2} must be #{path1}"
            err1 = yes
      
      throw new Error "Fix case sensitivity issues before continuing." if err1
      callback null
      
      
  watch : (options,callback)->
    @watcher.isLooping = yes
    @watchlist.order.__watch ?= {}
    build =
      server : false
      client : false
      css    : false
      endOfLoop : false
      totalCount : false
    changes = {}
    for section of @watchlist.order
      if section isnt "__watch"
        for subSection, pkg of @watchlist.order[section]
          for key,path of pkg
            build.totalCount++
    bar = new ProgressBar 'Initializing includeFiles [:bar] :percent :elapseds',{total: build.totalCount,width:50,incomplete:" "} if @watcher.isInitializing
    for section of @watchlist.order
      if section isnt "__watch"
        for subSection, pkg of @watchlist.order[section]
          for key,path of pkg
            do (section,subSection,pkg,key,path) =>
              @watchlist.order.__watch[path] ?= {}
              file = @watchlist.order.__watch[path]
<<<<<<< HEAD
              mtime = (Date.parse((fs.statSync(path).mtime)))/1000
              file["path"]        = path
              file["mtime"]       = mtime
              file["lastCompile"] ?= 0 
              file["contents"]    ?= ""
              file["section"]     = section
              file["subSection"]  = subSection
              file["cache"] = "./.build/.cache/"+mtime+path.replace(/\//g,"_")+".txt" # .txt for easy error checking using mac finder.
            
              @getFile file, options, (passedFile,newFile)=>
                bar.tick() if @watcher.isInitializing
                build.totalCount--
                if newFile?
                  changes[section] or= {} 
                  changes[section][subSection] or= []
                  changes[section][subSection].push path:newFile.path
                  @watchlist.order.__watch[passedFile.path] = newFile
              
                if build.totalCount is 0
                  @watcher.isLooping = no
                  if @watcher.isInitializing
                    @emit "initDidComplete",changes
                    log.info "Init complete..."
                    callback? null   
                    @watcher.isInitializing = no
                  else
                    for own change of changes
                      @emit "changeDidHappen",changes
                      callback? null
                      break
  
  cacheFolderExists = false
  writeCache: do ->
    write = (file,cb)->
      e = null
      try
        fs.writeFile file.cache,JSON.stringify file,'utf8',(err)->
          if err
            log.debug "couldn't cache: #{file.path} #{file.cache}",err
      catch e
        log.debug "couldn't cache: #{file.path} #{file.cache}"
        log.debug e
      finally        
        cb e
        
    (file,callback)->
      unless cacheFolderExists
        fs.stat "./.build/.cache",(err,stat)->
          if stat and stat.isDirectory()
            cacheFolderExists = yes
            write file,callback
          else
            fs.mkdir "./.build",(err1)->
              fs.mkdir "./.build/.cache",(err2)->
                unless err1 and err2
                  cacheFolderExists = yes
                  write file,callback
      else
        write file,callback
    
  getFile:(file, options, callback)->
    if (file.mtime - file.lastCompile) > 0
      # fs.readFile file.cache,'utf8',(err,data)=>
      #   unless err
      #     callback file,JSON.parse data
      #   else
      @compileFile file, options, (newFile)->      
        newFile.lastCompile = Math.round(Date.now()/1000)            
        # @writeCache newFile,(err)->              
        callback file, newFile
=======
              fs.stat path,(err,stat)=>                
                mtime = Date.parse(stat.mtime)
                cacheP = cacheFilePath(path)
                fs.stat cacheP,(err,stat)=>              
                  cacheMtime = unless err then Date.parse(stat.mtime) else 0
                  file.path        = path
                  file.mtime       = mtime
                  file.lastCompile ?= 0 
                  file.contents    ?= ""
                  file.section     = section
                  file.subSection  = subSection
                  file.cacheMtime  = cacheMtime
                  file.cachePath   = cacheP
                  # file["cache"] = "./.build/.cache/"+mtime+path.replace(/\//g,"_")+".txt" # .txt for easy error checking using mac finder.
                
                  @getFile file, options, (passedFile,newFile)=>
                    bar.tick() if @watcher.isInitializing
                    build.totalCount--
                    if newFile?
                      changes[section] or= {} 
                      changes[section][subSection] or= []
                      changes[section][subSection].push path:newFile.path
                      @watchlist.order.__watch[passedFile.path] = newFile
                  
                    if build.totalCount is 0
                      @watcher.isLooping = no
                      if @watcher.isInitializing
                        @emit "initDidComplete",changes
                        log.info "Init complete..."
                        callback? null   
                        @watcher.isInitializing = no
                      else
                        for own change of changes
                          @emit "changeDidHappen",changes
                          callback? null
                          break
    
  getFile:(file, options, callback)->
    if (file.mtime - file.lastCompile) > 0
      # DEBUG # console.log file.cacheMtime,file.mtime,file.lastCompile, file.cacheMtime - file.mtime
      if not file.cacheMtime or (file.cacheMtime - file.mtime) < 0
        @compileFile file, options, (newFile)->     
          newFile.lastCompile = Date.now()            
          # @writeCache newFile,(err)->              
          callback file, newFile
      else
        fs.readFile file.cachePath,'utf8',(err,data)->
          # console.log 'serving from cache',file.cachePath            
          file.lastCompile = Date.now()
          file.contents = data
          callback file, null
>>>>>>> e0f0cf44
    else
      callback file,null


  compilePistachios = require 'pistachio-compiler'
<<<<<<< HEAD

  compileFile: (file, options, callback)->
    ext = file.path.split(".").pop()    
=======
  cacheFilePath = (path) ->
     p = require('path').normalize(__dirname+"/../.build/.cache/"+path.replace(/\//g,"_"))
  writeCacheFile = (path,content)->
    fs.writeFile cacheFilePath(path),content,'utf8',(err,res)->
      if err
        console.log err
  compileFile: (file, options, callback)->
    ext = file.path.split(".").pop()
>>>>>>> e0f0cf44
    newContent = fs.readFileSync file.path, 'utf-8' #,(err,newContent)=>
    # if err
    #   console.log err
    #   throw new Error "Couldn't open #{file.path}"
    #   process.exit()
    # else
    switch ext
      when "styl"
        stylus(newContent).set('compress',true).use(nib()).render (err,css)=>
          unless err
            file.contents = css
            writeCacheFile file.path,css
            callback file
          else
            log.info "error with styl file at #{file.path}"
      when "coffee"
  
        try
          file.contentsCs = newContent
          # if file.section is "Client"
          #   file.contents = postProcess source:(cs.compile newContent,bare:yes)
          #   # log.debug file.contents
          # else          
          file.contents = cs.compile newContent,bare:yes
<<<<<<< HEAD
=======
          writeCacheFile file.path,file.contents                   

>>>>>>> e0f0cf44


          #file.contents = @uglify js:file.contents,mangle:no,noMangleFunctions:yes,squeeze:no #,beautify:beautify
        catch error
          errd = yes
          log.error "#{(error.stack.split "\n")[0]} at: #{file.path}"
          @emit "CoffeeScript Compile Error",file.path,(error.stack.split "\n")[0]

            
        callback file
        @emit "coffeeFileContents",file # for sourceCodeAnalyzer.
      else
        file.contents = newContent
        callback file
        
module.exports  = Watcher

























<|MERGE_RESOLUTION|>--- conflicted
+++ resolved
@@ -133,78 +133,6 @@
             do (section,subSection,pkg,key,path) =>
               @watchlist.order.__watch[path] ?= {}
               file = @watchlist.order.__watch[path]
-<<<<<<< HEAD
-              mtime = (Date.parse((fs.statSync(path).mtime)))/1000
-              file["path"]        = path
-              file["mtime"]       = mtime
-              file["lastCompile"] ?= 0 
-              file["contents"]    ?= ""
-              file["section"]     = section
-              file["subSection"]  = subSection
-              file["cache"] = "./.build/.cache/"+mtime+path.replace(/\//g,"_")+".txt" # .txt for easy error checking using mac finder.
-            
-              @getFile file, options, (passedFile,newFile)=>
-                bar.tick() if @watcher.isInitializing
-                build.totalCount--
-                if newFile?
-                  changes[section] or= {} 
-                  changes[section][subSection] or= []
-                  changes[section][subSection].push path:newFile.path
-                  @watchlist.order.__watch[passedFile.path] = newFile
-              
-                if build.totalCount is 0
-                  @watcher.isLooping = no
-                  if @watcher.isInitializing
-                    @emit "initDidComplete",changes
-                    log.info "Init complete..."
-                    callback? null   
-                    @watcher.isInitializing = no
-                  else
-                    for own change of changes
-                      @emit "changeDidHappen",changes
-                      callback? null
-                      break
-  
-  cacheFolderExists = false
-  writeCache: do ->
-    write = (file,cb)->
-      e = null
-      try
-        fs.writeFile file.cache,JSON.stringify file,'utf8',(err)->
-          if err
-            log.debug "couldn't cache: #{file.path} #{file.cache}",err
-      catch e
-        log.debug "couldn't cache: #{file.path} #{file.cache}"
-        log.debug e
-      finally        
-        cb e
-        
-    (file,callback)->
-      unless cacheFolderExists
-        fs.stat "./.build/.cache",(err,stat)->
-          if stat and stat.isDirectory()
-            cacheFolderExists = yes
-            write file,callback
-          else
-            fs.mkdir "./.build",(err1)->
-              fs.mkdir "./.build/.cache",(err2)->
-                unless err1 and err2
-                  cacheFolderExists = yes
-                  write file,callback
-      else
-        write file,callback
-    
-  getFile:(file, options, callback)->
-    if (file.mtime - file.lastCompile) > 0
-      # fs.readFile file.cache,'utf8',(err,data)=>
-      #   unless err
-      #     callback file,JSON.parse data
-      #   else
-      @compileFile file, options, (newFile)->      
-        newFile.lastCompile = Math.round(Date.now()/1000)            
-        # @writeCache newFile,(err)->              
-        callback file, newFile
-=======
               fs.stat path,(err,stat)=>                
                 mtime = Date.parse(stat.mtime)
                 cacheP = cacheFilePath(path)
@@ -256,17 +184,11 @@
           file.lastCompile = Date.now()
           file.contents = data
           callback file, null
->>>>>>> e0f0cf44
     else
       callback file,null
 
 
   compilePistachios = require 'pistachio-compiler'
-<<<<<<< HEAD
-
-  compileFile: (file, options, callback)->
-    ext = file.path.split(".").pop()    
-=======
   cacheFilePath = (path) ->
      p = require('path').normalize(__dirname+"/../.build/.cache/"+path.replace(/\//g,"_"))
   writeCacheFile = (path,content)->
@@ -275,7 +197,6 @@
         console.log err
   compileFile: (file, options, callback)->
     ext = file.path.split(".").pop()
->>>>>>> e0f0cf44
     newContent = fs.readFileSync file.path, 'utf-8' #,(err,newContent)=>
     # if err
     #   console.log err
@@ -300,11 +221,8 @@
           #   # log.debug file.contents
           # else          
           file.contents = cs.compile newContent,bare:yes
-<<<<<<< HEAD
-=======
           writeCacheFile file.path,file.contents                   
 
->>>>>>> e0f0cf44
 
 
           #file.contents = @uglify js:file.contents,mangle:no,noMangleFunctions:yes,squeeze:no #,beautify:beautify
