{spawn, exec}     = require 'child_process'
CoffeeScript      = require 'coffee-script'
fs                = require 'fs'
nib               = require 'nib'
path              = require 'path'
compilePistachios = require 'pistachio-compiler'
ProgressBar       = require 'progress'
SourceMap         = require 'source-map'
base64VLQ         = require 'source-map/lib/source-map/base64-vlq'
Stylus            = require 'stylus'
UglifyJS          = require 'uglify-js'

log =
  info  : console.log
  error : console.log
  debug : console.log
  warn  : console.log

module.exports = class Builder
  buildClient: (options)->
    @config = require('koding-config-manager').load("main.#{options.configFile}")
    @incluesFileTime = 0
    @compileChanged options, true

  compileChanged: (options, initial)->
    includesChanged = @readIncludesFile()

    bar = new ProgressBar 'Building client... [:bar] :percent :elapseds', {total: @scripts.length + @styles.length, width:50, incomplete:" "} if initial

    scriptsChanged = false
    for file in @scripts
      scriptsChanged |= @compileFile file
      bar.tick() if initial

    stylesChanged = false
    for file in @styles
      stylesChanged |= @compileFile file
      bar.tick() if initial

    console.log "" if initial

<<<<<<< HEAD
    if initial or changed
      @buildJS options
      @buildCSS options
      # @buildHTML options
      log.info "Done building client."
      if require("os").platform() is 'linux'
        exec "notify-send \"Koding instance updated\""
=======
    @buildJS options if initial or includesChanged or scriptsChanged
    @buildCSS options if initial or includesChanged or stylesChanged
    # @buildHTML options if initial
>>>>>>> 725a4cf1

    if @config.client.watch is yes
      log.info "Watching for changes..." if initial
      setTimeout =>
        @compileChanged options, false
      , 250

  readIncludesFile: ->
    includesFile = @config.client.includesPath + "/includes.coffee"
    time = Date.parse(fs.statSync(includesFile).mtime)
    return false if @incluesFileTime == time
    @incluesFileTime = time

    @scripts = []
    @styles = []
    for includePath in CoffeeScript.eval(fs.readFileSync(includesFile, "utf-8"))
      cachePath = ".build/" + includePath.replace(/\//g,"_")
      file = {
        includePath: includePath
        sourcePath: @config.client.includesPath + "/" + includePath
        cachePath: cachePath
        sourceMapPath: cachePath + ".map"
        cacheTime: if fs.existsSync(cachePath) then Date.parse(fs.statSync(cachePath).mtime) else 0
        extension: path.extname(includePath)
      }

      if not (path.basename(file.sourcePath) in fs.readdirSync(path.dirname(file.sourcePath)))
        log.error "File name case is wrong: " + includePath
        process.exit 1

      switch file.extension
        when ".coffee", ".js"
          @scripts.push file
        when ".styl", ".css"
          @styles.push file
        else
          throw "Unrecognized file extension."

    return true

  compileFile: (file)->
    sourceTime = Date.parse fs.statSync(file.sourcePath).mtime

    if sourceTime <= file.cacheTime
      if not file.content?
        file.content = fs.readFileSync file.cachePath, "utf-8"
        if fs.existsSync file.sourceMapPath
          sourceMapJSON = fs.readFileSync file.sourceMapPath, "utf-8"
          file.sourceMap = new SourceMap.SourceMapConsumer(sourceMapJSON)._generatedMappings
      return false

    source = fs.readFileSync file.sourcePath, "utf-8"
    switch file.extension
      when ".coffee", ".js"
        if file.extension == ".coffee"
          try
            result = CoffeeScript.compile source,
              filename: file.includePath
              bare: yes
              sourceMap: yes
            js = if result.js.indexOf("pistachio") != -1
              compilePistachios(result.js).toString()
            else
              result.js

            fixedSourceMap = new SourceMap.SourceMapGenerator file: ""
            new SourceMap.SourceMapConsumer(result.v3SourceMap).eachMapping (mapping)->
              fixedSourceMap.addMapping
                generated:
                  line: mapping.generatedLine - 1
                  column: mapping.generatedColumn
                original:
                  line: mapping.originalLine
                  column: mapping.originalColumn
                source: file.includePath
            jsSourceMap = fixedSourceMap.toJSON()

            if file.includePath.indexOf("Framework") == 0
              r = /^class (\w+)/g
              while match = r.exec source
                js += "\nKD.classes." + match[1] + " = " + match[1] + ";"
          catch error
            log.error "CoffeeScript Error in #{file.includePath}: #{(error.stack.split "\n")[0]}"
            spawn.apply null, ["say", ["coffee script error"]]
            file.cacheTime = sourceTime # avoid repeated error
            return
        else
          js = source
          jsSourceMap = null

        try ast = UglifyJS.parse js
        catch e
          console.error """
            JS parse error occurred during minification: #{file.sourcePath}
            """
          throw e
        ast.figure_out_scope()
<<<<<<< HEAD
        ast = ast.transform UglifyJS.Compressor(warnings: no)

=======
        ast = ast.transform UglifyJS.Compressor
          warnings: no
          sequences: no
          drop_debugger: no
        
>>>>>>> 725a4cf1
        uglifiedSourceMap = UglifyJS.SourceMap(orig: jsSourceMap)
        stream = UglifyJS.OutputStream source_map: uglifiedSourceMap
        ast.print stream
        file.content = stream.toString()
        sourceMapJSON = uglifiedSourceMap.toString()
        fs.writeFileSync file.sourceMapPath, sourceMapJSON, "utf8"
        file.sourceMap = new SourceMap.SourceMapConsumer(sourceMapJSON)._generatedMappings
      when ".styl"
        Stylus(source).set('compress',true).use(nib()).render (err, css)=> # callback is synchronous
          log.error "error with styl file at #{file.includePath}" if err
          file.content = css
      when ".css"
        file.content = source
      else
        throw "Illegal file extension: " + file.extension

    fs.writeFileSync file.cachePath, file.content, "utf8"
    file.cacheTime = sourceTime
    return true

  buildJS: (options)->
    js = "(function(){ "
    sourceMap =
      version: 3
      file: @config.client.js
      sourceRoot: @config.client.runtimeOptions.sourceUri
      sources: file.includePath for file in @scripts
      names: []
      mappings: ""
    fileLineOffset = 0
    firstInLine = true

    previousGeneratedLine = 1
    previousGeneratedColumn = 0
    previousOriginalLine = 0
    previousOriginalColumn = 0
    previousSource = 0

    for file, scriptIndex in @scripts
      js += file.content + "\n"
      for mapping in file.sourceMap
        while previousGeneratedLine < fileLineOffset + mapping.generatedLine
          sourceMap.mappings += ";"
          previousGeneratedLine++
          firstInLine = true
          previousGeneratedColumn = 0

        if not firstInLine
          sourceMap.mappings += ","
        firstInLine = false

        sourceMap.mappings += base64VLQ.encode(mapping.generatedColumn - previousGeneratedColumn)
        previousGeneratedColumn = mapping.generatedColumn

        sourceMap.mappings += base64VLQ.encode(scriptIndex - previousSource)
        previousSource = scriptIndex

        sourceMap.mappings += base64VLQ.encode(mapping.originalLine - 1 - previousOriginalLine)
        previousOriginalLine = mapping.originalLine - 1

        sourceMap.mappings += base64VLQ.encode(mapping.originalColumn - previousOriginalColumn)
        previousOriginalColumn = mapping.originalColumn

      fileLineOffset += file.content.split("\n").length

    js += "}).call(this);\n//@ sourceMappingURL=/#{@config.client.js}.map"

    fs.writeFileSync @config.client.websitePath + "/" + @config.client.js, js
    fs.writeFileSync @config.client.websitePath + "/" + @config.client.js + ".map", JSON.stringify(sourceMap)
    log.info "Build complete: #{@config.client.js}"

  buildCSS: (options)->
    code = ""
    for file in @styles
      code += file.content+"\n"
    fs.writeFileSync @config.client.websitePath + "/" + @config.client.css, code
    log.info "Build complete: #{@config.client.css}"

  # Deprecated. Look at render-homepage for groups and profileviews
  buildHTML: (options)->
    index = fs.readFileSync @config.client.includesPath + "/" + @config.client.indexMaster, 'utf-8'
    index = index.replace "js/kd.js", "js/kd.#{@config.client.version}.js?" + Date.now()
    index = index.replace "css/kd.css", "css/kd.#{@config.client.version}.css?" + Date.now()
    index = index.replace '<!--KONFIG-->', @config.getConfigScriptTag groupEntryPoint: 'koding'
    if @config.client.useStaticFileServer is no
      st = "https://api.koding.com"  # CHANGE THIS TO SOMETHING THAT MAKES SENSE tbd
      index = index.replace ///#{st}///g,""
      # log.warn "Static files will be served from NodeJS process. (because -d vpn is used - ONLY DEVS should do this.)"
    fs.writeFileSync @config.client.websitePath + "/" + @config.client.index, index
    log.info "Build complete: #{@config.client.index}"<|MERGE_RESOLUTION|>--- conflicted
+++ resolved
@@ -39,19 +39,9 @@
 
     console.log "" if initial
 
-<<<<<<< HEAD
-    if initial or changed
-      @buildJS options
-      @buildCSS options
-      # @buildHTML options
-      log.info "Done building client."
-      if require("os").platform() is 'linux'
-        exec "notify-send \"Koding instance updated\""
-=======
     @buildJS options if initial or includesChanged or scriptsChanged
     @buildCSS options if initial or includesChanged or stylesChanged
     # @buildHTML options if initial
->>>>>>> 725a4cf1
 
     if @config.client.watch is yes
       log.info "Watching for changes..." if initial
@@ -149,16 +139,11 @@
             """
           throw e
         ast.figure_out_scope()
-<<<<<<< HEAD
-        ast = ast.transform UglifyJS.Compressor(warnings: no)
-
-=======
         ast = ast.transform UglifyJS.Compressor
           warnings: no
           sequences: no
           drop_debugger: no
         
->>>>>>> 725a4cf1
         uglifiedSourceMap = UglifyJS.SourceMap(orig: jsSourceMap)
         stream = UglifyJS.OutputStream source_map: uglifiedSourceMap
         ast.print stream
