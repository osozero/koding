--- conflicted
+++ resolved
@@ -719,13 +719,8 @@
         app768              : "./client/stylus/app.768.styl"
         app480              : "./client/stylus/app.480.styl"
 
-<<<<<<< HEAD
-        # toolsdemos          : "./client/stylus/tools.demos.styl"
-
         WebTermDefaultTheme : "./client/app/Applications/WebTerm.kdapplication/themes/default.styl"
 
-=======
->>>>>>> 7d0bd3c4
       CssFiles  :
         reset               : "./client/css/style.css"
         highlightSunburst   : "./client/css/highlight-styles/sunburst.css"
