Includes =
  changedAt : Math.round(Date.now()/1000)
  order:
    Cake :
      Main    :
        includes        : "./CakefileIncludes.coffee"
    Server:
      Stuff:
        config          : "./config.coffee"
        dependencies    : "./server/dependencies.coffee"
        errors          : "./server/app/errors.coffee"
        initConfig      : "./server/app/initConfig.coffee"
        emailer         : "./server/app/emailer.coffee"
        # base            : "./server/app/base.coffee"
        utils           : "./server/app/utils.coffee"
        jspath          : "./server/app/jspath.coffee"
        # access_control  : "./server/app/access_control.coffee"
        # output_filters  : "./server/app/output_filters.coffee"
        # api             : "./server/app/api.coffee"
        # auth            : "./server/app/auth.coffee"
        # exec            : "./server/app/exec.coffee"
        # ftp             : "./server/app/ftp.coffee"
        # job             : "./server/app/job.coffee"
        # jobq            : "./server/app/jobq.coffee"
        resource        : "./server/app/resource.coffee"
        server          : "./server/app/server.coffee"
        # foreign_auth    : "./server/app/foreign_auth.coffee"
        # shell           : "./server/app/shell.coffee"
        # status          : "./server/app/status.coffee"
        # team            : "./server/app/team.coffee"
        # Irc             : "./server/app/irc.coffee"


        KiteController  : "./server/app/core/KiteController.coffee"
        # archiver        : "./server/app/core/archiver.coffee"
        # limit           : "./server/app/core/limit.coffee"
        # allocation      : "./server/app/core/allocation.coffee"
        register        : "./server/app/core/register.coffee"
        #localization    : "./server/app/core/localization.coffee"
        # relationship    : "./server/app/core/relationship.coffee"
        # permission      : "./server/app/core/permission.coffee"
        # tag             : "./server/app/core/taxonomy.coffee"
        # uniqueid        : "./server/app/core/uniqueid.coffee"
        # module          : "./server/app/core/module.coffee"
        # moduleSelection : "./server/app/core/module.selection.coffee"
        # modulecapsule   : "./server/app/core/modulecapsule.coffee"
        # notifier        : "./server/app/core/notifier.coffee"
        # session         : "./server/app/core/session.coffee"
        # message         : "./server/app/core/message.coffee"
        # messageNotifier : "./server/app/core/message.notifier.coffee"
        # cronJob         : "./server/app/core/cronjob.coffee"

        # flag                        : "./server/app/metadata/flag.coffee"
        # metadata                    : "./server/app/metadata/metadata.coffee"
        # metadataUniqueView          : "./server/app/metadata/metadata.uniqueview.coffee"
        # metadataVote                : "./server/app/metadata/metadata.vote.coffee"
        # metadataInappropriate       : "./server/app/metadata/metadata.inappropriate.coffee"
        # metadataLike                : "./server/app/metadata/metadata.like.coffee"
        # metadataExperiencepoints    : "./server/app/metadata/metadata.experiencepoints.coffee"


      Models :
        jchannel                  : "./server/app/bongo/models/channel.coffee"
        jemailnotification        : "./server/app/bongo/models/emailnotification.coffee"
        jemailconfirmation        : "./server/app/bongo/models/emailconfirmation.coffee"
        # bongo models:
        # jactivity                 : "./server/app/bongo/models/activity/activity.coffee"
        # jreplyactivity            : "./server/app/bongo/models/activity/reply.coffee"
        # jabstractActivity         : "./server/app/bongo/models/activity/abstract.coffee"
        # jstatusactivity           : "./server/app/bongo/models/activity/status.coffee"
        # jcodeactivity             : "./server/app/bongo/models/activity/code.coffee"
        # jquestionactivity         : "./server/app/bongo/models/activity/question.coffee"
        # jdiscussionactivity       : "./server/app/bongo/models/activity/discussion.coffee"
        # jlinkactivity             : "./server/app/bongo/models/activity/link.coffee"

        # activity redo:


        # abstractions
        followable                : "./server/app/bongo/abstractions/followable.coffee"
        filterable                : "./server/app/bongo/abstractions/filterable.coffee"
        taggable                  : "./server/app/bongo/abstractions/taggable.coffee"
        likeable                  : "./server/app/bongo/abstractions/likeable.coffee"
        notifying                 : "./server/app/bongo/abstractions/notifying.coffee"
        notifiable                : "./server/app/bongo/abstractions/notifiable.coffee"
        flaggable                 : "./server/app/bongo/abstractions/flaggable.coffee"


        cactivity                 : "./server/app/bongo/models/activity.coffee"
        cbucket                   : "./server/app/bongo/models/bucket.coffee"

        jlimit                    : "./server/app/bongo/models/limit.coffee"
        jmount                    : "./server/app/bongo/models/mount.coffee"
        jrepo                     : "./server/app/bongo/models/repo.coffee"
        jdatabase                 : "./server/app/bongo/models/database.coffee"
        jappstorage               : "./server/app/bongo/models/appStorage.coffee"
        jaccount                  : "./server/app/bongo/models/account.coffee"
        jsession                  : "./server/app/bongo/models/session.coffee"
        juser                     : "./server/app/bongo/models/user.coffee"
        jguest                    : "./server/app/bongo/models/guest.coffee"
        jvisitor                  : "./server/app/bongo/models/visitor.coffee"
        jhyperlink                : "./server/app/bongo/models/hyperlink.coffee"

        jregistrationpreferences  : "./server/app/bongo/models/registrationpreferences.coffee"

        # jterminal                  : "./server/app/bongo/models/terminal.coffee"

        fsWatcher                  : "./server/app/bongo/models/fsWatcher.coffee"

        jtag                      : "./server/app/bongo/models/tag.coffee"

        jcomment                  : "./server/app/bongo/models/messages/comment.coffee"
        jpost                     : "./server/app/bongo/models/messages/post.coffee"
        jstatusupdate             : "./server/app/bongo/models/messages/status.coffee"
        jcodesnip                 : "./server/app/bongo/models/messages/codesnip.coffee"
        janswer                   : "./server/app/bongo/models/messages/answer.coffee"
        jquestion                 : "./server/app/bongo/models/messages/question.coffee"
        jprivatemessage           : "./server/app/bongo/models/messages/privatemessage.coffee"
        jreview                   : "./server/app/bongo/models/messages/review.coffee"
        japp                      : "./server/app/bongo/models/app.coffee"

        jinvitation               : "./server/app/bongo/models/invitation.coffee"
        jinvitationrequest        : "./server/app/bongo/models/invitationrequest.coffee"
        jpasswordrecovery         : "./server/app/bongo/models/passwordrecovery.coffee"
        jkitecluster              : "./server/app/bongo/models/kitecontroller/kitecluster.coffee"
        jkiteconnection           : "./server/app/bongo/models/kitecontroller/kiteconnection.coffee"

      OtherStuff :
        # moduledata            : "./server/app/core/moduledata.coffee"
        # moduledata_deprecated : "./server/app/core/moduledata_deprecated.coffee"
        # defaultAllocations    : "./server/app/defaults/defaultallocations.coffee"
        # defaultProducts       : "./server/app/defaults/defaultproducts.coffee"
        # migrant               : "./server/migrate/migrant.coffee"
        # mysqlMigrant          : "./server/migrate/mysqlmigrant.coffee"
        # ohlohDump             : "./server/migrate/migrants/ohlohdump.coffee"
        # userDump              : "./server/migrate/migrants/userdump.coffee"
        # groupsDump            : "./server/migrate/migrants/groupsdump.coffee"
        # postsDump             : "./server/migrate/migrants/postsdump.coffee"
        # unwrapper             : "./server/migrate/migrants/unwrapper.coffee"
        main                  : "./server/app/main.coffee"

    Client:
      Framework :

        # core
        __utils             : "./client/Framework/core/utils.coffee"
        KD                  : "./client/Framework/core/KD.coffee"
        KDEventEmitter      : "./client/Framework/core/KDEventEmitter.coffee"
        KDObject            : "./client/Framework/core/KDObject.coffee"
        KDView              : "./client/Framework/core/KDView.coffee"
        JView               : "./client/Framework/core/JView.coffee"
        KDCustomHTMLView    : "./client/Framework/core/KDCustomHTMLView.coffee"
        KDScrollView        : "./client/Framework/core/KDScrollView.coffee"
        KDRouter            : "./client/Framework/core/KDRouter.coffee"

        KDController        : "./client/Framework/core/KDController.coffee"
        KDWindowController  : "./client/Framework/core/KDWindowController.coffee"
        KDViewController    : "./client/Framework/core/KDViewController.coffee"

        # components

        # image
        KDImage             : "./client/Framework/components/image/KDImage.coffee"

        # split
        KDSplitView         : "./client/Framework/components/split/splitview.coffee"
        KDSplitResizer      : "./client/Framework/components/split/splitresizer.coffee"
        KDSplitPanel        : "./client/Framework/components/split/splitpanel.coffee"

        # header
        KDHeaderView        : "./client/Framework/components/header/KDHeaderView.coffee"

        # loader
        KDLoaderView        : "./client/Framework/components/loader/KDLoaderView.coffee"

        #list
        KDListViewController  : "./client/Framework/components/list/KDListViewController.coffee"
        KDListView            : "./client/Framework/components/list/KDListView.coffee"
        KDListItemView        : "./client/Framework/components/list/KDListItemView.coffee"

        #tree
        KDTreeViewController  : "./client/Framework/components/tree/KDTreeViewController.coffee"
        KDTreeView            : "./client/Framework/components/tree/KDTreeView.coffee"
        KDTreeItemView        : "./client/Framework/components/tree/KDTreeItemView.coffee"
        JTreeViewController   : "./client/Framework/components/tree/treeviewcontroller.coffee"
        JTreeView             : "./client/Framework/components/tree/treeview.coffee"
        JTreeItemView         : "./client/Framework/components/tree/treeitemview.coffee"

        #tabs
        KDTabViewController   : "./client/Framework/components/tabs/KDTabViewController.coffee"
        KDTabView             : "./client/Framework/components/tabs/KDTabView.coffee"
        KDTabPaneView         : "./client/Framework/components/tabs/KDTabPaneView.coffee"
        KDTabViewWithForms    : "./client/Framework/components/tabs/KDTabViewWithForms.coffee"

        # menus
        KDContextMenu         : "./client/Framework/components/menus/KDContextMenu.coffee"

        # menus
        JContextMenu          : "./client/Framework/components/contextmenu/contextmenu.coffee"
        JContextMenuTreeViewController : "./client/Framework/components/contextmenu/contextmenutreeviewcontroller.coffee"
        JContextMenuTreeView  : "./client/Framework/components/contextmenu/contextmenutreeview.coffee"
        JContextMenuItem      : "./client/Framework/components/contextmenu/contextmenuitem.coffee"

        # inputs
        KDInputValidator      : "./client/Framework/components/inputs/KDInputValidator.coffee"
        KDLabelView           : "./client/Framework/components/inputs/KDLabelView.coffee"
        KDInputView           : "./client/Framework/components/inputs/KDInputView.coffee"
        KDHitEnterInputView   : "./client/Framework/components/inputs/KDHitEnterInputView.coffee"
        KDInputRadioGroup     : "./client/Framework/components/inputs/KDInputRadioGroup.coffee"
        KDInputSwitch         : "./client/Framework/components/inputs/KDInputSwitch.coffee"
        KDOnOffSwitch         : "./client/Framework/components/inputs/KDOnOffSwitch.coffee"
        KDSelectBox           : "./client/Framework/components/inputs/KDSelectBox.coffee"
        KDSliderView          : "./client/Framework/components/inputs/KDSliderView.coffee"
        KDWmdInput            : "./client/Framework/components/inputs/KDWmdInput.coffee"

        # upload
        KDFileUploadView    : "./client/Framework/components/upload/KDFileUploadView.coffee"
        KDImageUploadView   : "./client/Framework/components/upload/KDImageUploadView.coffee"

        # buttons
        KDButtonView          : "./client/Framework/components/buttons/KDButtonView.coffee"
        KDButtonViewWithMenu  : "./client/Framework/components/buttons/KDButtonViewWithMenu.coffee"
        KDButtonMenu          : "./client/Framework/components/buttons/KDButtonMenu.coffee"
        KDButtonGroupView     : "./client/Framework/components/buttons/KDButtonGroupView.coffee"

        # forms
        KDFormView            : "./client/Framework/components/forms/KDFormView.coffee"
        KDFormViewWithFields  : "./client/Framework/components/forms/KDFormViewWithFields.coffee"

        # modal
        KDModalController     : "./client/Framework/components/modals/KDModalController.coffee"
        KDModalView           : "./client/Framework/components/modals/KDModalView.coffee"
        KDModalViewLoad       : "./client/Framework/components/modals/KDModalViewLoad.coffee"
        KDBlockingModalView   : "./client/Framework/components/modals/KDBlockingModalView.coffee"
        KDModalViewWithForms  : "./client/Framework/components/modals/KDModalViewWithForms.coffee"

        # notification
        KDNotificationView    : "./client/Framework/components/notifications/KDNotificationView.coffee"

        # dialog
        KDDialogView          : "./client/Framework/components/dialog/KDDialogView.coffee"

        #tooltip
        KDToolTipMenu         : "./client/Framework/components/tooltip/KDToolTipMenu.coffee"

        # autocomplete
        KDAutoCompleteController : "./client/Framework/components/autocomplete/KDAutoCompleteController.coffee"

      Applications :
        ApplicationManager    : "./client/app/MainApp/ApplicationManager.coffee"
        AppController         : "./client/app/MainApp/AppController.coffee"
        DocumentManager       : "./client/app/MainApp/DocumentManager.coffee"
        KodingAppsController  : "./client/app/MainApp/kodingappscontroller.coffee"
        AppStorage            : "./client/app/MainApp/AppStorage.coffee"

        Members12345          : "./client/app/Applications/Members.kdapplication/AppController.coffee"
        Account12345          : "./client/app/Applications/Account.kdapplication/AppController.coffee"
        Home12345             : "./client/app/Applications/Home.kdapplication/AppController.coffee"
        Activity12345         : "./client/app/Applications/Activity.kdapplication/AppController.coffee"
        Topics12345           : "./client/app/Applications/Topics.kdapplication/AppController.coffee"
        Feeder12345           : "./client/app/Applications/Feeder.kdapplication/AppController.coffee"
        Environment12345      : "./client/app/Applications/Environment.kdapplication/AppController.coffee"
        Apps12345             : "./client/app/Applications/Apps.kdapplication/AppController.coffee"
        Inbox12345            : "./client/app/Applications/Inbox.kdapplication/AppController.coffee"
        Demos12345            : "./client/app/Applications/Demos.kdapplication/AppController.coffee"
        StartTab12345         : "./client/app/Applications/StartTab.kdapplication/AppController.coffee"

        # new ace
        Ace12345              : "./client/app/Applications/Ace.kdapplication/AppController.coffee"
        AceView               : "./client/app/Applications/Ace.kdapplication/AppView.coffee"
        Ace                   : "./client/app/Applications/Ace.kdapplication/ace.coffee"
        AceSettingsView       : "./client/app/Applications/Ace.kdapplication/acesettingsview.coffee"
        AceSettings           : "./client/app/Applications/Ace.kdapplication/acesettings.coffee"

        # chatter
        Chat                  : "./client/app/Applications/Chat.kdapplication/AppController.coffee"

        # anyterm shell
        Shell12345            :  './client/app/Applications/Shell.kdapplication/AppController.coffee'
        Shell                 :  './client/app/Applications/Shell.kdapplication/Shell.coffee'
        TerminalError         :  './client/app/Applications/Shell.kdapplication/TerminalError.coffee'
        TerminalClient        :  './client/app/Applications/Shell.kdapplication/TerminalClient.coffee'

        # DiffScript            :  './client/app/Applications/Shell.kdapplication/DiffScript.coffee'

        # termlib shell
        # AppRequirements :  './client/app/Applications/Shell.kdapplication/AppRequirements.coffee'
        # term            :  './client/app/Applications/Shell.kdapplication/termlib/src/termlib.js'

        # viewer
        Viewer          : './client/app/Applications/Viewer.kdapplication/AppController.coffee'

      ApplicationPageViews :

        # ACTIVITY VIEWS

        # Activity commons
        actActions                  : "./client/app/Applications/Activity.kdapplication/views/activityactions.coffee"
        activityinnernavigation     : "./client/app/Applications/Activity.kdapplication/views/activityinnernavigation.coffee"
        activitylistheader          : "./client/app/Applications/Activity.kdapplication/views/activitylistheader.coffee"
        activitysplitview           : "./client/app/Applications/Activity.kdapplication/views/activitysplitview.coffee"
        listgroupshowmeitem         : "./client/app/Applications/Activity.kdapplication/views/listgroupshowmeitem.coffee"
        ActivityItemChild           : "./client/app/Applications/Activity.kdapplication/views/activityitemchild.coffee"

        # Activity widgets
        activityWidgetController    : "./client/app/Applications/Activity.kdapplication/widgets/widgetcontroller.coffee"
        activityWidget              : "./client/app/Applications/Activity.kdapplication/widgets/widgetview.coffee"
        activityWidgetButton        : "./client/app/Applications/Activity.kdapplication/widgets/widgetbutton.coffee"
        statusWidget                : "./client/app/Applications/Activity.kdapplication/widgets/statuswidget.coffee"
        questionWidget              : "./client/app/Applications/Activity.kdapplication/widgets/questionwidget.coffee"
        codeSnippetWidget           : "./client/app/Applications/Activity.kdapplication/widgets/codesnippetwidget.coffee"
        linkWidget                  : "./client/app/Applications/Activity.kdapplication/widgets/linkwidget.coffee"
        tutorialWidget              : "./client/app/Applications/Activity.kdapplication/widgets/tutorialwidget.coffee"
        discussionWidget            : "./client/app/Applications/Activity.kdapplication/widgets/discussionwidget.coffee"

        # Activity content displays
        actUpdateDisplay            : "./client/app/Applications/Activity.kdapplication/ContentDisplays/StatusUpdate.coffee"
        actCodeSnippetDisplay       : "./client/app/Applications/Activity.kdapplication/ContentDisplays/CodeSnippet.coffee"
        actQADisplay                : "./client/app/Applications/Activity.kdapplication/ContentDisplays/QA.coffee"
        actLinkDisplay              : "./client/app/Applications/Activity.kdapplication/ContentDisplays/link.coffee"
        # Activity content displays commons
        actContentDisplayController : "./client/app/Applications/Activity.kdapplication/ContentDisplays/ContentDisplayControllerActivity.coffee"
        ContentDisplayAvatar        : "./client/app/Applications/Activity.kdapplication/ContentDisplays/ContentDisplayAuthorAvatar.coffee"
        ContentDisplayMeta          : "./client/app/Applications/Activity.kdapplication/ContentDisplays/ContentDisplayMeta.coffee"
        ContentDisplayMetaTags      : "./client/app/Applications/Activity.kdapplication/ContentDisplays/ContentDisplayTags.coffee"
        ContentDisplayComments      : "./client/app/Applications/Activity.kdapplication/ContentDisplays/ContentDisplayComments.coffee"
        ContentDisplayScoreBoard    : "./client/app/Applications/Activity.kdapplication/ContentDisplays/ContentDisplayScoreBoard.coffee"
        # Activity List Items
        ActListItem                 : "./client/app/Applications/Activity.kdapplication/ListItems/ActivityListItem.coffee"
        ActListItemStatusUpdate     : "./client/app/Applications/Activity.kdapplication/ListItems/ActivityListItemStatusUpdate.coffee"
        ActListItemCodeSnippet      : "./client/app/Applications/Activity.kdapplication/ListItems/ActivityListItemCodeSnippet.coffee"
        ActListItemDiscussion       : "./client/app/Applications/Activity.kdapplication/ListItems/ActivityListItemDiscussion.coffee"
        ActListItemFollow           : "./client/app/Applications/Activity.kdapplication/ListItems/ActivityListItemFollow.coffee"
        ActListItemLink             : "./client/app/Applications/Activity.kdapplication/ListItems/ActivityListItemLink.coffee"
        ActListItemQuestion         : "./client/app/Applications/Activity.kdapplication/ListItems/ActivityListItemQuestion.coffee"
        ActListItemTutorial         : "./client/app/Applications/Activity.kdapplication/ListItems/ActivityListItemTutorial.coffee"

        # TOPICS VIEWS
        topicsAppView                 : "./client/app/Applications/Topics.kdapplication/AppView.coffee"
        topicContentDisplay           : "./client/app/Applications/Topics.kdapplication/ContentDisplays/Topic.coffee"
        TopicSplitViewController      : "./client/app/Applications/Topics.kdapplication/ContentDisplays/TopicSplitViewController.coffee"
        topicsInnerNavigation         : "./client/app/Applications/Topics.kdapplication/Views/TopicsInnerNavigation.coffee"
        topicsListItemView            : "./client/app/Applications/Topics.kdapplication/Views/TopicsListItemView.coffee"

        # APPS VIEWS
        appsAppView                   : "./client/app/Applications/Apps.kdapplication/AppView.coffee"
        appsController                : "./client/app/Applications/Apps.kdapplication/AppController.coffee"

        appsInnerNavigation           : "./client/app/Applications/Apps.kdapplication/Views/AppsInnerNavigation.coffee"
        appslistItemView              : "./client/app/Applications/Apps.kdapplication/Views/AppsListItemView.coffee"
        appSubmissionModal            : "./client/app/Applications/Apps.kdapplication/Views/AppSubmission.coffee"
        appInfoView                   : "./client/app/Applications/Apps.kdapplication/Views/appinfoview.coffee"
        appView                       : "./client/app/Applications/Apps.kdapplication/Views/appview.coffee"
        appScreenshotListItem         : "./client/app/Applications/Apps.kdapplication/Views/appscreenshotlistitem.coffee"
        appScreenshotsView            : "./client/app/Applications/Apps.kdapplication/Views/appscreenshotsview.coffee"
        appDetailsView                : "./client/app/Applications/Apps.kdapplication/Views/appdetailsview.coffee"

        appsDisplay                   : "./client/app/Applications/Apps.kdapplication/ContentDisplays/controller.coffee"
        singleAppNavigation           : "./client/app/Applications/Apps.kdapplication/ContentDisplays/SingleAppNavigation.coffee"

        # MEMBERS VIEWS
        membersAppView                : "./client/app/Applications/Members.kdapplication/AppView.coffee"
        membersCDisplayController     : "./client/app/Applications/Members.kdapplication/ContentDisplays/ContentDisplayControllerMember.coffee"
        ownprofileview                : "./client/app/Applications/Members.kdapplication/ContentDisplays/ownprofileview.coffee"
        profileview                   : "./client/app/Applications/Members.kdapplication/ContentDisplays/profileview.coffee"
        contactlink                   : "./client/app/Applications/Members.kdapplication/ContentDisplays/contactlink.coffee"

        # START TAB VIEWS
        startTabAppView               : "./client/app/Applications/StartTab.kdapplication/AppView.coffee"
        startTabAppThumbView          : "./client/app/Applications/StartTab.kdapplication/views/appthumbview.coffee"
        startTabAppThumbViewOld       : "./client/app/Applications/StartTab.kdapplication/views/appthumbview.old.coffee"
        startTabRecentFileView        : "./client/app/Applications/StartTab.kdapplication/views/recentfileview.coffee"
        startTabAppThumbContainer     : "./client/app/Applications/StartTab.kdapplication/views/appcontainer.coffee"


        # INBOX CONTROLLERS
        inboxMessageListController    : "./client/app/Applications/Inbox.kdapplication/Controllers/InboxMessageListController.coffee"
        inboxNotificationsController  : "./client/app/Applications/Inbox.kdapplication/Controllers/InboxNotificationsController.coffee"

        # INBOX VIEWS
        inboxAppView                  : "./client/app/Applications/Inbox.kdapplication/AppView.coffee"
        inboxInnerNavigation          : "./client/app/Applications/Inbox.kdapplication/Views/InboxInnerNavigation.coffee"
        inboxMessagesList             : "./client/app/Applications/Inbox.kdapplication/Views/InboxMessagesList.coffee"
        inboxMessageThreadView        : "./client/app/Applications/Inbox.kdapplication/Views/InboxMessageThreadView.coffee"
        inboxNewMessageBar            : "./client/app/Applications/Inbox.kdapplication/Views/InboxNewMessageBar.coffee"
        inboxMessageDetail            : "./client/app/Applications/Inbox.kdapplication/Views/InboxMessageDetail.coffee"
        inboxReplyForm                : "./client/app/Applications/Inbox.kdapplication/Views/InboxReplyForm.coffee"
        inboxReplyMessageView         : "./client/app/Applications/Inbox.kdapplication/Views/InboxReplyMessageView.coffee"
        inboxReplyView                : "./client/app/Applications/Inbox.kdapplication/Views/InboxReplyView.coffee"

        # FEED CONTROLLERS
        FeedController                : "./client/app/Applications/Feeder.kdapplication/FeedController.coffee"
        FeederFacetsController        : "./client/app/Applications/Feeder.kdapplication/Controllers/FeederFacetsController.coffee"
        FeederResultsController        : "./client/app/Applications/Feeder.kdapplication/Controllers/FeederResultsController.coffee"

        # FEED VIEWS
        FeederSplitView               : "./client/app/Applications/Feeder.kdapplication/Views/FeederSplitView.coffee"
        FeederTabView                 : "./client/app/Applications/Feeder.kdapplication/Views/FeederTabView.coffee"


        # HOME VIEWS
        homeAppView                   : "./client/app/Applications/Home.kdapplication/AppView.coffee"

        aboutContentDisplayController : "./client/app/Applications/Home.kdapplication/ContentDisplays/AboutContentDisplayController.coffee"
        aboutView                     : "./client/app/Applications/Home.kdapplication/ContentDisplays/AboutView.coffee"

        footerView                    : "./client/app/Applications/Home.kdapplication/Views/FooterBarContents.coffee"

        #ABOUT VIEWS

        # DEMO VIEWS
        demoAppView                   : "./client/app/Applications/Demos.kdapplication/AppView.coffee"

        # ACCOUNT SETTINGS

        accountPass                   : "./client/app/Applications/Account.kdapplication/account/accSettingsPersPassword.coffee"
        accountUsername               : "./client/app/Applications/Account.kdapplication/account/accSettingsPersUsernameEmail.coffee"
        accountLinked                 : "./client/app/Applications/Account.kdapplication/account/accSettingsPersLinkedAccts.coffee"

        accountDatabases              : "./client/app/Applications/Account.kdapplication/account/accSettingsDevDatabases.coffee"
        accountEditors                : "./client/app/Applications/Account.kdapplication/account/accSettingsDevEditors.coffee"
        accountMounts                 : "./client/app/Applications/Account.kdapplication/account/accSettingsDevMounts.coffee"
        accountRepos                  : "./client/app/Applications/Account.kdapplication/account/accSettingsDevRepos.coffee"
        accountSshKeys                : "./client/app/Applications/Account.kdapplication/account/accSettingsDevSshKeys.coffee"

        accountPayMethods             : "./client/app/Applications/Account.kdapplication/account/accSettingsPaymentHistory.coffee"
        accountPayHistory             : "./client/app/Applications/Account.kdapplication/account/accSettingsPaymentMethods.coffee"
        accountSubs                   : "./client/app/Applications/Account.kdapplication/account/accSettingsSubscriptions.coffee"
        accountMain                   : "./client/app/Applications/Account.kdapplication/AppView.coffee"

        # CONTENT DISPLAY VIEWS
        contentDisplay                : "./client/app/MainApp/ContentDisplay/ContentDisplay.coffee"
        contentDisplayController      : "./client/app/MainApp/ContentDisplay/ContentDisplayController.coffee"

        # KITE CONTROLLER
        KiteController                : "./client/app/MainApp/KiteController.coffee"

        #
        # OLD PAGES
        #
        # pageHome              : "./client/app/MainApp/oldPages/pageHome.coffee"
        # pageRegister          : "./client/app/MainApp/oldPages/pageRegister.coffee"
        pageEnvironment       : "./client/app/MainApp/oldPages/pageEnvironment.coffee"


        # ENVIRONMENT SETTINGS
        # envSideBar            : "./client/app/MainApp/oldPages/environment/envSideBar.coffee"
        # envViewMenu           : "./client/app/MainApp/oldPages/environment/envViewMenu.coffee"
        # envViewSummary        : "./client/app/MainApp/oldPages/environment/envViewSummary.coffee"
        # envViewUsage          : "./client/app/MainApp/oldPages/environment/envViewUsage.coffee"
        # envViewTopProcess     : "./client/app/MainApp/oldPages/environment/envViewTopProcesses.coffee"
        # envViewMounts         : "./client/app/MainApp/oldPages/environment/envViewMounts.coffee"

        # PAYMENT
        # tabs                  : "./client/app/MainApp/oldPages/payment/tabs.coffee"
        # overview              : "./client/app/MainApp/oldPages/payment/overview.coffee"
        # settings              : "./client/app/MainApp/oldPages/payment/settings.coffee"
        # history               : "./client/app/MainApp/oldPages/payment/history.coffee"

        # IRC
        # ircCustomViews        : "./client/app/MainApp/oldPages/irc/customViews.coffee"
        # ircLists              : "./client/app/MainApp/oldPages/irc/lists.coffee"
        # ircTabs               : "./client/app/MainApp/oldPages/irc/tabs.coffee"
        accountMixins             : "./client/app/MainApp/account-mixins.coffee"
        main                      : "./client/app/MainApp/main.coffee"
        routes                    : "./client/app/MainApp/routes.coffee"

      Application :
        bongo_mq                    : "./client/app/MainApp/mq.config.coffee"
        bongojs                     : "./node_modules/bongo-client/browser/bongo.js"
        pistachio                   : "./node_modules/pistachio/browser/pistachio.js"

        # mainapp controllers
        activitycontroller          : "./client/app/MainApp/activitycontroller.coffee"
        notificationcontroller      : "./client/app/MainApp/notificationcontroller.coffee"

        # COMMON VIEWS

        linkView                    : "./client/app/CommonViews/linkviews/linkview.coffee"
        linkGroup                   : "./client/app/CommonViews/linkviews/linkgroup.coffee"
        profileLinkView             : "./client/app/CommonViews/linkviews/profilelinkview.coffee"
        profileTextView             : "./client/app/CommonViews/linkviews/profiletextview.coffee"
        profileTextGroup            : "./client/app/CommonViews/linkviews/profiletextgroup.coffee"
        tagLinkView                 : "./client/app/CommonViews/linkviews/taglinkview.coffee"
        appLinkView                 : "./client/app/CommonViews/linkviews/applinkview.coffee"
        activityTagGroup            : "./client/app/CommonViews/linkviews/activitychildviewtaggroup.coffee"
        autoCompleteProfileTextView : "./client/app/CommonViews/linkviews/autocompleteprofiletextview.coffee"
        splitView                   : "./client/app/CommonViews/splitview.coffee"
        slidingSplitView            : "./client/app/CommonViews/slidingsplit.coffee"

        avatarView                  : "./client/app/CommonViews/avatarviews/avatarview.coffee"
        avatarStaticView            : "./client/app/CommonViews/avatarviews/avatarstaticview.coffee"
        avatarSwapView              : "./client/app/CommonViews/avatarviews/avatarswapview.coffee"
        autoCompleteAvatarView      : "./client/app/CommonViews/avatarviews/autocompleteavatarview.coffee"

        LinkViews                   : "./client/app/CommonViews/LinkViews.coffee"

        LikeView                    : "./client/app/CommonViews/LikeView.coffee"
        TagGroups                   : "./client/app/CommonViews/Tags/TagViews.coffee"
        FormViews                   : "./client/app/CommonViews/FormViews.coffee"
        messagesList                : "./client/app/CommonViews/messagesList.coffee"
        inputWithButton             : "./client/app/CommonViews/CommonInputWithButton.coffee"
        SplitWithOlderSiblings      : "./client/app/CommonViews/SplitViewWithOlderSiblings.coffee"
        ContentPageSplitBelowHeader : "./client/app/CommonViews/ContentPageSplitBelowHeader.coffee"
        CommonListHeader            : "./client/app/CommonViews/CommonListHeader.coffee"
        CommonInnerNavigation       : "./client/app/CommonViews/CommonInnerNavigation.coffee"
        CommonFeedMessage           : "./client/app/CommonViews/CommonFeedMessage.coffee"
        Headers                     : "./client/app/CommonViews/headers.coffee"
        Logo                        : "./client/app/CommonViews/logo.coffee"
        HelpBox                     : "./client/app/CommonViews/HelpBox.coffee"
        KeyboardHelperView          : "./client/app/CommonViews/KeyboardHelper.coffee"
        Navigation                  : "./client/app/CommonViews/Navigation.coffee"
        TagAutoCompleteController   : "./client/app/CommonViews/Tags/TagAutoCompleteController.coffee"

        CommentView                 : "./client/app/CommonViews/comments/commentview.coffee"
        CommentListViewController   : "./client/app/CommonViews/comments/commentlistviewcontroller.coffee"
        CommentViewHeader           : "./client/app/CommonViews/comments/commentviewheader.coffee"
        CommentListItemView         : "./client/app/CommonViews/comments/commentlistitemview.coffee"
        CommentNewCommentForm       : "./client/app/CommonViews/comments/newcommentform.coffee"

        ReviewView                  : "./client/app/CommonViews/reviews/reviewview.coffee"
        ReviewListViewController    : "./client/app/CommonViews/reviews/reviewlistviewcontroller.coffee"
        ReviewListItemView          : "./client/app/CommonViews/reviews/reviewlistitemview.coffee"
        ReviewNewReviewForm         : "./client/app/CommonViews/reviews/newreviewform.coffee"

        foreign_auth                : "./client/app/MainApp/foreign_auth.coffee"
        sidebarController           : "./client/app/MainApp/sidebar/sidebarcontroller.coffee"
        sidebar                     : "./client/app/MainApp/sidebar/sidebarview.coffee"
        sidebarResizeHandle         : "./client/app/MainApp/sidebar/sidebarresizehandle.coffee"
        sidebarFooterMenuItem       : "./client/app/MainApp/sidebar/footermenuitem.coffee"
        sidebarAdminModal           : "./client/app/MainApp/sidebar/modals/adminmodal.coffee"
        sidebarKiteSelector         : "./client/app/MainApp/sidebar/modals/kiteselector.coffee"

        # BOOK
        bookData                    : "./client/app/MainApp/book/bookdata.coffee"
        bookView                    : "./client/app/MainApp/book/bookview.coffee"
        bookPage                    : "./client/app/MainApp/book/bookpage.coffee"
        bookTOC                     : "./client/app/MainApp/book/embedded/tableofcontents.coffee"
        bookUpdateWidget            : "./client/app/MainApp/book/embedded/updatewidget.coffee"
        bookTopics                  : "./client/app/MainApp/book/embedded/topics.coffee"
        bookDevelopButton           : "./client/app/MainApp/book/embedded/developbutton.coffee"


        #maintabs

        MainTabView                 : "./client/app/MainApp/maintabs/maintabview.coffee"
        MainTabPane                 : "./client/app/MainApp/maintabs/maintabpaneview.coffee"
        MainTabHandleHolder         : "./client/app/MainApp/maintabs/maintabhandleholder.coffee"

        ### SINANS FINDER ###

        NFinderController             : "./client/app/MainApp/filetree/controllers/findercontroller.coffee"
        NFinderTreeController         : "./client/app/MainApp/filetree/controllers/findertreecontroller.coffee"
        NFinderContextMenuController  : "./client/app/MainApp/filetree/controllers/findercontextmenucontroller.coffee"

        NFinderItem                   : "./client/app/MainApp/filetree/itemviews/finderitem.coffee"
        NFileItem                     : "./client/app/MainApp/filetree/itemviews/fileitem.coffee"
        NFolderItem                   : "./client/app/MainApp/filetree/itemviews/folderitem.coffee"
        NMountItem                    : "./client/app/MainApp/filetree/itemviews/mountitem.coffee"
        NSectionItem                  : "./client/app/MainApp/filetree/itemviews/sectionitem.coffee"

        NFinderItemDeleteView         : "./client/app/MainApp/filetree/itemsubviews/finderitemdeleteview.coffee"
        NFinderItemDeleteDialog       : "./client/app/MainApp/filetree/itemsubviews/finderitemdeletedialog.coffee"
        NFinderItemRenameView         : "./client/app/MainApp/filetree/itemsubviews/finderitemrenameview.coffee"
        NSetPermissionsView           : "./client/app/MainApp/filetree/itemsubviews/setpermissionsview.coffee"
        # re-used files
        FinderBottomControlsListItem  : "./client/app/MainApp/filetree/bottomlist/finderbottomlist.coffee"
        FinderBottomControls          : "./client/app/MainApp/filetree/bottomlist/finderbottomlistitem.coffee"

        # fs representation
        FSHelper                  : "./client/app/MainApp/fs/fshelper.coffee"
        FSItem                    : "./client/app/MainApp/fs/fsitem.coffee"
        FSFile                    : "./client/app/MainApp/fs/fsfile.coffee"
        FSFolder                  : "./client/app/MainApp/fs/fsfolder.coffee"
        FSMount                   : "./client/app/MainApp/fs/fsmount.coffee"

        avatarArea                : "./client/app/MainApp/avatararea.coffee"

        # LOGIN VIEWS
        loginView                 : "./client/app/MainApp/login/loginview.coffee"
        loginform                 : "./client/app/MainApp/login/loginform.coffee"
        logininputs               : "./client/app/MainApp/login/logininputs.coffee"
        loginoptions              : "./client/app/MainApp/login/loginoptions.coffee"
        registeroptions           : "./client/app/MainApp/login/registeroptions.coffee"
        registerform              : "./client/app/MainApp/login/registerform.coffee"
        recoverform               : "./client/app/MainApp/login/recoverform.coffee"
        resetform                 : "./client/app/MainApp/login/resetform.coffee"
        requestform               : "./client/app/MainApp/login/requestform.coffee"

        # BOTTOM PANEL
        bottomPanelController     : "./client/app/MainApp/bottompanel/bottompanelcontroller.coffee"
<<<<<<< HEAD
=======
        bottomPanel               : "./client/app/MainApp/bottompanel/bottompanel.coffee"
>>>>>>> a1c2f928

        KodingMainView            : "./client/app/MainApp/maincontroller/mainview.coffee"
        KodingMainViewController  : "./client/app/MainApp/maincontroller/mainviewcontroller.coffee"
        KodingMainController      : "./client/app/MainApp/maincontroller/maincontroller.coffee"

        # these are libraries, but adding it here so they are minified properly
        # minifying jquery breaks the code.
        jqueryHash        : "./client/libs/jquery-hashchange.js"
        jqueryTimeAgo     : "./client/libs/jquery-timeago.js"
        jqueryDateFormat  : "./client/libs/date.format.js"
        jqueryCookie      : "./client/libs/jquery.cookie.js"
        jqueryGetCss      : "./client/libs/jquery.getcss.js"
        # jqueryWmd         : "./client/libs/jquery.wmd.js"
        # jqueryFieldSelect : "./client/libs/jquery.fieldselection.js"
        # multiselect       : "./client/libs/jquery.multiselect.min.js"
        # log4js            : "./client/libs/log4js.js"
        # jsonh             : "./client/libs/jsonh.js"
        md5               : "./client/libs/md5-min.js"
        # froogaloop        : "./client/libs/frogaloop.min.js"

        bootstrapTwipsy   : "./client/libs/bootstrap-twipsy.js"
        jTipsy            : "./client/libs/jquery.tipsy.js"
        async             : "./client/libs/async.js"
        jMouseWheel       : "./client/libs/jquery.mousewheel.js"
        jMouseWheelIntent : "./client/libs/mwheelIntent.js"
        # underscore        : "./client/libs/underscore.js"
        inflector         : "./client/libs/inflector.js"
        canvasLoader      : "./client/libs/canvas-loader.js"

        # xml2json          : "./client/libs/xml2json.js"
        # zeroClipboard     : "./client/libs/ZeroClipboard.js"

        jspath             : "./client/app/Helpers/jspath.coffee"

        # Command            : "./client/app/Helpers/Command.coffee"
        # FileEmitter        : "./client/app/Helpers/FileEmitter.coffee"
        # polyfills          : "./client/app/Helpers/polyfills.coffee"
        # command_parser     : "./client/app/Helpers/CommandParser.coffee"

      Libraries :
        #pusher            : "./client/libs/pusher.min.js"
        html_encoder      : "./client/libs/encode.js"
        docwriteNoop      : "./client/libs/docwritenoop.js"
        sha1              : "./client/libs/sha1.encapsulated.coffee"
        # jquery            : "./client/libs/jquery-1.7.1.js"
        # jquery            : "./client/libs/jquery-1.7.1.min.js"
        # jqueryUi          : "./client/libs/jquery-ui-1.8.16.custom.min.js"
        # threeJS           : "./client/libs/three.js" ==> added for testplay, please dont delete
        # jqueryEmit        : "./client/libs/jquery-emit.js"


      StylusFiles  :

        kdfn                : "./client/Framework/themes/default/kdfn.styl"
        appfn               : "./client/stylus/appfn.styl"


        kd                  : "./client/Framework/themes/default/kd.styl"
        kdInput             : "./client/Framework/themes/default/kd.input.styl"
        kdTreeView          : "./client/Framework/themes/default/kd.treeview.styl"
        kdContextMenu       : "./client/Framework/themes/default/kd.contextmenu.styl"
        kdDialog            : "./client/Framework/themes/default/kd.dialog.styl"
        kdButtons           : "./client/Framework/themes/default/kd.buttons.styl"
        kdScrollView        : "./client/Framework/themes/default/kd.scrollview.styl"
        kdModalView         : "./client/Framework/themes/default/kd.modal.styl"
        kdFormView          : "./client/Framework/themes/default/kd.form.styl"
        # kdTipTip            : "./client/stylus/kd.tiptip.styl" => discarded

        app                 : "./client/stylus/app.styl"
        appBottom           : "./client/stylus/app.bottom.styl"
        appabout            : "./client/stylus/app.about.styl"
        appcommons          : "./client/stylus/app.commons.styl"
        appeditor           : "./client/stylus/app.editor.styl"
        appfinder           : "./client/stylus/app.finder.styl"
        appaceeditor        : "./client/stylus/app.aceeditor.styl"
        activity            : "./client/stylus/app.activity.styl"
        appcontextmenu      : "./client/stylus/app.contextmenu.styl"
        # appchat             : "./client/stylus/app.chat.styl"
        appsettings         : "./client/stylus/app.settings.styl"
        appinbox            : "./client/stylus/app.inbox.styl"
        # appenvsettings      : "./client/stylus/app.envsettings.styl"
        appmembers          : "./client/stylus/app.members.styl"
        comments            : "./client/stylus/app.comments.styl"
        bootstrap           : "./client/stylus/app.bootstrap.styl"
        apploginsignup      : "./client/stylus/app.login-signup.styl"
        appkeyboard         : "./client/stylus/app.keyboard.styl"
        appprofile          : "./client/stylus/app.profile.styl"
        appstore            : "./client/stylus/appstore.styl"
        # apphome             : "./client/stylus/app.home.styl"
        appTopics           : "./client/stylus/app.topics.styl"
        appContentDisplays  : "./client/stylus/app.contentdisplays.styl"
        starttab            : "./client/stylus/app.starttab.styl"
        terminal            : "./client/stylus/app.terminal.styl"
        viewer              : "./client/stylus/app.viewer.styl"
        book                : "./client/stylus/app.book.styl"

        temp             : "./client/stylus/temp.styl"

        # mediaqueries should stay at the bottom
        app1200             : "./client/stylus/app.1200.styl"
        app1024             : "./client/stylus/app.1024.styl"
        app768              : "./client/stylus/app.768.styl"
        app480              : "./client/stylus/app.480.styl"

      CssFiles  :
        reset               : "./client/css/style.css"
        highlightSunburst   : "./client/css/highlight-styles/sunburst.css"
        tipsy               : "./client/css/tipsy.css"

module.exports = Includes<|MERGE_RESOLUTION|>--- conflicted
+++ resolved
@@ -589,10 +589,7 @@
 
         # BOTTOM PANEL
         bottomPanelController     : "./client/app/MainApp/bottompanel/bottompanelcontroller.coffee"
-<<<<<<< HEAD
-=======
         bottomPanel               : "./client/app/MainApp/bottompanel/bottompanel.coffee"
->>>>>>> a1c2f928
 
         KodingMainView            : "./client/app/MainApp/maincontroller/mainview.coffee"
         KodingMainViewController  : "./client/app/MainApp/maincontroller/mainviewcontroller.coffee"
