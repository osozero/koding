--- conflicted
+++ resolved
@@ -162,7 +162,7 @@
         eventType
         listener.call(ctx || self, eventObj.data);
     };
-<<<<<<< HEAD
+// <<<<<<< HEAD
     brokerListener.orig = listener;
     boundBind = this.on.bind(this, eventType, listener);
     if (this.ws.readyState > 0) {
@@ -179,13 +179,13 @@
         this.ws.addEventListener('open', boundBind);
     }
     return this;
-=======
-
-    performTask(self, function (channelName) {
-      sendWsMessage(self.ws, "client-bind-event", channelName, eventType);
-      self.ws.addEventListener(channelName+'.'+eventType, brokerListener);
-    });
->>>>>>> 7d3e7c89
+// =======
+// 
+//     performTask(self, function (channelName) {
+//       sendWsMessage(self.ws, "client-bind-event", channelName, eventType);
+//       self.ws.addEventListener(channelName+'.'+eventType, brokerListener);
+//     });
+// >>>>>>> 7d3e7c893a44a38915a62da0e2c6c9b9610dce62
 };
 
 Channel.prototype.off = Channel.prototype.unbind = function(eventType, listener) {
