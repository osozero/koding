--- conflicted
+++ resolved
@@ -232,11 +232,7 @@
     child.stderr.pipe process.stderr
 
 run =(options)->
-<<<<<<< HEAD
-  invoke 'checkModules'
-=======
-
->>>>>>> 76604c27
+
   configFile = normalizeConfigPath expandConfigFile options.configFile
   config = require configFile
 
